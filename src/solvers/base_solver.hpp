// Copyright (c) 2019-2020, Lawrence Livermore National Security, LLC and
// other Serac Project Developers. See the top-level LICENSE file for
// details.
//
// SPDX-License-Identifier: (BSD-3-Clause)

#ifndef BASE_SOLVER
#define BASE_SOLVER

#include <map>
#include <memory>

#include "common/serac_types.hpp"
#include "mfem.hpp"

/// This is the abstract base class for a generic forward solver
class BaseSolver {
 protected:
  /// The MPI communicator
  MPI_Comm m_comm;

  /// List of finite element data structures
<<<<<<< HEAD
  std::vector<serac::FiniteElementState> m_state;
=======
  std::vector<std::shared_ptr<FiniteElementState> > m_state;
>>>>>>> 2df102f5

  /// Block vector storage of the true state
  std::unique_ptr<mfem::BlockVector> m_block;

  /// Essential BC markers
  std::vector<std::shared_ptr<serac::BoundaryCondition> > m_ess_bdr;

  /// Natural BC markers
  std::vector<std::shared_ptr<serac::BoundaryCondition> > m_nat_bdr;

  /// Type of state variable output
  serac::OutputType m_output_type;

  /// Time integration method
  serac::TimestepMethod m_timestepper;

  /// MFEM ode solver object
  std::unique_ptr<mfem::ODESolver> m_ode_solver;

  /// Root output name
  std::string m_root_name;

  /// Current time
  double m_time;

  /// Current cycle
  int m_cycle;

  /// MPI rank
  int m_rank;

  /// VisIt data collection pointer
  std::unique_ptr<mfem::VisItDataCollection> m_visit_dc;

  /// State variable initialization indicator
  std::vector<bool> m_gf_initialized;

 public:
  /// Empty constructor
  BaseSolver(MPI_Comm comm);

  /// Constructor that creates n entries in m_state
  BaseSolver(MPI_Comm comm, int n);

  /// Set the essential boundary conditions from a list of boundary markers and
  /// a coefficient
  virtual void SetEssentialBCs(const std::vector<int> &ess_bdr, std::shared_ptr<mfem::Coefficient> ess_bdr_coef,
                               mfem::ParFiniteElementSpace &fes, int component = -1);

  /// Set the vector-valued essential boundary conditions from a list of
  /// boundary markers and a coefficient
  virtual void SetEssentialBCs(const std::vector<int> &                 ess_bdr,
                               std::shared_ptr<mfem::VectorCoefficient> ess_bdr_vec_coef,
                               mfem::ParFiniteElementSpace &fes, int component = -1);

  /// Set a list of true degrees of freedom from a coefficient
  virtual void SetTrueDofs(const mfem::Array<int> &true_dofs, std::shared_ptr<mfem::Coefficient> ess_bdr_coef);

  /// Set a list of true degrees of freedom from a vector coefficient
  virtual void SetTrueDofs(const mfem::Array<int> &                 true_dofs,
                           std::shared_ptr<mfem::VectorCoefficient> ess_bdr_vec_coef);

  /// Set the natural boundary conditions from a list of boundary markers and a
  /// coefficient
  virtual void SetNaturalBCs(const std::vector<int> &nat_bdr, std::shared_ptr<mfem::Coefficient> nat_bdr_coef,
                             int component = -1);

  /// Set the vector-valued natural boundary conditions from a list of boundary
  /// markers and a coefficient
  virtual void SetNaturalBCs(const std::vector<int> &nat_bdr, std::shared_ptr<mfem::VectorCoefficient> nat_bdr_vec_coef,
                             int component = -1);

  /// Set the state variables from a coefficient
  virtual void SetState(const std::vector<std::shared_ptr<mfem::Coefficient> > &state_coef);

  /// Set the state variables from a vector coefficient
  virtual void SetState(const std::vector<std::shared_ptr<mfem::VectorCoefficient> > &state_vec_coef);

  /// Set the state variables from an existing grid function
<<<<<<< HEAD
  virtual void SetState(const std::vector<serac::FiniteElementState> &state);

  /// Get the list of state variable grid functions
  virtual std::vector<serac::FiniteElementState> GetState() const;
=======
  virtual void SetState(const std::vector<std::shared_ptr<FiniteElementState> > state);

  /// Get the list of state variable grid functions
  virtual std::vector<std::shared_ptr<FiniteElementState> > GetState() const;
>>>>>>> 2df102f5

  /// Set the time integration method
  virtual void SetTimestepper(serac::TimestepMethod timestepper);

  /// Set the current time
  virtual void SetTime(const double time);

  /// Get the current time
  virtual double GetTime() const;

  /// Get the current cycle
  virtual int GetCycle() const;

  /// Complete the setup and allocate the necessary data structures
  virtual void CompleteSetup() = 0;

  /// Advance the state variables according to the chosen time integrator
  virtual void AdvanceTimestep(double &dt) = 0;

  /// Initialize the state variable output
  virtual void InitializeOutput(const serac::OutputType output_type, const std::string root_name);

  /// output the state variables
  virtual void OutputState() const;

  /// Destructor
  virtual ~BaseSolver() = default;
};

#endif<|MERGE_RESOLUTION|>--- conflicted
+++ resolved
@@ -20,11 +20,7 @@
   MPI_Comm m_comm;
 
   /// List of finite element data structures
-<<<<<<< HEAD
-  std::vector<serac::FiniteElementState> m_state;
-=======
-  std::vector<std::shared_ptr<FiniteElementState> > m_state;
->>>>>>> 2df102f5
+  std::vector<std::shared_ptr<serac::FiniteElementState> > m_state;
 
   /// Block vector storage of the true state
   std::unique_ptr<mfem::BlockVector> m_block;
@@ -104,17 +100,10 @@
   virtual void SetState(const std::vector<std::shared_ptr<mfem::VectorCoefficient> > &state_vec_coef);
 
   /// Set the state variables from an existing grid function
-<<<<<<< HEAD
-  virtual void SetState(const std::vector<serac::FiniteElementState> &state);
+  virtual void SetState(const std::vector<std::shared_ptr<serac::FiniteElementState> > state);
 
   /// Get the list of state variable grid functions
-  virtual std::vector<serac::FiniteElementState> GetState() const;
-=======
-  virtual void SetState(const std::vector<std::shared_ptr<FiniteElementState> > state);
-
-  /// Get the list of state variable grid functions
-  virtual std::vector<std::shared_ptr<FiniteElementState> > GetState() const;
->>>>>>> 2df102f5
+  virtual std::vector<std::shared_ptr<serac::FiniteElementState> > GetState() const;
 
   /// Set the time integration method
   virtual void SetTimestepper(serac::TimestepMethod timestepper);
