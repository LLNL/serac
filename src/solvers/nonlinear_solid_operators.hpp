// Copyright (c) 2019, Lawrence Livermore National Security, LLC and
// other Serac Project Developers. See the top-level LICENSE file for
// details.
//
// SPDX-License-Identifier: (BSD-3-Clause)

#ifndef NONLINSOLID_OPER
#define NONLINSOLID_OPER

#include <memory>

#include "common/serac_types.hpp"
#include "mfem.hpp"

namespace serac {

/**
 * The abstract MFEM operator for a quasi-static solve
 */
class NonlinearSolidQuasiStaticOperator : public mfem::Operator {
 protected:
  /**
   * The nonlinear form
   */
  std::shared_ptr<mfem::ParNonlinearForm> H_form_;

  /**
   * The linearized jacobian at the current state
   */
  mutable std::unique_ptr<mfem::Operator> Jacobian_;

 public:
  /**
   * The constructor
   */
  explicit NonlinearSolidQuasiStaticOperator(std::shared_ptr<mfem::ParNonlinearForm> H_form);

  /**
   * Required to use the native newton solver
   */
  mfem::Operator& GetGradient(const mfem::Vector& x) const;

  /**
   * Required for residual calculations
   */
  void Mult(const mfem::Vector& k, mfem::Vector& y) const;

  /**
   * The destructor
   */
  virtual ~NonlinearSolidQuasiStaticOperator();
};

/**
 *  Nonlinear operator of the form:
 *  k --> (M + dt*S)*k + H(x + dt*v + dt^2*k) + S*v,
 *  where M and S are given BilinearForms, H is a given NonlinearForm, v and x
 *  are given vectors, and dt is a scalar.S
 */
class NonlinearSolidReducedSystemOperator : public mfem::Operator {
 private:
  /**
   * The bilinear form for the mass matrix
   */
  mfem::ParBilinearForm& M_form_;

  /**
   * The bilinear form for the viscous terms
   */
  const mfem::ParBilinearForm& S_form_;

  /**
   * The nonlinear form for the hyperelastic response
   */
  const mfem::ParNonlinearForm& H_form_;

  /**
   * The linearized jacobian
   */
  mutable std::unique_ptr<mfem::HypreParMatrix> jacobian_;

  /**
   * The current timestep
   */
  double dt_;

  /**
   * The current displacement and velocity vectors
   */
  const mfem::Vector *v_, *x_;

  /**
   * Working vectors
   */
  mutable mfem::Vector w_, z_;

<<<<<<< HEAD
  /**
   * Essential degrees of freedom
   */
  const std::vector<std::shared_ptr<serac::BoundaryCondition> >& ess_bdr_;
=======
  /// Essential degrees of freedom
  const std::vector<serac::BoundaryCondition>& ess_bdr_;
>>>>>>> 6a19ae5c

 public:
  /**
   * The constructor
   */
  NonlinearSolidReducedSystemOperator(const mfem::ParNonlinearForm& H_form, const mfem::ParBilinearForm& S_form,
                                      mfem::ParBilinearForm&                       M_form,
                                      const std::vector<serac::BoundaryCondition>& ess_bdr);

  /**
   * Set current dt, v, x values - needed to compute action and Jacobian.
   */
  void SetParameters(double dt, const mfem::Vector* v, const mfem::Vector* x);

  /**
   * Compute y = H(x + dt (v + dt k)) + M k + S (v + dt k).
   */
  virtual void Mult(const mfem::Vector& k, mfem::Vector& y) const;

  /**
   * Compute J = M + dt S + dt^2 grad_H(x + dt (v + dt k)).
   */
  virtual mfem::Operator& GetGradient(const mfem::Vector& k) const;

  /**
   * The destructor
   */
  virtual ~NonlinearSolidReducedSystemOperator();
};

/**
 * The abstract time dependent MFEM operator for explicit and implicit solves
 */
class NonlinearSolidDynamicOperator : public mfem::TimeDependentOperator {
 protected:
  /**
   * The bilinear form for the mass matrix
   */
  std::unique_ptr<mfem::ParBilinearForm> M_form_;

  /**
   * The bilinear form for the viscous terms
   */
  std::unique_ptr<mfem::ParBilinearForm> S_form_;

  /**
   * The nonlinear form for the hyperelastic response
   */
  std::unique_ptr<mfem::ParNonlinearForm> H_form_;

  /**
   * The assembled mass matrix
   */
  std::unique_ptr<mfem::HypreParMatrix> M_mat_;

  /**
   * The CG solver for the mass matrix
   */
  mfem::CGSolver M_solver_;

  /**
   * The preconditioner for the CG mass matrix solver
   */
  mfem::HypreSmoother M_prec_;

  /**
   * The reduced system operator for applying the bilinear and nonlinear forms
   */
  std::unique_ptr<NonlinearSolidReducedSystemOperator> reduced_oper_;

  /**
   * The Newton solver for the nonlinear iterations
   */
  mfem::NewtonSolver& newton_solver_;

<<<<<<< HEAD
  /**
   * The fixed boudnary degrees of freedom
   */
  const std::vector<std::shared_ptr<serac::BoundaryCondition> >& ess_bdr_;
=======
  /// The fixed boudnary degrees of freedom
  const std::vector<serac::BoundaryCondition>& ess_bdr_;
>>>>>>> 6a19ae5c

  /**
   * The linear solver parameters for the mass matrix
   */
  serac::LinearSolverParameters lin_params_;

  /**
   * Working vector
   */
  mutable mfem::Vector z_;

 public:
<<<<<<< HEAD
  /**
   * The constructor
   */
  NonlinearSolidDynamicOperator(std::unique_ptr<mfem::ParNonlinearForm>                        H_form,
                                std::unique_ptr<mfem::ParBilinearForm>                         S_form,
                                std::unique_ptr<mfem::ParBilinearForm>                         M_form,
                                const std::vector<std::shared_ptr<serac::BoundaryCondition> >& ess_bdr,
                                mfem::NewtonSolver& newton_solver, const serac::LinearSolverParameters& lin_params);
=======
  /// The constructor
  NonlinearSolidDynamicOperator(std::unique_ptr<mfem::ParNonlinearForm>      H_form,
                                std::unique_ptr<mfem::ParBilinearForm>       S_form,
                                std::unique_ptr<mfem::ParBilinearForm>       M_form,
                                const std::vector<serac::BoundaryCondition>& ess_bdr, mfem::NewtonSolver& newton_solver,
                                const serac::LinearSolverParameters& lin_params);
>>>>>>> 6a19ae5c

  /**
   * Required to use the native newton solver
   */
  virtual void Mult(const mfem::Vector& vx, mfem::Vector& dvx_dt) const;

  /**
   * Solve the Backward-Euler equation: k = f(x + dt*k, t), for the unknown k.
   * This is the only requirement for high-order SDIRK implicit integration.
   */
  virtual void ImplicitSolve(const double dt, const mfem::Vector& x, mfem::Vector& k);

  /**
   * The destructor
   */
  virtual ~NonlinearSolidDynamicOperator();
};

}  // namespace serac

#endif<|MERGE_RESOLUTION|>--- conflicted
+++ resolved
@@ -94,15 +94,10 @@
    */
   mutable mfem::Vector w_, z_;
 
-<<<<<<< HEAD
   /**
    * Essential degrees of freedom
    */
-  const std::vector<std::shared_ptr<serac::BoundaryCondition> >& ess_bdr_;
-=======
-  /// Essential degrees of freedom
   const std::vector<serac::BoundaryCondition>& ess_bdr_;
->>>>>>> 6a19ae5c
 
  public:
   /**
@@ -178,15 +173,10 @@
    */
   mfem::NewtonSolver& newton_solver_;
 
-<<<<<<< HEAD
   /**
    * The fixed boudnary degrees of freedom
    */
-  const std::vector<std::shared_ptr<serac::BoundaryCondition> >& ess_bdr_;
-=======
-  /// The fixed boudnary degrees of freedom
   const std::vector<serac::BoundaryCondition>& ess_bdr_;
->>>>>>> 6a19ae5c
 
   /**
    * The linear solver parameters for the mass matrix
@@ -199,23 +189,14 @@
   mutable mfem::Vector z_;
 
  public:
-<<<<<<< HEAD
   /**
    * The constructor
    */
-  NonlinearSolidDynamicOperator(std::unique_ptr<mfem::ParNonlinearForm>                        H_form,
-                                std::unique_ptr<mfem::ParBilinearForm>                         S_form,
-                                std::unique_ptr<mfem::ParBilinearForm>                         M_form,
-                                const std::vector<std::shared_ptr<serac::BoundaryCondition> >& ess_bdr,
-                                mfem::NewtonSolver& newton_solver, const serac::LinearSolverParameters& lin_params);
-=======
-  /// The constructor
   NonlinearSolidDynamicOperator(std::unique_ptr<mfem::ParNonlinearForm>      H_form,
                                 std::unique_ptr<mfem::ParBilinearForm>       S_form,
                                 std::unique_ptr<mfem::ParBilinearForm>       M_form,
                                 const std::vector<serac::BoundaryCondition>& ess_bdr, mfem::NewtonSolver& newton_solver,
                                 const serac::LinearSolverParameters& lin_params);
->>>>>>> 6a19ae5c
 
   /**
    * Required to use the native newton solver
