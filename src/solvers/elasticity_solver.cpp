// Copyright (c) 2019-2020, Lawrence Livermore National Security, LLC and
// other Serac Project Developers. See the top-level LICENSE file for
// details.
//
// SPDX-License-Identifier: (BSD-3-Clause)

#include "elasticity_solver.hpp"

#include "common/logger.hpp"

const int num_fields = 1;

ElasticitySolver::ElasticitySolver(int order, std::shared_ptr<mfem::ParMesh> pmesh)
    : BaseSolver(pmesh->GetComm(), num_fields),
      displacement(m_state[0]),
      m_K_form(nullptr),
      m_l_form(nullptr),
      m_K_mat(nullptr),
      m_K_e_mat(nullptr),
      m_rhs(nullptr),
      m_bc_rhs(nullptr),
      m_K_solver(nullptr),
      m_K_prec(nullptr),
      m_mu(nullptr),
      m_lambda(nullptr),
      m_body_force(nullptr)
{
  displacement->mesh = pmesh;
  displacement->coll = std::make_shared<mfem::H1_FECollection>(order, pmesh->Dimension(), mfem::Ordering::byVDIM);
  displacement->space =
      std::make_shared<mfem::ParFiniteElementSpace>(pmesh.get(), displacement->coll.get(), pmesh->Dimension());
  displacement->gf       = std::make_shared<mfem::ParGridFunction>(displacement->space.get());
  displacement->true_vec = std::make_shared<mfem::HypreParVector>(displacement->space.get());

  // and initial conditions
  *displacement->gf       = 0.0;
  *displacement->true_vec = 0.0;

  displacement->name = "displacement";
}

void ElasticitySolver::SetDisplacementBCs(std::set<int> &                       disp_bdr,
                                          std::shared_ptr<mfem::VectorCoefficient> disp_bdr_coef, int component)
{
  SetEssentialBCs(disp_bdr, disp_bdr_coef, *displacement->space, component);
}

void ElasticitySolver::SetTractionBCs(std::set<int> &                       trac_bdr,
                                      std::shared_ptr<mfem::VectorCoefficient> trac_bdr_coef, int component)
{
  SetNaturalBCs(trac_bdr, trac_bdr_coef, component);
}

void ElasticitySolver::SetLameParameters(mfem::Coefficient &lambda, mfem::Coefficient &mu)
{
  m_lambda = &lambda;
  m_mu     = &mu;
}

void ElasticitySolver::SetBodyForce(mfem::VectorCoefficient &force) { m_body_force = &force; }

void ElasticitySolver::SetLinearSolverParameters(const serac::LinearSolverParameters &params) { m_lin_params = params; }

void ElasticitySolver::CompleteSetup()
{
  SLIC_ASSERT_MSG(m_mu != nullptr, "Lame mu not set in ElasticitySolver!");
  SLIC_ASSERT_MSG(m_lambda != nullptr, "Lame lambda not set in ElasticitySolver!");

  // Define the parallel bilinear form
  m_K_form = new mfem::ParBilinearForm(displacement->space.get());

  // Add the elastic integrator
  m_K_form->AddDomainIntegrator(new mfem::ElasticityIntegrator(*m_lambda, *m_mu));
  m_K_form->Assemble();
  m_K_form->Finalize();

  // Define the parallel linear form

  m_l_form = new mfem::ParLinearForm(displacement->space.get());

  // Add the traction integrator
  if (m_nat_bdr.size() > 0) {
    for (auto &nat_bc : m_nat_bdr) {
      m_l_form->AddBoundaryIntegrator(new mfem::VectorBoundaryLFIntegrator(*nat_bc->vec_coef), nat_bc->markers);
    }
    m_l_form->Assemble();
    m_rhs = m_l_form->ParallelAssemble();
  } else {
    m_rhs  = new mfem::HypreParVector(displacement->space.get());
    *m_rhs = 0.0;
  }

  // Assemble the stiffness matrix
  m_K_mat = m_K_form->ParallelAssemble();

  // Eliminate the essential DOFs
  for (auto &bc : m_ess_bdr) {
    m_K_e_mat = m_K_mat->EliminateRowsCols(bc->true_dofs);
  }

  // Initialize the eliminate BC RHS vector
  m_bc_rhs  = new mfem::HypreParVector(displacement->space.get());
  *m_bc_rhs = 0.0;

  // Initialize the true vector
  displacement->gf->GetTrueDofs(*displacement->true_vec);

<<<<<<< HEAD
  if (m_lin_params.prec == serac::Preconditioner::BoomerAMG) {
    MFEM_VERIFY(displacement->space->GetOrdering() == mfem::Ordering::byVDIM,
                "Attempting to use BoomerAMG with nodal ordering.");
=======
  if (m_lin_params.prec == Preconditioner::BoomerAMG) {
    SLIC_WARNING_IF(displacement->space->GetOrdering() == mfem::Ordering::byVDIM,
                    "Attempting to use BoomerAMG with nodal ordering.");
>>>>>>> 178c28b9

    mfem::HypreBoomerAMG *prec_amg = new mfem::HypreBoomerAMG();
    prec_amg->SetPrintLevel(m_lin_params.print_level);
    prec_amg->SetElasticityOptions(displacement->space.get());
    m_K_prec = prec_amg;

    mfem::GMRESSolver *K_gmres = new mfem::GMRESSolver(displacement->space->GetComm());
    K_gmres->SetRelTol(m_lin_params.rel_tol);
    K_gmres->SetAbsTol(m_lin_params.abs_tol);
    K_gmres->SetMaxIter(m_lin_params.max_iter);
    K_gmres->SetPrintLevel(m_lin_params.print_level);
    K_gmres->SetPreconditioner(*m_K_prec);
    m_K_solver = K_gmres;

  }
  // If not AMG, just MINRES with Jacobi smoothing
  else {
    mfem::HypreSmoother *K_hypreSmoother = new mfem::HypreSmoother;
    K_hypreSmoother->SetType(mfem::HypreSmoother::l1Jacobi);
    K_hypreSmoother->SetPositiveDiagonal(true);
    m_K_prec = K_hypreSmoother;

    mfem::MINRESSolver *K_minres = new mfem::MINRESSolver(displacement->space->GetComm());
    K_minres->SetRelTol(m_lin_params.rel_tol);
    K_minres->SetAbsTol(m_lin_params.abs_tol);
    K_minres->SetMaxIter(m_lin_params.max_iter);
    K_minres->SetPrintLevel(m_lin_params.print_level);
    K_minres->SetPreconditioner(*m_K_prec);
    m_K_solver = K_minres;
  }
}

void ElasticitySolver::AdvanceTimestep(double &)
{
  // Initialize the true vector
  displacement->gf->GetTrueDofs(*displacement->true_vec);

  if (m_timestepper == serac::TimestepMethod::QuasiStatic) {
    QuasiStaticSolve();
  } else {
    SLIC_ERROR_MASTER(m_rank, "Only quasistatics implemented for linear elasticity!");
    serac::ExitGracefully(true);
  }

  // Distribute the shared DOFs
  displacement->gf->SetFromTrueDofs(*displacement->true_vec);
  m_cycle += 1;
}

// Solve the Quasi-static system
void ElasticitySolver::QuasiStaticSolve()
{
  // Apply the boundary conditions
  *m_bc_rhs = *m_rhs;
  for (auto &bc : m_ess_bdr) {
    bc->vec_coef->SetTime(m_time);
    displacement->gf->ProjectBdrCoefficient(*bc->vec_coef, bc->markers);
    displacement->gf->GetTrueDofs(*displacement->true_vec);
    mfem::EliminateBC(*m_K_mat, *m_K_e_mat, bc->true_dofs, *displacement->true_vec, *m_bc_rhs);
  }

  m_K_solver->SetOperator(*m_K_mat);

  m_K_solver->Mult(*m_bc_rhs, *displacement->true_vec);
}

ElasticitySolver::~ElasticitySolver()
{
  delete m_K_form;
  delete m_l_form;
  delete m_K_mat;
  delete m_K_e_mat;
  delete m_rhs;
  delete m_bc_rhs;
  delete m_K_solver;
  delete m_K_prec;
}<|MERGE_RESOLUTION|>--- conflicted
+++ resolved
@@ -105,15 +105,9 @@
   // Initialize the true vector
   displacement->gf->GetTrueDofs(*displacement->true_vec);
 
-<<<<<<< HEAD
   if (m_lin_params.prec == serac::Preconditioner::BoomerAMG) {
-    MFEM_VERIFY(displacement->space->GetOrdering() == mfem::Ordering::byVDIM,
-                "Attempting to use BoomerAMG with nodal ordering.");
-=======
-  if (m_lin_params.prec == Preconditioner::BoomerAMG) {
     SLIC_WARNING_IF(displacement->space->GetOrdering() == mfem::Ordering::byVDIM,
                     "Attempting to use BoomerAMG with nodal ordering.");
->>>>>>> 178c28b9
 
     mfem::HypreBoomerAMG *prec_amg = new mfem::HypreBoomerAMG();
     prec_amg->SetPrintLevel(m_lin_params.print_level);
