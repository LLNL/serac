// Copyright (c) 2019-2020, Lawrence Livermore National Security, LLC and
// other Serac Project Developers. See the top-level LICENSE file for
// details.
//
// SPDX-License-Identifier: (BSD-3-Clause)

#include "elasticity_solver.hpp"

const int num_fields = 1;

ElasticitySolver::ElasticitySolver(int order, std::shared_ptr<mfem::ParMesh> pmesh)
    : BaseSolver(pmesh->GetComm(), num_fields),
      displacement(m_state[0]),
      m_K_form(nullptr),
      m_l_form(nullptr),
      m_K_mat(nullptr),
      m_K_e_mat(nullptr),
      m_rhs(nullptr),
      m_bc_rhs(nullptr),
      m_K_solver(nullptr),
      m_K_prec(nullptr),
      m_mu(nullptr),
      m_lambda(nullptr),
      m_body_force(nullptr)
{
  displacement->mesh = pmesh;
  displacement->coll = std::make_shared<mfem::H1_FECollection>(order, pmesh->Dimension(), mfem::Ordering::byVDIM);
  displacement->space =
      std::make_shared<mfem::ParFiniteElementSpace>(pmesh.get(), displacement->coll.get(), pmesh->Dimension());
  displacement->gf       = std::make_shared<mfem::ParGridFunction>(displacement->space.get());
  displacement->true_vec = std::make_shared<mfem::HypreParVector>(displacement->space.get());

  // and initial conditions
  *displacement->gf       = 0.0;
  *displacement->true_vec = 0.0;

  displacement->name = "displacement";
}

void ElasticitySolver::SetDisplacementBCs(std::vector<int> &                       disp_bdr,
                                          std::shared_ptr<mfem::VectorCoefficient> disp_bdr_coef, int component)
{
  SetEssentialBCs(disp_bdr, disp_bdr_coef, *displacement->space, component);
}

void ElasticitySolver::SetTractionBCs(std::vector<int> &                       trac_bdr,
                                      std::shared_ptr<mfem::VectorCoefficient> trac_bdr_coef, int component)
{
  SetNaturalBCs(trac_bdr, trac_bdr_coef, component);
}

void ElasticitySolver::SetLameParameters(mfem::Coefficient &lambda, mfem::Coefficient &mu)
{
  m_lambda = &lambda;
  m_mu     = &mu;
}

void ElasticitySolver::SetBodyForce(mfem::VectorCoefficient &force) { m_body_force = &force; }

void ElasticitySolver::SetLinearSolverParameters(const serac::LinearSolverParameters &params) { m_lin_params = params; }

void ElasticitySolver::CompleteSetup()
{
  MFEM_ASSERT(m_mu != nullptr, "Lame mu not set in ElasticitySolver!");
  MFEM_ASSERT(m_lambda != nullptr, "Lame lambda not set in ElasticitySolver!");

  // Define the parallel bilinear form
  m_K_form = new mfem::ParBilinearForm(displacement->space.get());

  // Add the elastic integrator
  m_K_form->AddDomainIntegrator(new mfem::ElasticityIntegrator(*m_lambda, *m_mu));
  m_K_form->Assemble();
  m_K_form->Finalize();

  // Define the parallel linear form

  m_l_form = new mfem::ParLinearForm(displacement->space.get());

  // Add the traction integrator
  if (m_nat_bdr.size() > 0) {
    for (auto &nat_bc : m_nat_bdr) {
      m_l_form->AddBoundaryIntegrator(new mfem::VectorBoundaryLFIntegrator(*nat_bc->vec_coef), nat_bc->markers);
    }
    m_l_form->Assemble();
    m_rhs = m_l_form->ParallelAssemble();
  } else {
    m_rhs  = new mfem::HypreParVector(displacement->space.get());
    *m_rhs = 0.0;
  }

  // Assemble the stiffness matrix
  m_K_mat = m_K_form->ParallelAssemble();

  // Eliminate the essential DOFs
  for (auto &bc : m_ess_bdr) {
    m_K_e_mat = m_K_mat->EliminateRowsCols(bc->true_dofs);
  }

  // Initialize the eliminate BC RHS vector
  m_bc_rhs  = new mfem::HypreParVector(displacement->space.get());
  *m_bc_rhs = 0.0;

  // Initialize the true vector
  displacement->gf->GetTrueDofs(*displacement->true_vec);

<<<<<<< HEAD
  if (m_lin_params.prec == serac::Preconditioner::BoomerAMG) {
    MFEM_VERIFY(displacement.space->GetOrdering() == mfem::Ordering::byVDIM,
=======
  if (m_lin_params.prec == Preconditioner::BoomerAMG) {
    MFEM_VERIFY(displacement->space->GetOrdering() == mfem::Ordering::byVDIM,
>>>>>>> 2df102f5
                "Attempting to use BoomerAMG with nodal ordering.");

    mfem::HypreBoomerAMG *prec_amg = new mfem::HypreBoomerAMG();
    prec_amg->SetPrintLevel(m_lin_params.print_level);
    prec_amg->SetElasticityOptions(displacement->space.get());
    m_K_prec = prec_amg;

    mfem::GMRESSolver *K_gmres = new mfem::GMRESSolver(displacement->space->GetComm());
    K_gmres->SetRelTol(m_lin_params.rel_tol);
    K_gmres->SetAbsTol(m_lin_params.abs_tol);
    K_gmres->SetMaxIter(m_lin_params.max_iter);
    K_gmres->SetPrintLevel(m_lin_params.print_level);
    K_gmres->SetPreconditioner(*m_K_prec);
    m_K_solver = K_gmres;

  }
  // If not AMG, just MINRES with Jacobi smoothing
  else {
    mfem::HypreSmoother *K_hypreSmoother = new mfem::HypreSmoother;
    K_hypreSmoother->SetType(mfem::HypreSmoother::l1Jacobi);
    K_hypreSmoother->SetPositiveDiagonal(true);
    m_K_prec = K_hypreSmoother;

    mfem::MINRESSolver *K_minres = new mfem::MINRESSolver(displacement->space->GetComm());
    K_minres->SetRelTol(m_lin_params.rel_tol);
    K_minres->SetAbsTol(m_lin_params.abs_tol);
    K_minres->SetMaxIter(m_lin_params.max_iter);
    K_minres->SetPrintLevel(m_lin_params.print_level);
    K_minres->SetPreconditioner(*m_K_prec);
    m_K_solver = K_minres;
  }
}

void ElasticitySolver::AdvanceTimestep(double &)
{
  // Initialize the true vector
  displacement->gf->GetTrueDofs(*displacement->true_vec);

  if (m_timestepper == serac::TimestepMethod::QuasiStatic) {
    QuasiStaticSolve();
  } else {
    mfem::mfem_error("Only quasistatics implemented for linear elasticity!");
  }

  // Distribute the shared DOFs
  displacement->gf->SetFromTrueDofs(*displacement->true_vec);
  m_cycle += 1;
}

// Solve the Quasi-static system
void ElasticitySolver::QuasiStaticSolve()
{
  // Apply the boundary conditions
  *m_bc_rhs = *m_rhs;
  for (auto &bc : m_ess_bdr) {
    bc->vec_coef->SetTime(m_time);
    displacement->gf->ProjectBdrCoefficient(*bc->vec_coef, bc->markers);
    displacement->gf->GetTrueDofs(*displacement->true_vec);
    mfem::EliminateBC(*m_K_mat, *m_K_e_mat, bc->true_dofs, *displacement->true_vec, *m_bc_rhs);
  }

  m_K_solver->SetOperator(*m_K_mat);

  m_K_solver->Mult(*m_bc_rhs, *displacement->true_vec);
}

ElasticitySolver::~ElasticitySolver()
{
  delete m_K_form;
  delete m_l_form;
  delete m_K_mat;
  delete m_K_e_mat;
  delete m_rhs;
  delete m_bc_rhs;
  delete m_K_solver;
  delete m_K_prec;
}<|MERGE_RESOLUTION|>--- conflicted
+++ resolved
@@ -103,13 +103,8 @@
   // Initialize the true vector
   displacement->gf->GetTrueDofs(*displacement->true_vec);
 
-<<<<<<< HEAD
   if (m_lin_params.prec == serac::Preconditioner::BoomerAMG) {
-    MFEM_VERIFY(displacement.space->GetOrdering() == mfem::Ordering::byVDIM,
-=======
-  if (m_lin_params.prec == Preconditioner::BoomerAMG) {
     MFEM_VERIFY(displacement->space->GetOrdering() == mfem::Ordering::byVDIM,
->>>>>>> 2df102f5
                 "Attempting to use BoomerAMG with nodal ordering.");
 
     mfem::HypreBoomerAMG *prec_amg = new mfem::HypreBoomerAMG();
