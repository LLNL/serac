--- conflicted
+++ resolved
@@ -100,15 +100,10 @@
    */
   serac::LinearSolverParameters lin_params_;
 
-<<<<<<< HEAD
   /**
    * Solve the Quasi-static operator
    */
-  void QuasiStaticSolve();
-=======
-  /// Solve the Quasi-static operator
   void quasiStaticSolve();
->>>>>>> 6a19ae5c
 
  public:
   /**
