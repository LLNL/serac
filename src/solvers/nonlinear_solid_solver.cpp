// Copyright (c) 2019, Lawrence Livermore National Security, LLC and
// other Serac Project Developers. See the top-level LICENSE file for
// details.
//
// SPDX-License-Identifier: (BSD-3-Clause)

#include "nonlinear_solid_solver.hpp"

#include "integrators/hyperelastic_traction_integrator.hpp"
#include "integrators/inc_hyperelastic_integrator.hpp"

const int num_fields = 2;

NonlinearSolidSolver::NonlinearSolidSolver(int order, std::shared_ptr<mfem::ParMesh> pmesh)
    : BaseSolver(pmesh->GetComm(), num_fields),
      m_velocity(m_state[0]),
      m_displacement(m_state[1]),
      m_newton_solver(pmesh->GetComm())
{
  m_velocity->mesh      = pmesh;
  m_velocity->coll      = std::make_shared<mfem::H1_FECollection>(order, pmesh->Dimension());
  m_velocity->space     = std::make_shared<mfem::ParFiniteElementSpace>(pmesh.get(), m_velocity->coll.get(),
                                                                    pmesh->Dimension(), mfem::Ordering::byVDIM);
  m_velocity->gf        = std::make_shared<mfem::ParGridFunction>(m_velocity->space.get());
  *m_velocity->gf       = 0.0;
  m_velocity->true_vec  = std::make_shared<mfem::HypreParVector>(m_velocity->space.get());
  *m_velocity->true_vec = 0.0;
  m_velocity->name      = "velocity";

  m_displacement->mesh      = pmesh;
  m_displacement->coll      = std::make_shared<mfem::H1_FECollection>(order, pmesh->Dimension());
  m_displacement->space     = std::make_shared<mfem::ParFiniteElementSpace>(pmesh.get(), m_displacement->coll.get(),
                                                                        pmesh->Dimension(), mfem::Ordering::byVDIM);
  m_displacement->gf        = std::make_shared<mfem::ParGridFunction>(m_displacement->space.get());
  *m_displacement->gf       = 0.0;
  m_displacement->true_vec  = std::make_shared<mfem::HypreParVector>(m_displacement->space.get());
  *m_displacement->true_vec = 0.0;
  m_displacement->name      = "displacement";

  // Initialize the mesh node pointers
  m_reference_nodes = std::make_unique<mfem::ParGridFunction>(m_displacement->space.get());
  pmesh->GetNodes(*m_reference_nodes);
  pmesh->NewNodes(*m_reference_nodes);

  m_deformed_nodes = std::make_unique<mfem::ParGridFunction>(*m_reference_nodes);

  // Initialize the true DOF vector
  int              true_size = m_velocity->space->TrueVSize();
  mfem::Array<int> true_offset(3);
  true_offset[0] = 0;
  true_offset[1] = true_size;
  true_offset[2] = 2 * true_size;
  m_block        = std::make_unique<mfem::BlockVector>(true_offset);

  m_block->GetBlockView(1, *m_displacement->true_vec);
  *m_displacement->true_vec = 0.0;

  m_block->GetBlockView(0, *m_velocity->true_vec);
  *m_velocity->true_vec = 0.0;
}

void NonlinearSolidSolver::SetDisplacementBCs(const std::vector<int> &                 disp_bdr,
                                              std::shared_ptr<mfem::VectorCoefficient> disp_bdr_coef)
{
  SetEssentialBCs(disp_bdr, disp_bdr_coef, *m_displacement->space, -1);
}

void NonlinearSolidSolver::SetDisplacementBCs(const std::vector<int> &           disp_bdr,
                                              std::shared_ptr<mfem::Coefficient> disp_bdr_coef, int component)
{
  SetEssentialBCs(disp_bdr, disp_bdr_coef, *m_displacement->space, component);
}

void NonlinearSolidSolver::SetTractionBCs(const std::vector<int> &                 trac_bdr,
                                          std::shared_ptr<mfem::VectorCoefficient> trac_bdr_coef, int component)
{
  SetNaturalBCs(trac_bdr, trac_bdr_coef, component);
}

void NonlinearSolidSolver::SetHyperelasticMaterialParameters(double mu, double K)
{
  m_model.reset(new mfem::NeoHookeanModel(mu, K));
}

void NonlinearSolidSolver::SetViscosity(std::shared_ptr<mfem::Coefficient> visc) { m_viscosity = visc; }

void NonlinearSolidSolver::SetDisplacement(mfem::VectorCoefficient &disp_state)
{
  disp_state.SetTime(m_time);
  m_displacement->gf->ProjectCoefficient(disp_state);
  m_gf_initialized[1] = true;
}

void NonlinearSolidSolver::SetVelocity(mfem::VectorCoefficient &velo_state)
{
  velo_state.SetTime(m_time);
  m_velocity->gf->ProjectCoefficient(velo_state);
  m_gf_initialized[0] = true;
}

void NonlinearSolidSolver::SetSolverParameters(const serac::LinearSolverParameters &   lin_params,
                                               const serac::NonlinearSolverParameters &nonlin_params)
{
  m_lin_params    = lin_params;
  m_nonlin_params = nonlin_params;
}

void NonlinearSolidSolver::CompleteSetup()
{
  // Define the nonlinear form
  m_H_form = std::make_shared<mfem::ParNonlinearForm>(m_displacement->space.get());

  // Add the hyperelastic integrator
  if (m_timestepper == serac::TimestepMethod::QuasiStatic) {
    m_H_form->AddDomainIntegrator(new IncrementalHyperelasticIntegrator(m_model.get()));
  } else {
    m_H_form->AddDomainIntegrator(new mfem::HyperelasticNLFIntegrator(m_model.get()));
  }

  // Add the traction integrator
  for (auto &nat_bc_data : m_nat_bdr) {
    m_H_form->AddBdrFaceIntegrator(new HyperelasticTractionIntegrator(*nat_bc_data->vec_coef), nat_bc_data->markers);
  }

  // Add the essential boundary
  mfem::Array<int> essential_dofs(0);

  // Build the dof array lookup tables
  m_displacement->space->BuildDofToArrays();

  // Project the essential boundary coefficients
  for (auto &bc : m_ess_bdr) {
    // Generate the scalar dof list from the vector dof list
    mfem::Array<int> dof_list(bc->true_dofs.Size());
    for (int i = 0; i < bc->true_dofs.Size(); ++i) {
      dof_list[i] = m_displacement->space->VDofToDof(bc->true_dofs[i]);
    }

    // Project the coefficient
    if (bc->component == -1) {
      // If it contains all components, project the vector
      m_displacement->gf->ProjectCoefficient(*bc->vec_coef, dof_list);
    } else {
      // If it is only a single component, project the scalar
      m_displacement->gf->ProjectCoefficient(*bc->scalar_coef, dof_list, bc->component);
    }

    // Add the vector dofs to the total essential BC dof list
    essential_dofs.Append(bc->true_dofs);
  }

  // Remove any duplicates from the essential BC list
  essential_dofs.Sort();
  essential_dofs.Unique();

  m_H_form->SetEssentialTrueDofs(essential_dofs);

  // If dynamic, create the mass and viscosity forms
  if (m_timestepper != serac::TimestepMethod::QuasiStatic) {
    const double              ref_density = 1.0;  // density in the reference configuration
    mfem::ConstantCoefficient rho0(ref_density);

    m_M_form = std::make_shared<mfem::ParBilinearForm>(m_displacement->space.get());

    m_M_form->AddDomainIntegrator(new mfem::VectorMassIntegrator(rho0));
    m_M_form->Assemble(0);
    m_M_form->Finalize(0);

    m_S_form = std::make_shared<mfem::ParBilinearForm>(m_displacement->space.get());
    m_S_form->AddDomainIntegrator(new mfem::VectorDiffusionIntegrator(*m_viscosity));
    m_S_form->Assemble(0);
    m_S_form->Finalize(0);
  }

  // Set up the jacbian solver based on the linear solver options
<<<<<<< HEAD
  if (m_lin_params.prec == serac::Preconditioner::BoomerAMG) {
    MFEM_VERIFY(displacement.space->GetOrdering() == mfem::Ordering::byVDIM,
=======
  if (m_lin_params.prec == Preconditioner::BoomerAMG) {
    MFEM_VERIFY(m_displacement->space->GetOrdering() == mfem::Ordering::byVDIM,
>>>>>>> 2df102f5
                "Attempting to use BoomerAMG with nodal ordering.");
    auto prec_amg = std::make_shared<mfem::HypreBoomerAMG>();
    prec_amg->SetPrintLevel(m_lin_params.print_level);
    prec_amg->SetElasticityOptions(m_displacement->space.get());
    m_J_prec = std::static_pointer_cast<mfem::Solver>(prec_amg);

    auto J_gmres = std::make_shared<mfem::GMRESSolver>(m_displacement->space->GetComm());
    J_gmres->SetRelTol(m_lin_params.rel_tol);
    J_gmres->SetAbsTol(m_lin_params.abs_tol);
    J_gmres->SetMaxIter(m_lin_params.max_iter);
    J_gmres->SetPrintLevel(m_lin_params.print_level);
    J_gmres->SetPreconditioner(*m_J_prec);
    m_J_solver = std::static_pointer_cast<mfem::Solver>(J_gmres);
  } else {
    auto J_hypreSmoother = std::make_shared<mfem::HypreSmoother>();
    J_hypreSmoother->SetType(mfem::HypreSmoother::l1Jacobi);
    J_hypreSmoother->SetPositiveDiagonal(true);
    m_J_prec = std::static_pointer_cast<mfem::Solver>(J_hypreSmoother);

    auto J_minres = std::make_shared<mfem::MINRESSolver>(m_displacement->space->GetComm());
    J_minres->SetRelTol(m_lin_params.rel_tol);
    J_minres->SetAbsTol(m_lin_params.abs_tol);
    J_minres->SetMaxIter(m_lin_params.max_iter);
    J_minres->SetPrintLevel(m_lin_params.print_level);
    J_minres->SetPreconditioner(*m_J_prec);
    m_J_solver = std::static_pointer_cast<mfem::Solver>(J_minres);
  }

  // Set the newton solve parameters
  m_newton_solver.SetSolver(*m_J_solver);
  m_newton_solver.SetPrintLevel(m_nonlin_params.print_level);
  m_newton_solver.SetRelTol(m_nonlin_params.rel_tol);
  m_newton_solver.SetAbsTol(m_nonlin_params.abs_tol);
  m_newton_solver.SetMaxIter(m_nonlin_params.max_iter);

  // Set the MFEM abstract operators for use with the internal MFEM solvers
  if (m_timestepper == serac::TimestepMethod::QuasiStatic) {
    m_newton_solver.iterative_mode = true;
    m_nonlinear_oper               = std::make_shared<NonlinearSolidQuasiStaticOperator>(m_H_form);
    m_newton_solver.SetOperator(*m_nonlinear_oper);
  } else {
    m_newton_solver.iterative_mode = false;
    m_timedep_oper = std::make_shared<NonlinearSolidDynamicOperator>(m_H_form, m_S_form, m_M_form, m_ess_bdr,
                                                                     m_newton_solver, m_lin_params);
    m_ode_solver->Init(*m_timedep_oper);
  }
}

// Solve the Quasi-static Newton system
void NonlinearSolidSolver::QuasiStaticSolve()
{
  mfem::Vector zero;
  m_newton_solver.Mult(zero, *m_displacement->true_vec);
}

// Advance the timestep
void NonlinearSolidSolver::AdvanceTimestep(double &dt)
{
  // Initialize the true vector
  m_velocity->gf->GetTrueDofs(*m_velocity->true_vec);
  m_displacement->gf->GetTrueDofs(*m_displacement->true_vec);

  // Set the mesh nodes to the reference configuration
  m_displacement->mesh->NewNodes(*m_reference_nodes);
  m_velocity->mesh->NewNodes(*m_reference_nodes);

  if (m_timestepper == serac::TimestepMethod::QuasiStatic) {
    QuasiStaticSolve();
  } else {
    m_ode_solver->Step(*m_block, m_time, dt);
  }

  // Distribute the shared DOFs
  m_velocity->gf->SetFromTrueDofs(*m_velocity->true_vec);
  m_displacement->gf->SetFromTrueDofs(*m_displacement->true_vec);

  // Update the mesh with the new deformed nodes
  m_deformed_nodes->Set(1.0, *m_displacement->gf);

  if (m_timestepper == serac::TimestepMethod::QuasiStatic) {
    m_deformed_nodes->Add(1.0, *m_reference_nodes);
  }

  m_displacement->mesh->NewNodes(*m_deformed_nodes);
  m_velocity->mesh->NewNodes(*m_deformed_nodes);

  m_cycle += 1;
}

NonlinearSolidSolver::~NonlinearSolidSolver() {}<|MERGE_RESOLUTION|>--- conflicted
+++ resolved
@@ -173,13 +173,8 @@
   }
 
   // Set up the jacbian solver based on the linear solver options
-<<<<<<< HEAD
   if (m_lin_params.prec == serac::Preconditioner::BoomerAMG) {
-    MFEM_VERIFY(displacement.space->GetOrdering() == mfem::Ordering::byVDIM,
-=======
-  if (m_lin_params.prec == Preconditioner::BoomerAMG) {
     MFEM_VERIFY(m_displacement->space->GetOrdering() == mfem::Ordering::byVDIM,
->>>>>>> 2df102f5
                 "Attempting to use BoomerAMG with nodal ordering.");
     auto prec_amg = std::make_shared<mfem::HypreBoomerAMG>();
     prec_amg->SetPrintLevel(m_lin_params.print_level);
