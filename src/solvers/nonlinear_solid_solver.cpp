--- conflicted
+++ resolved
@@ -161,23 +161,13 @@
 
   // Set the MFEM abstract operators for use with the internal MFEM solvers
   if (timestepper_ == serac::TimestepMethod::QuasiStatic) {
-<<<<<<< HEAD
-    solver_.solver().iterative_mode = true;
-    nonlinear_oper_                 = std::make_unique<NonlinearSolidQuasiStaticOperator>(std::move(H_form), bcs_);
-    solver_.SetOperator(*nonlinear_oper_);
-  } else {
-    solver_.solver().iterative_mode = false;
-    timedep_oper_                   = std::make_unique<NonlinearSolidDynamicOperator>(
-        std::move(H_form), std::move(S_form), std::move(M_form), bcs_, solver_.solver(), lin_params_);
-=======
     solver_.nonlinearSolver().iterative_mode = true;
-    nonlinear_oper_                          = std::make_unique<NonlinearSolidQuasiStaticOperator>(std::move(H_form));
+    nonlinear_oper_                          = std::make_unique<NonlinearSolidQuasiStaticOperator>(std::move(H_form), bcs_);
     solver_.SetOperator(*nonlinear_oper_);
   } else {
     solver_.nonlinearSolver().iterative_mode = false;
     timedep_oper_ = std::make_unique<NonlinearSolidDynamicOperator>(std::move(H_form), std::move(S_form),
-                                                                    std::move(M_form), ess_bdr_, solver_, lin_params_);
->>>>>>> dedb1096
+                                                                    std::move(M_form), bcs_, solver_, lin_params_);
     ode_solver_->Init(*timedep_oper_);
   }
 }
