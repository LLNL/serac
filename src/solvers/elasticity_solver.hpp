--- conflicted
+++ resolved
@@ -19,11 +19,7 @@
  *  and lambda and mu are the lame parameters */
 class ElasticitySolver : public BaseSolver {
  protected:
-<<<<<<< HEAD
-  serac::FiniteElementState &displacement;
-=======
-  std::shared_ptr<FiniteElementState> displacement;
->>>>>>> 2df102f5
+  std::shared_ptr<serac::FiniteElementState> displacement;
 
   /// Stiffness bilinear form
   mfem::ParBilinearForm *m_K_form;
