// Copyright (c) 2019-2020, Lawrence Livermore National Security, LLC and
// other Serac Project Developers. See the top-level LICENSE file for
// details.
//
// SPDX-License-Identifier: (BSD-3-Clause)

#ifndef CONDUCTION_OPER
#define CONDUCTION_OPER

#include <memory>

#include "common/serac_types.hpp"
#include "mfem.hpp"

namespace serac {

/**
 * The time dependent operator for advancing the discretized conduction ODE
 */
class DynamicConductionOperator : public mfem::TimeDependentOperator {
 protected:
  /**
   * Finite Element space
   */
  std::shared_ptr<mfem::ParFiniteElementSpace> fespace_;

  /**
   * Grid function for boundary condition projection
   */
  std::shared_ptr<mfem::ParGridFunction> state_gf_;

  /**
   * Solver for the mass matrix
   */
  std::unique_ptr<mfem::CGSolver> M_solver_;

  /**
   * Solver for the T matrix
   */
  std::unique_ptr<mfem::CGSolver> T_solver_;

  /**
   * Preconditioner for the M matrix
   */
  std::unique_ptr<mfem::HypreSmoother> M_prec_;

  /**
   * Preconditioner for the T matrix
   */
  std::unique_ptr<mfem::HypreSmoother> T_prec_;

  /**
   * Pointer to the assembled M matrix
   */
  std::shared_ptr<mfem::HypreParMatrix> M_mat_;

<<<<<<< HEAD
  /**
   * Pointer to the assembled K matrix
   */
  std::shared_ptr<mfem::HypreParMatrix> m_K_mat;
=======
  /// Pointer to the assembled K matrix
  std::shared_ptr<mfem::HypreParMatrix> K_mat_;
>>>>>>> 6a19ae5c

  /**
   * Pointer to the assembled T ( = M + dt K) matrix
   */
  std::unique_ptr<mfem::HypreParMatrix> T_mat_;

  /**
   * Pointer to the eliminated T matrix
   */
  std::unique_ptr<mfem::HypreParMatrix> T_e_mat_;

  /**
   * Assembled RHS vector
   */
  std::shared_ptr<mfem::Vector> rhs_;

  /**
   * RHS vector including essential boundary elimination
   */
  std::shared_ptr<mfem::Vector> bc_rhs_;

<<<<<<< HEAD
  /**
   * Temperature essential boundary coefficient
   */
  std::vector<std::shared_ptr<serac::BoundaryCondition> > ess_bdr_;
=======
  /// Temperature essential boundary coefficient
  std::vector<serac::BoundaryCondition>& ess_bdr_;
>>>>>>> 6a19ae5c

  /**
   * Auxillary working vectors
   */
  mutable mfem::Vector z_;
  mutable mfem::Vector y_;
  mutable mfem::Vector x_;

  /**
   * Storage of old dt use to determine if we should recompute the T matrix
   */
  mutable double old_dt_;

 public:
<<<<<<< HEAD
  /**
   * Constructor. Height is the true degree of freedom size
   */
  DynamicConductionOperator(std::shared_ptr<mfem::ParFiniteElementSpace>                   fespace,
                            const serac::LinearSolverParameters&                           params,
                            const std::vector<std::shared_ptr<serac::BoundaryCondition> >& ess_bdr);
=======
  /// Constructor. Height is the true degree of freedom size
  DynamicConductionOperator(std::shared_ptr<mfem::ParFiniteElementSpace> fespace,
                            const serac::LinearSolverParameters&         params,
                            std::vector<serac::BoundaryCondition>&       ess_bdr);
>>>>>>> 6a19ae5c

  /**
   * Set the mass matrix
   */
  void setMatrices(std::shared_ptr<mfem::HypreParMatrix> M_mat, std::shared_ptr<mfem::HypreParMatrix> K_mat);

  /**
   * Set the load vector
   */
  void setLoadVector(std::shared_ptr<mfem::Vector> rhs);

  /** 
   * Calculate du_dt = M^-1 (-Ku + f).
   * This is all that is needed for explicit methods
   */
  virtual void Mult(const mfem::Vector& u, mfem::Vector& du_dt) const;

  /** 
   * Solve the Backward-Euler equation: du_dt = M^-1[-K(u + dt * du_dt)]
   * for du_dt. This is needed for implicit methods
   */
  virtual void ImplicitSolve(const double dt, const mfem::Vector& u, mfem::Vector& du_dt);

  /**
   * Destructor
   */
  virtual ~DynamicConductionOperator();
};

}  // namespace serac

#endif<|MERGE_RESOLUTION|>--- conflicted
+++ resolved
@@ -54,15 +54,10 @@
    */
   std::shared_ptr<mfem::HypreParMatrix> M_mat_;
 
-<<<<<<< HEAD
   /**
    * Pointer to the assembled K matrix
    */
-  std::shared_ptr<mfem::HypreParMatrix> m_K_mat;
-=======
-  /// Pointer to the assembled K matrix
   std::shared_ptr<mfem::HypreParMatrix> K_mat_;
->>>>>>> 6a19ae5c
 
   /**
    * Pointer to the assembled T ( = M + dt K) matrix
@@ -84,15 +79,10 @@
    */
   std::shared_ptr<mfem::Vector> bc_rhs_;
 
-<<<<<<< HEAD
   /**
    * Temperature essential boundary coefficient
    */
-  std::vector<std::shared_ptr<serac::BoundaryCondition> > ess_bdr_;
-=======
-  /// Temperature essential boundary coefficient
   std::vector<serac::BoundaryCondition>& ess_bdr_;
->>>>>>> 6a19ae5c
 
   /**
    * Auxillary working vectors
@@ -107,19 +97,12 @@
   mutable double old_dt_;
 
  public:
-<<<<<<< HEAD
   /**
    * Constructor. Height is the true degree of freedom size
    */
-  DynamicConductionOperator(std::shared_ptr<mfem::ParFiniteElementSpace>                   fespace,
-                            const serac::LinearSolverParameters&                           params,
-                            const std::vector<std::shared_ptr<serac::BoundaryCondition> >& ess_bdr);
-=======
-  /// Constructor. Height is the true degree of freedom size
   DynamicConductionOperator(std::shared_ptr<mfem::ParFiniteElementSpace> fespace,
                             const serac::LinearSolverParameters&         params,
                             std::vector<serac::BoundaryCondition>&       ess_bdr);
->>>>>>> 6a19ae5c
 
   /**
    * Set the mass matrix
