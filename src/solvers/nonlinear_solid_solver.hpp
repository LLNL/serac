--- conflicted
+++ resolved
@@ -18,21 +18,9 @@
 /// example 10p.
 class NonlinearSolidSolver : public BaseSolver {
  protected:
-  std::shared_ptr<serac::FiniteElementState> velocity_;
-  std::shared_ptr<serac::FiniteElementState> displacement_;
+  std::shared_ptr<FiniteElementState> velocity_;
+  std::shared_ptr<FiniteElementState> displacement_;
 
-<<<<<<< HEAD
-=======
-  /// The abstract nonlinear form
-  std::shared_ptr<mfem::ParNonlinearForm> H_form_;
-
-  /// The abstract mass bilinear form
-  std::shared_ptr<mfem::ParBilinearForm> M_form_;
-
-  /// The abstract viscosity bilinear form
-  std::shared_ptr<mfem::ParBilinearForm> S_form_;
-
->>>>>>> ea4c3b19
   /// The quasi-static operator for use with the MFEM newton solvers
   std::shared_ptr<mfem::Operator> nonlinear_oper_;
 
@@ -43,17 +31,10 @@
   mfem::NewtonSolver newton_solver_;
 
   /// The linear solver for the Jacobian
-<<<<<<< HEAD
-  std::unique_ptr<mfem::Solver> m_J_solver;
+  std::unique_ptr<mfem::Solver> J_solver_;
 
   /// The preconditioner for the Jacobian solver
-  std::unique_ptr<mfem::Solver> m_J_prec;
-=======
-  std::shared_ptr<mfem::Solver> J_solver_;
-
-  /// The preconditioner for the Jacobian solver
-  std::shared_ptr<mfem::Solver> J_prec_;
->>>>>>> ea4c3b19
+  std::unique_ptr<mfem::Solver> J_prec_;
 
   /// The viscosity coefficient
   std::shared_ptr<mfem::Coefficient> viscosity_;
@@ -62,10 +43,10 @@
   std::shared_ptr<mfem::HyperelasticModel> model_;
 
   /// Linear solver parameters
-  serac::LinearSolverParameters lin_params_;
+  LinearSolverParameters lin_params_;
 
   /// Nonlinear solver parameters
-  serac::NonlinearSolverParameters nonlin_params_;
+  NonlinearSolverParameters nonlin_params_;
 
   /// Pointer to the reference mesh data
   std::unique_ptr<mfem::ParGridFunction> reference_nodes_;
@@ -104,27 +85,19 @@
   void setVelocity(mfem::VectorCoefficient& velo_state);
 
   /// Set the linear and nonlinear solver params
-  void setSolverParameters(const serac::LinearSolverParameters&    lin_params,
-                           const serac::NonlinearSolverParameters& nonlin_params);
+  void setSolverParameters(const LinearSolverParameters& lin_params, const NonlinearSolverParameters& nonlin_params);
 
   /// Get the displacement state
-  std::shared_ptr<serac::FiniteElementState> getDisplacement() { return displacement_; };
+  std::shared_ptr<FiniteElementState> getDisplacement() { return displacement_; };
 
   /// Get the velocity state
-  std::shared_ptr<serac::FiniteElementState> getVelocity() { return velocity_; };
+  std::shared_ptr<FiniteElementState> getVelocity() { return velocity_; };
 
   /// Complete the data structure initialization
-<<<<<<< HEAD
-  void CompleteSetup() override;
+  void completeSetup() override;
 
   /// Advance the timestep
-  void AdvanceTimestep(double &dt) override;
-=======
-  void completeSetup();
-
-  /// Advance the timestep
-  void advanceTimestep(double& dt);
->>>>>>> ea4c3b19
+  void advanceTimestep(double& dt) override;
 
   /// Destructor
   virtual ~NonlinearSolidSolver();
