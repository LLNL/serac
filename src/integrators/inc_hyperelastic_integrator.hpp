--- conflicted
+++ resolved
@@ -33,11 +33,7 @@
 
  public:
   /** @param[in] m  HyperelasticModel that will be integrated. */
-<<<<<<< HEAD
-  explicit IncrementalHyperelasticIntegrator(mfem::HyperelasticModel *m) : model(m) {}
-=======
-  IncrementalHyperelasticIntegrator(mfem::HyperelasticModel* m) : model_(m) {}
->>>>>>> ea4c3b19
+  explicit IncrementalHyperelasticIntegrator(mfem::HyperelasticModel* m) : model_(m) {}
 
   /** @brief Computes the integral of W(Jacobian(Trt)) over a target zone
       @param[in] el     Type of FiniteElement.
