--- conflicted
+++ resolved
@@ -127,13 +127,8 @@
   std::ifstream imesh(mesh_file);
   if (!imesh) {
     serac::logger::Flush();
-<<<<<<< HEAD
     std::string err_msg = fmt::format("Can not open mesh file: {0}", mesh_file);
-    SLIC_ERROR_MASTER(rank, err_msg);
-=======
-    std::string msg = fmt::format("Can not open mesh file: {0}", mesh_file);
-    SLIC_ERROR_ROOT(rank, msg);
->>>>>>> f785e1f8
+    SLIC_ERROR_ROOT(rank, err_msg);
     serac::ExitGracefully();
   }
 
