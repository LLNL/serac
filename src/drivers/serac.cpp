// Copyright (c) 2019-2020, Lawrence Livermore National Security, LLC and
// other Serac Project Developers. See the top-level LICENSE file for
// details.
//
// SPDX-License-Identifier: (BSD-3-Clause)

//***********************************************************************
//
//   SERAC - Nonlinear Implicit Contact Proxy App
//
//   Description: The purpose of this code is to act as a proxy app
//                for nonlinear implicit mechanics codes at LLNL. This
//                initial version is copied from a previous version
//                of the ExaConsist AM miniapp.
//
//
//***********************************************************************

#include <fstream>
#include <iostream>
#include <memory>

#include "CLI11/CLI11.hpp"
#include "coefficients/loading_functions.hpp"
#include "coefficients/traction_coefficient.hpp"
#include "common/logger.hpp"
#include "mfem.hpp"
#include "serac_config.hpp"
#include "solvers/nonlinear_solid_solver.hpp"

int main(int argc, char* argv[])
{
  // Initialize MPI.
  int num_procs, rank;
  MPI_Init(&argc, &argv);
  MPI_Comm_size(MPI_COMM_WORLD, &num_procs);
  MPI_Comm_rank(MPI_COMM_WORLD, &rank);

  // Initialize SLIC logger
  if (!serac::logger::initialize(MPI_COMM_WORLD)) {
    serac::exitGracefully(true);
  }

  // mesh
  std::string mesh_file = std::string(SERAC_REPO_DIR) + "/data/beam-hex.mesh";

  // serial and parallel refinement levels
  int ser_ref_levels = 0;
  int par_ref_levels = 0;

  // polynomial interpolation order
  int order = 1;

  // Solver parameters
  serac::NonlinearSolverParameters nonlin_params;
  nonlin_params.rel_tol     = 1.0e-2;
  nonlin_params.abs_tol     = 1.0e-4;
  nonlin_params.max_iter    = 500;
  nonlin_params.print_level = 0;

  serac::LinearSolverParameters lin_params;
  lin_params.rel_tol     = 1.0e-6;
  lin_params.abs_tol     = 1.0e-8;
  lin_params.max_iter    = 5000;
  lin_params.print_level = 0;

  // solver input args
  bool gmres_solver = true;
  bool slu_solver   = false;

  // neo-Hookean material parameters
  double mu = 0.25;
  double K  = 5.0;

  // loading parameters
  double tx = 0.0;
  double ty = 1.0e-3;
  double tz = 0.0;

  double t_final = 1.0;
  double dt      = 0.25;

  // specify all input arguments
  CLI::App app{"serac: a high order nonlinear thermomechanical simulation code"};
<<<<<<< HEAD
  app.add_option("-m, --mesh", mesh_file,  "Mesh file to use.", true);
  app.add_option("--rs, --refine-serial", ser_ref_levels,  "Number of times to refine the mesh uniformly in serial.", true);
  app.add_option("--rp, --refine-parallel", par_ref_levels, 
                  "Number of times to refine the mesh uniformly in parallel.", true);
  app.add_option("-o, --order", order,  "Order degree of the finite elements.", true);
  app.add_option("--mu, --shear-modulus", mu,  "Shear modulus in the Neo-Hookean hyperelastic model.", true);
  app.add_option("-K, --bulk-modulus", K,  "Bulk modulus in the Neo-Hookean hyperelastic model.", true);
  app.add_option("--tx, --traction-x", tx,  "Cantilever tip traction in the x direction.", true);
  app.add_option("--ty, --traction-y", ty,  "Cantilever tip traction in the y direction.", true);
  app.add_option("--tz, --traction-z", tz,  "Cantilever tip traction in the z direction.", true);
  app.add_flag("--slu, --superlu, !--no-slu, !--no-superlu", slu_solver,  "Use the SuperLU Solver.");
  app.add_flag("--gmres, !--no-gmres", gmres_solver, "Use gmres, otherwise minimum residual is used.");
  app.add_option("--lrel, --linear-relative-tolerance", lin_params.rel_tol, 
                  "Relative tolerance for the lienar solve.", true);
  app.add_option("--labs, --linear-absolute-tolerance", lin_params.abs_tol, 
                  "Absolute tolerance for the linear solve.", true);
  app.add_option("--lit, --linear-iterations", lin_params.max_iter,  "Maximum iterations for the linear solve.", true);
  app.add_option("--lpl, --linear-print-level", lin_params.print_level,  "Linear print level.", true);
  app.add_option("--nrel, --newton-relative-tolerance", nonlin_params.rel_tol, 
                  "Relative tolerance for the Newton solve.", true);
  app.add_option("--nabs, --newton-absolute-tolerance", nonlin_params.abs_tol, 
                  "Absolute tolerance for the Newton solve.", true);
  app.add_option("--nit, --newton-iterations", nonlin_params.max_iter,  "Maximum iterations for the Newton solve.", true);
  app.add_option("--npl, --newton-print-level", nonlin_params.print_level,  "Newton print level.", true);
  app.add_option("--dt, --time-step", dt,  "Time step.", true);
=======
  app.add_option("-m, --mesh", mesh_file, "Mesh file to use.", true);
  app.add_option("--rs, --refine-serial", ser_ref_levels, "Number of times to refine the mesh uniformly in serial.",
                 true);
  app.add_option("--rp, --refine-parallel", par_ref_levels, "Number of times to refine the mesh uniformly in parallel.",
                 true);
  app.add_option("-o, --order", order, "Order degree of the finite elements.", true);
  app.add_option("--mu, --shear-modulus", mu, "Shear modulus in the Neo-Hookean hyperelastic model.", true);
  app.add_option("-K, --bulk-modulus", K, "Bulk modulus in the Neo-Hookean hyperelastic model.", true);
  app.add_option("--tx, --traction-x", tx, "Cantilever tip traction in the x direction.", true);
  app.add_option("--ty, --traction-y", ty, "Cantilever tip traction in the y direction.", true);
  app.add_option("--tz, --traction-z", tz, "Cantilever tip traction in the z direction.", true);
  app.add_flag("--slu, --superlu, !--no-slu, !--no-superlu", slu_solver, "Use the SuperLU Solver.");
  app.add_option("--lrel, --linear-relative-tolerance", lin_params.rel_tol, "Relative tolerance for the lienar solve.",
                 true);
  app.add_option("--labs, --linear-absolute-tolerance", lin_params.abs_tol, "Absolute tolerance for the linear solve.",
                 true);
  app.add_option("--lit, --linear-iterations", lin_params.max_iter, "Maximum iterations for the linear solve.", true);
  app.add_option("--lpl, --linear-print-level", lin_params.print_level, "Linear print level.", true);
  app.add_option("--nrel, --newton-relative-tolerance", nonlin_params.rel_tol,
                 "Relative tolerance for the Newton solve.", true);
  app.add_option("--nabs, --newton-absolute-tolerance", nonlin_params.abs_tol,
                 "Absolute tolerance for the Newton solve.", true);
  app.add_option("--nit, --newton-iterations", nonlin_params.max_iter, "Maximum iterations for the Newton solve.",
                 true);
  app.add_option("--npl, --newton-print-level", nonlin_params.print_level, "Newton print level.", true);
  app.add_option("--dt, --time-step", dt, "Time step.", true);
>>>>>>> ea4c3b19

  // Parse the arguments and check if they are good
  try {
    app.parse(argc, argv);
  } catch (const CLI::ParseError& e) {
    serac::logger::flush();
    auto err_msg = (e.get_name() == "CallForHelp") ? app.help() : CLI::FailureMessage::simple(&app, e);
    SLIC_ERROR_ROOT(rank, err_msg);
    serac::exitGracefully();
  }

  auto config_msg = app.config_to_str(true, true);
  SLIC_INFO_ROOT(rank, config_msg);

  // Open the mesh
  std::string msg = fmt::format("Opening mesh file: {0}", mesh_file);
  SLIC_INFO_ROOT(rank, msg);
  std::ifstream imesh(mesh_file);
  if (!imesh) {
<<<<<<< HEAD
    serac::logger::Flush();
    std::string err_msg = fmt::format("Can not open mesh file: {0}", mesh_file);
    SLIC_ERROR_ROOT(rank, err_msg);
    serac::ExitGracefully();
=======
    serac::logger::flush();
    std::string msg = fmt::format("Can not open mesh file: {0}", mesh_file);
    SLIC_ERROR_ROOT(rank, msg);
    serac::exitGracefully();
>>>>>>> ea4c3b19
  }

  auto mesh = std::make_unique<mfem::Mesh>(imesh, 1, 1, true);
  imesh.close();

  // mesh refinement if specified in input
  for (int lev = 0; lev < ser_ref_levels; lev++) {
    mesh->UniformRefinement();
  }

  // create the parallel mesh
  auto pmesh = std::make_shared<mfem::ParMesh>(MPI_COMM_WORLD, *mesh);
  for (int lev = 0; lev < par_ref_levels; lev++) {
    pmesh->UniformRefinement();
  }

  int dim = pmesh->Dimension();

  // Define the solid solver object
  serac::NonlinearSolidSolver solid_solver(order, pmesh);

  // Project the initial and reference configuration functions onto the
  // appropriate grid functions
  mfem::VectorFunctionCoefficient defo_coef(dim, serac::initialDeformation);

  mfem::Vector velo(dim);
  velo = 0.0;

  mfem::VectorConstantCoefficient velo_coef(velo);

  // initialize x_cur, boundary condition, deformation, and
  // incremental nodal displacment grid functions by projection the
  // VectorFunctionCoefficient function onto them
  solid_solver.setDisplacement(defo_coef);
  solid_solver.setVelocity(velo_coef);

  std::set<int> ess_bdr = {1};

  // define the displacement vector
  mfem::Vector disp(dim);
  disp           = 0.0;
  auto disp_coef = std::make_shared<mfem::VectorConstantCoefficient>(disp);

  std::set<int> trac_bdr = {2};

  // define the traction vector
  mfem::Vector traction(dim);
  traction(0) = tx;
  traction(1) = ty;
  if (dim == 3) {
    traction(2) = tz;
  }

  auto traction_coef = std::make_shared<serac::VectorScaledConstantCoefficient>(traction);

  // Set the boundary condition information
  solid_solver.setDisplacementBCs(ess_bdr, disp_coef);
  solid_solver.setTractionBCs(trac_bdr, traction_coef);

  // Set the material parameters
  solid_solver.setHyperelasticMaterialParameters(mu, K);

  // Set the linear solver parameters
  if (gmres_solver == true) {
    lin_params.prec       = serac::Preconditioner::BoomerAMG;
    lin_params.lin_solver = serac::LinearSolver::GMRES;
  } else {
    lin_params.prec       = serac::Preconditioner::Jacobi;
    lin_params.lin_solver = serac::LinearSolver::MINRES;
  }
  solid_solver.setSolverParameters(lin_params, nonlin_params);

  // Set the time step method
  solid_solver.setTimestepper(serac::TimestepMethod::QuasiStatic);

  // Complete the solver setup
  solid_solver.completeSetup();

  // initialize/set the time
  double t = 0.0;

  bool last_step = false;

  solid_solver.initializeOutput(serac::OutputType::VisIt, "serac");

  // enter the time step loop. This was modeled after example 10p.
  for (int ti = 1; !last_step; ti++) {
    double dt_real = std::min(dt, t_final - t);
    // compute current time
    t = t + dt_real;

    if (rank == 0) {
      std::cout << "step " << ti << ", t = " << t << std::endl;
    }

    traction_coef->SetScale(t);

    // Solve the Newton system
    solid_solver.advanceTimestep(dt_real);

    solid_solver.outputState();

    last_step = (t >= t_final - 1e-8 * dt);
  }

  serac::exitGracefully();
}<|MERGE_RESOLUTION|>--- conflicted
+++ resolved
@@ -82,33 +82,6 @@
 
   // specify all input arguments
   CLI::App app{"serac: a high order nonlinear thermomechanical simulation code"};
-<<<<<<< HEAD
-  app.add_option("-m, --mesh", mesh_file,  "Mesh file to use.", true);
-  app.add_option("--rs, --refine-serial", ser_ref_levels,  "Number of times to refine the mesh uniformly in serial.", true);
-  app.add_option("--rp, --refine-parallel", par_ref_levels, 
-                  "Number of times to refine the mesh uniformly in parallel.", true);
-  app.add_option("-o, --order", order,  "Order degree of the finite elements.", true);
-  app.add_option("--mu, --shear-modulus", mu,  "Shear modulus in the Neo-Hookean hyperelastic model.", true);
-  app.add_option("-K, --bulk-modulus", K,  "Bulk modulus in the Neo-Hookean hyperelastic model.", true);
-  app.add_option("--tx, --traction-x", tx,  "Cantilever tip traction in the x direction.", true);
-  app.add_option("--ty, --traction-y", ty,  "Cantilever tip traction in the y direction.", true);
-  app.add_option("--tz, --traction-z", tz,  "Cantilever tip traction in the z direction.", true);
-  app.add_flag("--slu, --superlu, !--no-slu, !--no-superlu", slu_solver,  "Use the SuperLU Solver.");
-  app.add_flag("--gmres, !--no-gmres", gmres_solver, "Use gmres, otherwise minimum residual is used.");
-  app.add_option("--lrel, --linear-relative-tolerance", lin_params.rel_tol, 
-                  "Relative tolerance for the lienar solve.", true);
-  app.add_option("--labs, --linear-absolute-tolerance", lin_params.abs_tol, 
-                  "Absolute tolerance for the linear solve.", true);
-  app.add_option("--lit, --linear-iterations", lin_params.max_iter,  "Maximum iterations for the linear solve.", true);
-  app.add_option("--lpl, --linear-print-level", lin_params.print_level,  "Linear print level.", true);
-  app.add_option("--nrel, --newton-relative-tolerance", nonlin_params.rel_tol, 
-                  "Relative tolerance for the Newton solve.", true);
-  app.add_option("--nabs, --newton-absolute-tolerance", nonlin_params.abs_tol, 
-                  "Absolute tolerance for the Newton solve.", true);
-  app.add_option("--nit, --newton-iterations", nonlin_params.max_iter,  "Maximum iterations for the Newton solve.", true);
-  app.add_option("--npl, --newton-print-level", nonlin_params.print_level,  "Newton print level.", true);
-  app.add_option("--dt, --time-step", dt,  "Time step.", true);
-=======
   app.add_option("-m, --mesh", mesh_file, "Mesh file to use.", true);
   app.add_option("--rs, --refine-serial", ser_ref_levels, "Number of times to refine the mesh uniformly in serial.",
                  true);
@@ -121,6 +94,7 @@
   app.add_option("--ty, --traction-y", ty, "Cantilever tip traction in the y direction.", true);
   app.add_option("--tz, --traction-z", tz, "Cantilever tip traction in the z direction.", true);
   app.add_flag("--slu, --superlu, !--no-slu, !--no-superlu", slu_solver, "Use the SuperLU Solver.");
+  app.add_flag("--gmres, !--no-gmres", gmres_solver, "Use gmres, otherwise minimum residual is used.");
   app.add_option("--lrel, --linear-relative-tolerance", lin_params.rel_tol, "Relative tolerance for the lienar solve.",
                  true);
   app.add_option("--labs, --linear-absolute-tolerance", lin_params.abs_tol, "Absolute tolerance for the linear solve.",
@@ -135,7 +109,6 @@
                  true);
   app.add_option("--npl, --newton-print-level", nonlin_params.print_level, "Newton print level.", true);
   app.add_option("--dt, --time-step", dt, "Time step.", true);
->>>>>>> ea4c3b19
 
   // Parse the arguments and check if they are good
   try {
@@ -155,17 +128,10 @@
   SLIC_INFO_ROOT(rank, msg);
   std::ifstream imesh(mesh_file);
   if (!imesh) {
-<<<<<<< HEAD
-    serac::logger::Flush();
+    serac::logger::flush();
     std::string err_msg = fmt::format("Can not open mesh file: {0}", mesh_file);
     SLIC_ERROR_ROOT(rank, err_msg);
-    serac::ExitGracefully();
-=======
-    serac::logger::flush();
-    std::string msg = fmt::format("Can not open mesh file: {0}", mesh_file);
-    SLIC_ERROR_ROOT(rank, msg);
     serac::exitGracefully();
->>>>>>> ea4c3b19
   }
 
   auto mesh = std::make_unique<mfem::Mesh>(imesh, 1, 1, true);
