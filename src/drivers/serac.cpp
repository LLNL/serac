--- conflicted
+++ resolved
@@ -49,11 +49,7 @@
   serac::mesh::InputOptions::defineInputFileSchema(mesh_table);
 
   // The solid mechanics options
-<<<<<<< HEAD
-  auto& solid_solver_table = inlet.addStruct("nonlinear_solid", "Finite deformation solid mechanics module");
-=======
   auto& solid_solver_table = inlet.addStruct("solid", "Finite deformation solid mechanics module");
->>>>>>> 41fb5497
   serac::Solid::InputOptions::defineInputFileSchema(solid_solver_table);
 
   // The thermal conduction options
@@ -121,13 +117,8 @@
   std::optional<serac::ThermalConduction::InputOptions> thermal_solver_options;
 
   // If the blocks exist, read the appropriate input file options
-<<<<<<< HEAD
-  if (inlet.contains("nonlinear_solid")) {
-    solid_solver_options = inlet["nonlinear_solid"].get<serac::Solid::InputOptions>();
-=======
   if (inlet.contains("solid")) {
     solid_solver_options = inlet["solid"].get<serac::Solid::InputOptions>();
->>>>>>> 41fb5497
   }
   if (inlet.contains("thermal_conduction")) {
     thermal_solver_options = inlet["thermal_conduction"].get<serac::ThermalConduction::InputOptions>();
