// Copyright (c) 2019-2020, Lawrence Livermore National Security, LLC and
// other Serac Project Developers. See the top-level LICENSE file for
// details.
//
// SPDX-License-Identifier: (BSD-3-Clause)

//***********************************************************************
//
//   SERAC - Nonlinear Implicit Contact Proxy App
//
//   Description: The purpose of this code is to act as a proxy app
//                for nonlinear implicit mechanics codes at LLNL. This
//                initial version is copied from a previous version
//                of the ExaConsist AM miniapp.
//
//
//***********************************************************************

#include <fstream>
#include <iostream>
#include <memory>

#include "CLI11/CLI11.hpp"
#include "coefficients/loading_functions.hpp"
#include "coefficients/traction_coefficient.hpp"
#include "mfem.hpp"
#include "serac_config.hpp"
#include "solvers/nonlinear_solid_solver.hpp"

int main(int argc, char *argv[])
{
  // Initialize MPI.
  int num_procs, myid;
  MPI_Init(&argc, &argv);
  MPI_Comm_size(MPI_COMM_WORLD, &num_procs);
  MPI_Comm_rank(MPI_COMM_WORLD, &myid);

  // mesh
<<<<<<< HEAD
  std::string mesh_file = std::string(SERAC_SRC_DIR) + "/data/beam-hex.mesh";
=======
  std::string base_mesh_file = std::string(SERAC_REPO_DIR) + "/data/beam-hex.mesh";
  const char *mesh_file      = base_mesh_file.c_str();
>>>>>>> 2de095a2

  // serial and parallel refinement levels
  int ser_ref_levels = 0;
  int par_ref_levels = 0;

  // polynomial interpolation order
  int order = 1;

  // Solver parameters
  NonlinearSolverParameters nonlin_params;
  nonlin_params.rel_tol     = 1.0e-2;
  nonlin_params.abs_tol     = 1.0e-4;
  nonlin_params.max_iter    = 500;
  nonlin_params.print_level = 0;

  LinearSolverParameters lin_params;
  lin_params.rel_tol     = 1.0e-6;
  lin_params.abs_tol     = 1.0e-8;
  lin_params.max_iter    = 5000;
  lin_params.print_level = 0;

  // solver input args
  bool gmres_solver = true;
  bool slu_solver   = false;

  // neo-Hookean material parameters
  double mu = 0.25;
  double K  = 5.0;

  // loading parameters
  double tx = 0.0;
  double ty = 1.0e-3;
  double tz = 0.0;

  double t_final = 1.0;
  double dt      = 0.25;

  // specify all input arguments
  CLI::App app{"serac: a high order nonlinear thermomechanical simulation code"};
  app.add_option("-m, --mesh", mesh_file,  "Mesh file to use.", true);
  app.add_option("--rs, --refine-serial", ser_ref_levels,  "Number of times to refine the mesh uniformly in serial.", true);
  app.add_option("--rp, --refine-parallel", par_ref_levels, 
                  "Number of times to refine the mesh uniformly in parallel.", true);
  app.add_option("-o, --order", order,  "Order degree of the finite elements.", true);
  app.add_option("--mu, --shear-modulus", mu,  "Shear modulus in the Neo-Hookean hyperelastic model.", true);
  app.add_option("-K, --bulk-modulus", K,  "Bulk modulus in the Neo-Hookean hyperelastic model.", true);
  app.add_option("--tx, --traction-x", tx,  "Cantilever tip traction in the x direction.", true);
  app.add_option("--ty, --traction-y", ty,  "Cantilever tip traction in the y direction.", true);
  app.add_option("--tz, --traction-z", tz,  "Cantilever tip traction in the z direction.", true);
  app.add_flag("--slu, --superlu, !--no-slu, !--no-superlu", slu_solver,  "Use the SuperLU Solver.");
  app.add_option("--lrel, --linear-relative-tolerance", lin_params.rel_tol, 
                  "Relative tolerance for the lienar solve.", true);
  app.add_option("--labs, --linear-absolute-tolerance", lin_params.abs_tol, 
                  "Absolute tolerance for the linear solve.", true);
  app.add_option("--lit, --linear-iterations", lin_params.max_iter,  "Maximum iterations for the linear solve.", true);
  app.add_option("--lpl, --linear-print-level", lin_params.print_level,  "Linear print level.", true);
  app.add_option("--nrel, --newton-relative-tolerance", nonlin_params.rel_tol, 
                  "Relative tolerance for the Newton solve.", true);
  app.add_option("--nabs, --newton-absolute-tolerance", nonlin_params.abs_tol, 
                  "Absolute tolerance for the Newton solve.", true);
  app.add_option("--nit, --newton-iterations", nonlin_params.max_iter,  "Maximum iterations for the Newton solve.", true);
  app.add_option("--npl, --newton-print-level", nonlin_params.print_level,  "Newton print level.", true);
  app.add_option("--dt, --time-step", dt,  "Time step.", true);

  // Parse the arguments and check if they are good
  try {
    app.parse(argc, argv);
  } catch (const CLI::ParseError &e) {
    if (myid == 0) {
      app.exit(e);
      std::cout << app.help() << '\n';
    }
    MPI_Finalize();
    return 1;
  }
  if (myid == 0) {
    std::cout << app.config_to_str(true, true) << '\n';
  }

  // Open the mesh
  std::ifstream imesh(mesh_file);
  if (!imesh) {
    if (myid == 0) {
      std::cerr << "\nCan not open mesh file: " << mesh_file << '\n' << std::endl;
    }
    MPI_Finalize();
    return 2;
  }

  auto mesh = std::make_unique<mfem::Mesh>(imesh, 1, 1, true);
  imesh.close();

  // mesh refinement if specified in input
  for (int lev = 0; lev < ser_ref_levels; lev++) {
    mesh->UniformRefinement();
  }

  // create the parallel mesh
  auto pmesh = std::make_shared<mfem::ParMesh>(MPI_COMM_WORLD, *mesh);
  for (int lev = 0; lev < par_ref_levels; lev++) {
    pmesh->UniformRefinement();
  }

  int dim = pmesh->Dimension();

  // Define the solid solver object
  NonlinearSolidSolver solid_solver(order, pmesh);

  // Project the initial and reference configuration functions onto the
  // appropriate grid functions
  mfem::VectorFunctionCoefficient defo_coef(dim, InitialDeformation);

  mfem::Vector velo(dim);
  velo = 0.0;

  mfem::VectorConstantCoefficient velo_coef(velo);

  // initialize x_cur, boundary condition, deformation, and
  // incremental nodal displacment grid functions by projection the
  // VectorFunctionCoefficient function onto them
  solid_solver.SetDisplacement(defo_coef);
  solid_solver.SetVelocity(velo_coef);

  // define a boundary attribute array and initialize to 0
  std::vector<int> ess_bdr(pmesh->bdr_attributes.Max(), 0);

  // boundary attribute 1 (index 0) is fixed (Dirichlet)
  ess_bdr[0] = 1;

  // define the displacement vector
  mfem::Vector disp(dim);
  disp           = 0.0;
  auto disp_coef = std::make_shared<mfem::VectorConstantCoefficient>(disp);

  std::vector<int> trac_bdr(pmesh->bdr_attributes.Max(), 0);

  trac_bdr[1] = 1;

  // define the traction vector
  mfem::Vector traction(dim);
  traction(0) = tx;
  traction(1) = ty;
  if (dim == 3) {
    traction(2) = tz;
  }

  auto traction_coef = std::make_shared<VectorScaledConstantCoefficient>(traction);

  // Set the boundary condition information
  solid_solver.SetDisplacementBCs(ess_bdr, disp_coef);
  solid_solver.SetTractionBCs(trac_bdr, traction_coef);

  // Set the material parameters
  solid_solver.SetHyperelasticMaterialParameters(mu, K);

  // Set the linear solver parameters
  if (gmres_solver == true) {
    lin_params.prec       = Preconditioner::BoomerAMG;
    lin_params.lin_solver = LinearSolver::GMRES;
  } else {
    lin_params.prec       = Preconditioner::Jacobi;
    lin_params.lin_solver = LinearSolver::MINRES;
  }
  solid_solver.SetSolverParameters(lin_params, nonlin_params);

  // Set the time step method
  solid_solver.SetTimestepper(TimestepMethod::QuasiStatic);

  // Complete the solver setup
  solid_solver.CompleteSetup();

  // initialize/set the time
  double t = 0.0;

  bool last_step = false;

  solid_solver.InitializeOutput(OutputType::VisIt, "serac");

  // enter the time step loop. This was modeled after example 10p.
  for (int ti = 1; !last_step; ti++) {
    double dt_real = std::min(dt, t_final - t);
    // compute current time
    t = t + dt_real;

    if (myid == 0) {
      std::cout << "step " << ti << ", t = " << t << std::endl;
    }

    traction_coef->SetScale(t);

    // Solve the Newton system
    solid_solver.AdvanceTimestep(dt_real);

    solid_solver.OutputState();

    last_step = (t >= t_final - 1e-8 * dt);
  }

  MPI_Finalize();

  return 0;
}<|MERGE_RESOLUTION|>--- conflicted
+++ resolved
@@ -36,12 +36,7 @@
   MPI_Comm_rank(MPI_COMM_WORLD, &myid);
 
   // mesh
-<<<<<<< HEAD
-  std::string mesh_file = std::string(SERAC_SRC_DIR) + "/data/beam-hex.mesh";
-=======
-  std::string base_mesh_file = std::string(SERAC_REPO_DIR) + "/data/beam-hex.mesh";
-  const char *mesh_file      = base_mesh_file.c_str();
->>>>>>> 2de095a2
+  std::string mesh_file = std::string(SERAC_REPO_DIR) + "/data/beam-hex.mesh";
 
   // serial and parallel refinement levels
   int ser_ref_levels = 0;
