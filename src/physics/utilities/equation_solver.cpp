--- conflicted
+++ resolved
@@ -81,20 +81,14 @@
       prec_smoother->SetType(smoother_params->type);
       prec_smoother->SetPositiveDiagonal(true);
       prec_ = std::move(prec_smoother);
-<<<<<<< HEAD
     } else if (std::holds_alternative<AMGXPrec>(*lin_params.prec)) {
 #ifdef MFEM_USE_AMGX
-    prec_ = std::make_unique<mfem::AmgXSolver>(comm, mfem::AmgXSolver::PRECONDITIONER, true);
+      prec_ = std::make_unique<mfem::AmgXSolver>(comm, mfem::AmgXSolver::PRECONDITIONER, true);
 #else
-    SLIC_ERROR("AMGX was not enabled when MFEM was built");
+      SLIC_ERROR("AMGX was not enabled when MFEM was built");
 #endif
-  } else if (std::holds_alternative<BlockILUPrec>(*lin_params.prec)) {
-      auto block_size = std::get<BlockILUPrec>(*lin_params.prec).block_size;
-      prec_           = std::make_unique<mfem::BlockILU>(block_size);
-=======
     } else if (auto ilu_params = std::get_if<BlockILUPrec>(prec_ptr)) {
       prec_ = std::make_unique<mfem::BlockILU>(ilu_params->block_size);
->>>>>>> 346c01ba
     }
     iter_lin_solver->SetPreconditioner(*prec_);
   }
