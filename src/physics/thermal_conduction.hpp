// Copyright (c) 2019-2020, Lawrence Livermore National Security, LLC and
// other Serac Project Developers. See the top-level LICENSE file for
// details.
//
// SPDX-License-Identifier: (BSD-3-Clause)

/**
 * @file thermal_solver.hpp
 *
 * @brief An object containing the solver for a thermal conduction PDE
 */

#ifndef THERMAL_CONDUCTION
#define THERMAL_CONDUCTION

#include "mfem.hpp"
#include "physics/base_physics.hpp"
<<<<<<< HEAD
#include "physics/operators/thermal_operators.hpp"
#include "coefficients/coefficient.hpp"
=======
#include "physics/operators/odes.hpp"
#include "physics/operators/stdfunction_operator.hpp"
>>>>>>> bac04a96

namespace serac {

/**
 * @brief An object containing the solver for a thermal conduction PDE
 *
 * This is a generic linear thermal diffusion oeprator of the form
 *
 *    M du/dt = -kappa Ku + f
 *
 *  where M is a mass matrix, K is a stiffness matrix, and f is a
 *  thermal load vector.
 */
class ThermalConduction : public BasePhysics {
public:
  /**
   * @brief A timestep method and config for the M solver
   */
  struct DynamicSolverParameters {
    TimestepMethod             timestepper;
    DirichletEnforcementMethod enforcement_method;
  };

  /**
   * @brief A configuration variant for the various solves
   * Either quasistatic, or time-dependent with timestep and M params
   */
  struct SolverParameters {
    LinearSolverParameters                 T_lin_params;
    NonlinearSolverParameters              T_nonlin_params;
    std::optional<DynamicSolverParameters> dyn_params = std::nullopt;
  };

  static IterativeSolverParameters defaultLinearParameters()
  {
    return {.rel_tol     = 1.0e-6,
            .abs_tol     = 1.0e-12,
            .print_level = 0,
            .max_iter    = 200,
            .lin_solver  = LinearSolver::CG,
            .prec        = HypreSmootherPrec{mfem::HypreSmoother::Jacobi}};
  }

  static NonlinearSolverParameters defaultNonlinearParameters()
  {
    return {.rel_tol = 1.0e-4, .abs_tol = 1.0e-8, .max_iter = 500, .print_level = 1};
  }

  static SolverParameters defaultQuasistaticParameters()
  {
    return {defaultLinearParameters(), defaultNonlinearParameters(),
            DynamicSolverParameters{TimestepMethod::QuasiStatic, DirichletEnforcementMethod::RateControl}};
  }

  static SolverParameters defaultDynamicParameters()
  {
    return {defaultLinearParameters(), defaultNonlinearParameters(),
            DynamicSolverParameters{TimestepMethod::BackwardEuler, DirichletEnforcementMethod::RateControl}};
  }

  /**
   * @brief Construct a new Thermal Solver object
   *
   * @param[in] order The order of the thermal field discretization
   * @param[in] mesh The MFEM parallel mesh to solve the PDE on
   * @param[in] params The system solver parameters
   */
  ThermalConduction(int order, std::shared_ptr<mfem::ParMesh> mesh, const SolverParameters& params);

  /**
   * @brief Set essential temperature boundary conditions (strongly enforced)
   *
   * @param[in] temp_bdr The boundary attributes on which to enforce a temperature
   * @param[in] temp_bdr_coef The prescribed boundary temperature
   */
  void setTemperatureBCs(const std::set<int>& temp_bdr, std::shared_ptr<mfem::Coefficient> temp_bdr_coef);

  /**
   * @brief Set flux boundary conditions (weakly enforced)
   *
   * @param[in] flux_bdr The boundary attributes on which to enforce a heat flux (weakly enforced)
   * @param[in] flux_bdr_coef The prescribed boundary heat flux
   */
  void setFluxBCs(const std::set<int>& flux_bdr, std::shared_ptr<mfem::Coefficient> flux_bdr_coef);

  /**
   * @brief Advance the timestep
   *
   * @param[inout] dt The timestep to advance. For adaptive time integration methods, the actual timestep is returned.
   */
  void advanceTimestep(double& dt) override;

  /**
   * @brief Set the thermal conductivity
   *
   * @param[in] kappa The thermal conductivity
   */
  void setConductivity(coefficient && kappa);

  /**
   * @brief Set the temperature state vector from a coefficient
   *
   * @param[in] temp The temperature coefficient
   */
  void setTemperature(mfem::Coefficient& temp);

  /**
   * @brief Set the thermal body source from a coefficient
   *
   * @param[in] source The source function coefficient
   */
  void setSource(coefficient&& source);

  /**
   * @brief Set the density field. Defaults to 1.0 if not set.
   *
   * @param[in] rho The density field coefficient
   */
  void setDensity(std::unique_ptr<mfem::Coefficient>&& rho);

  /**
   * @brief Set the specific heat capacity. Defaults to 1.0 if not set.
   *
   * @param[in] cp The specific heat capacity
   */
  void setSpecificHeatCapacity(std::unique_ptr<mfem::Coefficient>&& cp);

  /**
   * @brief Get the temperature state
   *
   * @return A reference to the current temperature finite element state
   */
  const serac::FiniteElementState& temperature() const { return temperature_; };
  serac::FiniteElementState&       temperature() { return temperature_; };

  /**
   * @brief Complete the initialization and allocation of the data structures.
   *
   * This must be called before StaticSolve() or AdvanceTimestep(). If allow_dynamic
   * = false, do not allocate the mass matrix or dynamic operator
   */
  void completeSetup() override;

  /**
   * @brief Destroy the Thermal Solver object
   */
  virtual ~ThermalConduction() = default;

protected:
  /**
   * @brief The temperature finite element state
   */
  serac::FiniteElementState temperature_;

  /**
   * @brief Mass bilinear form object
   */
  std::unique_ptr<mfem::ParBilinearForm> M_form_;

  /**
   * @brief Stiffness bilinear form object
   */
  std::unique_ptr<mfem::ParBilinearForm> K_form_;

  /**
   * @brief Assembled mass matrix
   */
  std::unique_ptr<mfem::HypreParMatrix> M_;

  /**
   * @brief Assembled stiffness matrix
   */
  std::unique_ptr<mfem::HypreParMatrix> K_;

  /**
   * @brief Thermal load linear form
   */
  std::unique_ptr<mfem::ParLinearForm> l_form_;

  /**
   * @brief Assembled BC load vector
   */
  std::unique_ptr<mfem::HypreParVector> bc_rhs_;

  /**
   * @brief Assembled RHS vector
   */
  std::unique_ptr<mfem::HypreParVector> rhs_;

  /**
   * @brief Conduction coefficient
   */
  coefficient kappa_;

  /**
   * @brief Body source coefficient
   */
  coefficient source_;

  /**
   * @brief Density coefficient
   *
   */
  std::unique_ptr<mfem::Coefficient> rho_;

  /**
   * @brief Specific heat capacity
   *
   */
  std::unique_ptr<mfem::Coefficient> cp_;

  /**
   * @brief Combined mass matrix coefficient (rho * cp)
   *
   */
  std::unique_ptr<mfem::Coefficient> mass_coef_;

  /**
   * @brief the ordinary differential equation that describes
   * how to solve for the time derivative of temperature, given
   * the current temperature and source terms
   */
  FirstOrderODE ode_;

  /**
   * @brief mfem::Operator that describes the weight residual
   * and its gradient with respect to temperature
   */
  StdFunctionOperator residual_;

  /**
   * @brief the specific methods and tolerances specified to
   * solve the nonlinear residual equations
   */
  EquationSolver nonlin_solver_;

  /**
   * @brief assembled sparse matrix for the Jacobian
   * at the predicted temperature
   */
  std::unique_ptr<mfem::HypreParMatrix> J_;

  double       dt_, previous_dt_;
  mfem::Vector zero_;

  /**
   * @brief predicted temperature true dofs
   */
  mfem::Vector u_;

  /**
   * @brief previous value of du_dt used to prime the pump for the
   * nonlinear solver
   */
  mfem::Vector previous_;

  // TODO delete these with ODE refactor
  mfem::Vector U_minus_;
  mfem::Vector U_;
  mfem::Vector U_plus_;
  mfem::Vector dU_dt_;
};

}  // namespace serac

#endif<|MERGE_RESOLUTION|>--- conflicted
+++ resolved
@@ -14,14 +14,10 @@
 #define THERMAL_CONDUCTION
 
 #include "mfem.hpp"
+#include "coefficients/coefficient.hpp"
 #include "physics/base_physics.hpp"
-<<<<<<< HEAD
-#include "physics/operators/thermal_operators.hpp"
-#include "coefficients/coefficient.hpp"
-=======
 #include "physics/operators/odes.hpp"
 #include "physics/operators/stdfunction_operator.hpp"
->>>>>>> bac04a96
 
 namespace serac {
 
@@ -119,7 +115,7 @@
    *
    * @param[in] kappa The thermal conductivity
    */
-  void setConductivity(coefficient && kappa);
+  void setConductivity(CoefficientWrapper && kappa);
 
   /**
    * @brief Set the temperature state vector from a coefficient
@@ -133,7 +129,7 @@
    *
    * @param[in] source The source function coefficient
    */
-  void setSource(coefficient&& source);
+  void setSource(CoefficientWrapper&& source);
 
   /**
    * @brief Set the density field. Defaults to 1.0 if not set.
@@ -214,30 +210,30 @@
   /**
    * @brief Conduction coefficient
    */
-  coefficient kappa_;
+  CoefficientWrapper kappa_;
 
   /**
    * @brief Body source coefficient
    */
-  coefficient source_;
+  CoefficientWrapper source_;
 
   /**
    * @brief Density coefficient
    *
    */
-  std::unique_ptr<mfem::Coefficient> rho_;
+  CoefficientWrapper rho_;
 
   /**
    * @brief Specific heat capacity
    *
    */
-  std::unique_ptr<mfem::Coefficient> cp_;
+  CoefficientWrapper cp_;
 
   /**
    * @brief Combined mass matrix coefficient (rho * cp)
    *
    */
-  std::unique_ptr<mfem::Coefficient> mass_coef_;
+  // std::unique_ptr<mfem::Coefficient> mass_coef_;
 
   /**
    * @brief the ordinary differential equation that describes
