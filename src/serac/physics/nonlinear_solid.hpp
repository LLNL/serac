// Copyright (c) 2019, Lawrence Livermore National Security, LLC and
// other Serac Project Developers. See the top-level LICENSE file for
// details.
//
// SPDX-License-Identifier: (BSD-3-Clause)

/**
 * @file nonlinear_solid_solver.hpp
 *
 * @brief The solver object for finite deformation hyperelasticity
 */

#ifndef NONLIN_SOLID
#define NONLIN_SOLID

#include <optional>

#include "mfem.hpp"
#include "serac/infrastructure/input.hpp"
#include "serac/physics/base_physics.hpp"
#include "serac/physics/operators/odes.hpp"
#include "serac/physics/operators/stdfunction_operator.hpp"

namespace serac {

/**
 * @brief The nonlinear solid solver class
 *
 * The nonlinear hyperelastic quasi-static and dynamic
 * hyperelastic solver object. It is derived from MFEM
 * example 10p.
 */
class NonlinearSolid : public BasePhysics {
public:
  /**
   * @brief A timestep method and config for the M solver
   */
  struct TimesteppingOptions {
    TimestepMethod             timestepper;
    DirichletEnforcementMethod enforcement_method;
  };
  /**
   * @brief A configuration variant for the various solves
   * Either quasistatic, or time-dependent with timestep and M options
   */
  struct SolverOptions {
    LinearSolverOptions                H_lin_options;
    NonlinearSolverOptions             H_nonlin_options;
    std::optional<TimesteppingOptions> dyn_options = std::nullopt;
  };

  /**
   * @brief Stores all information held in the input file that
   * is used to configure the solver
   */
  struct InputOptions {
    /**
     * @brief Input file parameters specific to this class
     *
     * @param[in] table Inlet's SchemaCreator that input files will be added to
     **/
    static void defineInputFileSchema(axom::inlet::Table& table);

    // The order of the field
    int           order;
    SolverOptions solver_options;
    // Lame parameters
    double mu;
    double K;

    // Boundary condition information
<<<<<<< HEAD
    std::unordered_map<std::string, input::BoundaryConditionInputInfo> boundary_conditions;

    std::optional<input::CoefficientInputInfo> initial_displacement;
    std::optional<input::CoefficientInputInfo> initial_velocity;
=======
    std::vector<input::BoundaryConditionInputOptions> boundary_conditions;
>>>>>>> 2dc4a2df
  };

  /**
   * @brief Construct a new Nonlinear Solid Solver object
   *
   * @param[in] order The order of the displacement field
   * @param[in] mesh The MFEM parallel mesh to solve on
   * @param[in] solver The system solver parameters
   */
  NonlinearSolid(int order, std::shared_ptr<mfem::ParMesh> mesh, const SolverOptions& options);

  /**
   * @brief Construct a new Nonlinear Solid Solver object
   *
   * @param[in] mesh The MFEM parallel mesh to solve on
   * @param[in] options The solver information parsed from the input file
   */
  NonlinearSolid(std::shared_ptr<mfem::ParMesh> mesh, const InputOptions& options);

  /**
   * @brief Set displacement boundary conditions
   *
   * @param[in] disp_bdr The set of boundary attributes to set the displacement on
   * @param[in] disp_bdr_coef The vector coefficient containing the set displacement values
   */
  void setDisplacementBCs(const std::set<int>& disp_bdr, std::shared_ptr<mfem::VectorCoefficient> disp_bdr_coef);

  /**
   * @brief Set the displacement essential boundary conditions on a single component
   *
   * @param[in] disp_bdr The set of boundary attributes to set the displacement on
   * @param[in] disp_bdr_coef The vector coefficient containing the set displacement values
   * @param[in] component The component to set the displacment on
   */
  void setDisplacementBCs(const std::set<int>& disp_bdr, std::shared_ptr<mfem::Coefficient> disp_bdr_coef,
                          int component);

  /**
   * @brief Set the traction boundary conditions
   *
   * @param[in] trac_bdr The set of boundary attributes to apply a traction to
   * @param[in] trac_bdr_coef The vector valued traction coefficient
   * @param[in] component The component to apply the traction on
   */
  void setTractionBCs(const std::set<int>& trac_bdr, std::shared_ptr<mfem::VectorCoefficient> trac_bdr_coef,
                      int component = -1);

  /**
   * @brief Set the viscosity coefficient
   *
   * @param[in] visc_coef The abstract viscosity coefficient
   */
  void setViscosity(std::unique_ptr<mfem::Coefficient>&& visc_coef);

  /**
   * @brief Set the hyperelastic material parameters
   *
   * @param[in] mu Set the mu Lame parameter for the hyperelastic solid
   * @param[in] K Set the K Lame parameter for the hyperelastic solid
   */
  void setHyperelasticMaterialParameters(double mu, double K);

  /**
   * @brief Set the initial displacement value
   *
   * @param[in] disp_state The initial displacement state
   */
  void setDisplacement(mfem::VectorCoefficient& disp_state);

  /**
   * @brief Set the velocity state
   *
   * @param[in] velo_state The velocity state
   */
  void setVelocity(mfem::VectorCoefficient& velo_state);

  /**
   * @brief Get the displacement state
   *
   * @return The displacement state field
   */
  const FiniteElementState& displacement() const { return displacement_; };
  FiniteElementState&       displacement() { return displacement_; };

  /**
   * @brief Get the velocity state
   *
   * @return The velocity state field
   */
  const FiniteElementState& velocity() const { return velocity_; };
  FiniteElementState&       velocity() { return velocity_; };

  /**
   * @brief Complete the setup of all of the internal MFEM objects and prepare for timestepping
   */
  void completeSetup() override;

  /**
   * @brief Advance the timestep
   *
   * @param[inout] dt The timestep to attempt. This will return the actual timestep for adaptive timestepping
   * schemes
   */
  void advanceTimestep(double& dt) override;

  /**
   * @brief Destroy the Nonlinear Solid Solver object
   */
  virtual ~NonlinearSolid();

protected:
  /**
   * @brief Extensible means of constructing the nonlinear quasistatic
   * operator
   *
   * @return The quasi-static operator
   */
  virtual std::unique_ptr<mfem::Operator> buildQuasistaticOperator();

  /**
   * @brief Complete a quasi-static solve
   */
  virtual void quasiStaticSolve();

  /**
   * @brief Velocity field
   */
  FiniteElementState velocity_;

  /**
   * @brief Displacement field
   */
  FiniteElementState displacement_;

  /**
   * @brief The quasi-static operator for use with the MFEM newton solvers
   */
  std::unique_ptr<mfem::Operator> residual_;

  /**
   * @brief The time dependent operator for use with the MFEM ODE solvers
   */
  std::unique_ptr<mfem::TimeDependentOperator> timedep_oper_;

  /**
   * @brief The viscosity coefficient
   */
  std::unique_ptr<mfem::Coefficient> viscosity_;

  /**
   * @brief The hyperelastic material model
   */
  std::unique_ptr<mfem::HyperelasticModel> model_;

  /**
   * @brief Pointer to the reference mesh data
   */
  std::unique_ptr<mfem::ParGridFunction> reference_nodes_;

  /**
   * @brief Pointer to the deformed mesh data
   */
  std::unique_ptr<mfem::ParGridFunction> deformed_nodes_;

  /**
   * @brief Mass matrix
   */
  std::unique_ptr<mfem::HypreParMatrix> M_mat_;

  /**
   * @brief Damping matrix
   */
  std::unique_ptr<mfem::HypreParMatrix> C_mat_;

  /**
   * @brief Jacobian (or "effective mass") matrix
   */
  std::unique_ptr<mfem::HypreParMatrix> J_mat_;

  /**
   * @brief Mass bilinear form object
   */
  std::unique_ptr<mfem::ParBilinearForm> M_;

  /**
   * @brief Damping bilinear form object
   */
  std::unique_ptr<mfem::ParBilinearForm> C_;

  /**
   * @brief Stiffness bilinear form object
   */
  std::unique_ptr<mfem::ParNonlinearForm> H_;

  /**
   * @brief zero vector of the appropriate dimensions
   */
  mfem::Vector zero_;

  /**
   * @brief Nonlinear system solver instance
   */
  EquationSolver nonlin_solver_;

  /**
   * @brief the system of ordinary differential equations for the physics module
   */
  SecondOrderODE ode2_;

  /**
   * @brief alias for the reference mesh coordinates
   *
   *   this is used to correct for the fact that mfem's hyperelastic
   *   material model is based on the nodal positions rather than nodal displacements
   */
  mfem::Vector x_;

  /**
   * @brief used to communicate the ODE solver's predicted displacement to the residual operator
   */
  mfem::Vector u_;

  /**
   * @brief used to communicate the ODE solver's predicted velocity to the residual operator
   */
  mfem::Vector du_dt_;

  /**
   * @brief the previous acceleration, used as a starting guess for newton's method
   */
  mfem::Vector previous_;

  // current and previous timesteps
  double c0_, c1_;
};

}  // namespace serac

template <>
struct FromInlet<serac::NonlinearSolid::InputOptions> {
  serac::NonlinearSolid::InputOptions operator()(const axom::inlet::Table& base);
};

#endif<|MERGE_RESOLUTION|>--- conflicted
+++ resolved
@@ -69,14 +69,11 @@
     double K;
 
     // Boundary condition information
-<<<<<<< HEAD
-    std::unordered_map<std::string, input::BoundaryConditionInputInfo> boundary_conditions;
-
-    std::optional<input::CoefficientInputInfo> initial_displacement;
-    std::optional<input::CoefficientInputInfo> initial_velocity;
-=======
-    std::vector<input::BoundaryConditionInputOptions> boundary_conditions;
->>>>>>> 2dc4a2df
+    std::unordered_map<std::string, input::BoundaryConditionInputOptions> boundary_conditions;
+
+    // Initial conditions for displacement and velocity
+    std::optional<input::CoefficientInputOptions> initial_displacement;
+    std::optional<input::CoefficientInputOptions> initial_velocity;
   };
 
   /**
