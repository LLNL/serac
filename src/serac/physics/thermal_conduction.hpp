--- conflicted
+++ resolved
@@ -308,15 +308,9 @@
   mfem::Vector previous_;
 };
 
-<<<<<<< HEAD
 }  // namespace serac
 
 template <>
 struct FromInlet<serac::ThermalConduction::InputOptions> {
   serac::ThermalConduction::InputOptions operator()(const axom::inlet::Table& base);
-};
-
-#endif
-=======
-}  // namespace serac
->>>>>>> f8169d96
+};