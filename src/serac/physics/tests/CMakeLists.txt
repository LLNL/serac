# Copyright (c) 2019-2022, Lawrence Livermore National Security, LLC and
# other Serac Project Developers. See the top-level LICENSE file for
# details.
#
# SPDX-License-Identifier: (BSD-3-Clause) 

set(test_dependencies serac_physics serac_state test_utils)
blt_list_append( TO test_dependencies ELEMENTS caliper adiak IF ${SERAC_ENABLE_PROFILING} )

blt_add_library(
    NAME        test_utils
    SOURCES     test_utilities.cpp
    HEADERS     test_utilities.hpp
    DEPENDS_ON  serac_physics serac_state gtest
    )

set(serial_solver_tests
    serac_solid_sensitivity.cpp
    serac_thermal_functional_finite_diff.cpp
    serac_solid_functional_finite_diff.cpp
    )

serac_add_tests( SOURCES ${serial_solver_tests}
    DEPENDS_ON ${test_dependencies}
    NUM_MPI_TASKS 1)

set(solver_tests
    serac_solid.cpp
    serac_solid_reuse_mesh.cpp
    serac_solid_adjoint.cpp
    serac_solid_functional.cpp
<<<<<<< HEAD
    serac_solid_functional_slide_wall.cpp
=======
    serac_solid_functional_boundary.cpp
>>>>>>> 9aa37453
    serac_thermal_solver.cpp
    serac_thermal_solid_solver.cpp
    serac_thermal_functional.cpp
    serac_thermal_solid_functional.cpp
    )

serac_add_tests( SOURCES ${solver_tests}
                 DEPENDS_ON ${test_dependencies}
                 NUM_MPI_TASKS 2)

set(solver_utility_tests
    serac_dtor.cpp
    serac_newmark_test.cpp)

serac_add_tests( SOURCES ${solver_utility_tests}
                 DEPENDS_ON ${test_dependencies}
                 NUM_MPI_TASKS 2)<|MERGE_RESOLUTION|>--- conflicted
+++ resolved
@@ -29,11 +29,8 @@
     serac_solid_reuse_mesh.cpp
     serac_solid_adjoint.cpp
     serac_solid_functional.cpp
-<<<<<<< HEAD
     serac_solid_functional_slide_wall.cpp
-=======
     serac_solid_functional_boundary.cpp
->>>>>>> 9aa37453
     serac_thermal_solver.cpp
     serac_thermal_solid_solver.cpp
     serac_thermal_functional.cpp
