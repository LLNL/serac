--- conflicted
+++ resolved
@@ -24,7 +24,6 @@
                 DEPENDS_ON    ${physics_test_depends}
                 NUM_MPI_TASKS 1)
 
-<<<<<<< HEAD
 set(solver_tests
     mmp_functionally_graded_tensile.cpp
     lce_Zhang_free_swelling_test_for_Dan.cpp
@@ -47,9 +46,6 @@
     lce_Bertoldi_actuation_2D.cpp
     lce_Bertoldi_moving_heat_source.cpp
     # lce_Bertoldi.cpp
-=======
-set(physics_parallel_test_sources
->>>>>>> 62992600
     lce_Brighenti_tensile.cpp
     lce_Bertoldi_lattice.cpp
     parameterized_thermomechanics_example.cpp
