--- conflicted
+++ resolved
@@ -105,21 +105,6 @@
   // Check the l2 norm of the displacement dofs
   auto u_l2 = mfem::ParNormlp(solid_solver.displacement(), 2, MPI_COMM_WORLD);
   if (std::get<1>(GetParam()) == ContactType::TiedNormal) {
-<<<<<<< HEAD
-    EXPECT_NEAR(3.3257055635785537, u_l2, 2.0e-2);
-  } else if (std::get<1>(GetParam()) == ContactType::Frictionless) {
-    EXPECT_NEAR(3.4771738496372739, u_l2, 1.0e-2);
-  }
-}
-
-// NOTE: if Penalty is first and Lagrange Multiplier is second, super LU gives a
-// zero diagonal error
-INSTANTIATE_TEST_SUITE_P(tribol, ContactTest,
-                         testing::Values(std::make_tuple(ContactEnforcement::LagrangeMultiplier, ContactType::Frictionless, "lagrange_multiplier_frictionless"),
-                                         std::make_tuple(ContactEnforcement::LagrangeMultiplier, ContactType::TiedNormal, "lagrange_multiplier_tiednormal"),
-                                         std::make_tuple(ContactEnforcement::Penalty, ContactType::Frictionless, "penalty_frictionless"),
-                                         std::make_tuple(ContactEnforcement::Penalty, ContactType::TiedNormal, "penalty_tiednormal")));
-=======
     EXPECT_NEAR(1.465, u_l2, 1.0e-2);
   } else if (std::get<1>(GetParam()) == ContactType::Frictionless) {
     EXPECT_NEAR(1.526, u_l2, 1.0e-2);
@@ -135,7 +120,6 @@
                                     "lagrange_multiplier_tiednormal"),
                     std::make_tuple(ContactEnforcement::LagrangeMultiplier, ContactType::Frictionless,
                                     "lagrange_multiplier_frictionless")));
->>>>>>> a06ab786
 
 }  // namespace serac
 
