--- conflicted
+++ resolved
@@ -19,15 +19,10 @@
 
 namespace serac {
 
-<<<<<<< HEAD
 using solid_mechanics::default_static_options;
 using solid_mechanics::direct_static_options;
 
 void periodic_test(mfem::Element::Type element_type) {
-=======
-TEST(SolidMechanics, Periodic)
-{
->>>>>>> e2ae10bb
   MPI_Barrier(MPI_COMM_WORLD);
 
   int serial_refinement   = 0;
