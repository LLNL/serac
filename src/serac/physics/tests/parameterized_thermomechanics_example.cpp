--- conflicted
+++ resolved
@@ -183,14 +183,8 @@
 
   double epsilon = 1.0e-5;
   auto   dalpha  = alpha.CreateCompatibleVector();
-<<<<<<< HEAD
-  dalpha = 1.0;
-  //dalpha.Randomize(0);
-  alpha.Add(epsilon, dalpha);
-=======
   dalpha         = 1.0;
   alpha += epsilon * dalpha;
->>>>>>> 7cd8e97c
 
   // rerun the simulation to the beginning,
   // but this time use perturbed values of alpha
