--- conflicted
+++ resolved
@@ -60,13 +60,9 @@
   // Note that we now include an extra template parameter indicating the finite element space for the parameterized
   // field, in this case the thermal conductivity. We also pass an array of finite element states for each of the
   // requested parameterized fields.
-<<<<<<< HEAD
-  ThermalConductionFunctional<p, dim, H1<1>> thermal_solver(Thermal::defaultQuasistaticOptions(), "thermal_functional");
+  ThermalConductionFunctional<p, dim, Parameters<H1<1> > > thermal_solver(
+      Thermal::defaultQuasistaticOptions(), "thermal_functional");
   thermal_solver.setParameter(user_defined_conductivity, 0);
-=======
-  ThermalConductionFunctional<p, dim, Parameters<H1<1> > > thermal_solver(
-      Thermal::defaultQuasistaticOptions(), "thermal_functional", {user_defined_conductivity});
->>>>>>> 204d765f
 
   // Construct a potentially user-defined parameterized material and send it to the thermal module
   Thermal::ParameterizedLinearIsotropicConductor mat;
