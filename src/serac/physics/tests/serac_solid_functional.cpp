// Copyright (c) 2019-2022, Lawrence Livermore National Security, LLC and
// other Serac Project Developers. See the top-level LICENSE file for
// details.
//
// SPDX-License-Identifier: (BSD-3-Clause)

#include "serac/physics/solid_functional.hpp"

#include <functional>
#include <fstream>
#include <set>
#include <string>

#include "axom/slic/core/SimpleLogger.hpp"
#include <gtest/gtest.h>
#include "mfem.hpp"

#include "serac/mesh/mesh_utils.hpp"
#include "serac/physics/state/state_manager.hpp"
#include "serac/physics/materials/solid_functional_material.hpp"
#include "serac/physics/materials/parameterized_solid_functional_material.hpp"
#include "serac/serac_config.hpp"

namespace serac {

using solid_mechanics::default_dynamic_options;
using solid_mechanics::default_static_options;
using solid_mechanics::direct_static_options;

template <int p, int dim>
void functional_solid_test_static(double expected_disp_norm)
{
  MPI_Barrier(MPI_COMM_WORLD);

  int serial_refinement   = 0;
  int parallel_refinement = 0;

  // Create DataStore
  axom::sidre::DataStore datastore;
  serac::StateManager::initialize(datastore, "solid_functional_static_solve");

  static_assert(dim == 2 || dim == 3, "Dimension must be 2 or 3 for solid functional test");

  // Construct the appropriate dimension mesh and give it to the data store
  std::string filename =
      (dim == 2) ? SERAC_REPO_DIR "/data/meshes/beam-quad.mesh" : SERAC_REPO_DIR "/data/meshes/beam-hex.mesh";

  auto mesh = mesh::refineAndDistribute(buildMeshFromFile(filename), serial_refinement, parallel_refinement);
  serac::StateManager::setMesh(std::move(mesh));

  // Define a boundary attribute set
  std::set<int> ess_bdr = {1};

  // Use a direct solver (DSuperLU) for the Jacobian solve
  SolverOptions options = {DirectSolverOptions{}, solid_mechanics::default_nonlinear_options};

  // Construct a functional-based solid mechanics solver
  SolidFunctional<p, dim> solid_solver(options, GeometricNonlinearities::On, "solid_functional");

  solid_mechanics::NeoHookean mat{1.0, 1.0, 1.0};
  solid_solver.setMaterial(mat);

  // Define the function for the initial displacement and boundary condition
  auto bc = [](const mfem::Vector&, mfem::Vector& bc_vec) -> void { bc_vec = 0.0; };

  // Set the initial displacement and boundary condition
  solid_solver.setDisplacementBCs(ess_bdr, bc);
  solid_solver.setDisplacement(bc);

  tensor<double, dim> constant_force;

  constant_force[0] = 0.0;
  constant_force[1] = 5.0e-4;

  if (dim == 3) {
    constant_force[2] = 0.0;
  }

  solid_mechanics::ConstantBodyForce<dim> force{constant_force};
  solid_solver.addBodyForce(force);

  // Finalize the data structures
  solid_solver.completeSetup();

  // Perform the quasi-static solve
  double dt = 1.0;
  solid_solver.advanceTimestep(dt);

  // Output the sidre-based and paraview plot files
  solid_solver.outputState("paraview_output");

  // Check the final displacement norm
  EXPECT_NEAR(expected_disp_norm, norm(solid_solver.displacement()), 1.0e-6);
}

void functional_solid_test_static_J2()
{
  MPI_Barrier(MPI_COMM_WORLD);

  constexpr int p                   = 2;
  constexpr int dim                 = 3;
  int           serial_refinement   = 0;
  int           parallel_refinement = 0;

  // Create DataStore
  axom::sidre::DataStore datastore;
  serac::StateManager::initialize(datastore, "solid_functional_static_solve_J2");

  // Construct the appropriate dimension mesh and give it to the data store
  std::string filename = SERAC_REPO_DIR "/data/meshes/beam-hex.mesh";

  auto mesh = mesh::refineAndDistribute(buildMeshFromFile(filename), serial_refinement, parallel_refinement);
  serac::StateManager::setMesh(std::move(mesh));

  auto options           = default_static_options;
  auto linear_options    = solid_mechanics::default_linear_options;
  linear_options.abs_tol = 1.0e-16;  // prevent early-exit in linear solve
  options.linear         = linear_options;

  // Construct a functional-based solid mechanics solver
  SolidFunctional<p, dim> solid_solver(options, GeometricNonlinearities::Off, "solid_functional");

  solid_mechanics::J2 mat{
      10000,  // Young's modulus
      0.25,   // Poisson's ratio
      50.0,   // isotropic hardening constant
      5.0,    // kinematic hardening constant
      50.0,   // yield stress
      1.0     // mass density
  };

  solid_mechanics::J2::State initial_state{};

  auto state = solid_solver.createQuadratureDataBuffer(initial_state);

  solid_solver.setMaterial(mat, state);

  // prescribe zero displacement at the supported end of the beam,
  std::set<int> support           = {1};
  auto          zero_displacement = [](const mfem::Vector&, mfem::Vector& u) -> void { u = 0.0; };
  solid_solver.setDisplacementBCs(support, zero_displacement);

  // apply a displacement along z to the the tip of the beam
  auto translated_in_z = [](const mfem::Vector&, double t, mfem::Vector& u) -> void {
    u    = 0.0;
    u[2] = t * (t - 1);
  };
  std::set<int> tip = {2};
  solid_solver.setDisplacementBCs(tip, translated_in_z);

  solid_solver.setDisplacement(zero_displacement);

  // Finalize the data structures
  solid_solver.completeSetup();

  solid_solver.outputState("paraview");

  // Perform the quasi-static solve
  int    num_steps = 10;
  double tmax      = 1.0;
  double dt        = tmax / num_steps;
  for (int i = 0; i < num_steps; i++) {
    solid_solver.advanceTimestep(dt);
    solid_solver.outputState("paraview");
  }

  // this a qualitative test that just verifies
  // that plasticity models can have permanent
  // deformation after unloading
  // EXPECT_LT(norm(solid_solver.nodalForces()), 1.0e-5);
}

template <int p, int dim>
void functional_solid_test_dynamic(double expected_disp_norm)
{
  MPI_Barrier(MPI_COMM_WORLD);

  int serial_refinement   = 0;
  int parallel_refinement = 0;

  // Create DataStore
  axom::sidre::DataStore datastore;
  serac::StateManager::initialize(datastore, "solid_functional_dynamic_solve");

  static_assert(dim == 2 || dim == 3, "Dimension must be 2 or 3 for solid functional test");

  // Construct the appropriate dimension mesh and give it to the data store
  std::string filename =
      (dim == 2) ? SERAC_REPO_DIR "/data/meshes/beam-quad.mesh" : SERAC_REPO_DIR "/data/meshes/beam-hex.mesh";

  auto mesh = mesh::refineAndDistribute(buildMeshFromFile(filename), serial_refinement, parallel_refinement);
  serac::StateManager::setMesh(std::move(mesh));

  // Construct a functional-based solid mechanics solver
  SolidFunctional<p, dim> solid_solver(default_dynamic_options, GeometricNonlinearities::Off,
                                       "solid_functional_dynamic");

  solid_mechanics::LinearIsotropic mat{1.0, 1.0, 1.0};
  solid_solver.setMaterial(mat);

  // Define the function for the initial displacement and boundary condition
  auto bc = [](const mfem::Vector&, mfem::Vector& bc_vec) -> void { bc_vec = 0.0; };

  // Define a boundary attribute set and specify initial / boundary conditions
  std::set<int> ess_bdr = {1};
  solid_solver.setDisplacementBCs(ess_bdr, bc);
  solid_solver.setDisplacement(bc);

  tensor<double, dim> constant_force{0.0, 0.5};

  solid_mechanics::ConstantBodyForce<dim> force{constant_force};
  solid_solver.addBodyForce(force);

  // Finalize the data structures
  solid_solver.completeSetup();

  // Perform the quasi-static solve
  double dt = 0.5;

  for (int i = 0; i < 3; ++i) {
    solid_solver.advanceTimestep(dt);
    solid_solver.outputState();
  }

  // Check the final displacement norm
  EXPECT_NEAR(expected_disp_norm, norm(solid_solver.displacement()), 1.0e-6);
}

enum class TestType
{
  Pressure,
  Traction
};

template <int p, int dim>
void functional_solid_test_boundary(double expected_disp_norm, TestType test_mode)
{
  MPI_Barrier(MPI_COMM_WORLD);

  int serial_refinement   = 1;
  int parallel_refinement = 0;

  // Create DataStore
  axom::sidre::DataStore datastore;
  serac::StateManager::initialize(datastore, "solid_functional_static_solve");

  static_assert(dim == 2 || dim == 3, "Dimension must be 2 or 3 for solid functional test");

  // Construct the appropriate dimension mesh and give it to the data store
  std::string filename =
      (dim == 2) ? SERAC_REPO_DIR "/data/meshes/beam-quad.mesh" : SERAC_REPO_DIR "/data/meshes/beam-hex.mesh";

  auto mesh = mesh::refineAndDistribute(buildMeshFromFile(filename), serial_refinement, parallel_refinement);
  serac::StateManager::setMesh(std::move(mesh));

  // Construct a functional-based solid mechanics solver
  SolidFunctional<p, dim> solid_solver(default_static_options, GeometricNonlinearities::Off, "solid_functional");

  solid_mechanics::LinearIsotropic mat{1.0, 1.0, 1.0};
  solid_solver.setMaterial(mat);

  // Define the function for the initial displacement and boundary condition
  auto bc = [](const mfem::Vector&, mfem::Vector& bc_vec) -> void { bc_vec = 0.0; };

  // Define a boundary attribute set and specify initial / boundary conditions
  std::set<int> ess_bdr = {1};
  solid_solver.setDisplacementBCs(ess_bdr, bc);
  solid_solver.setDisplacement(bc);

  if (test_mode == TestType::Pressure) {
    solid_solver.setPiolaTraction([](const tensor<auto, dim>& x, const tensor<auto, dim>& n, const double) {
      if (x[0] > 7.5) {
        return 1.0e-2 * n;
      }
      return 0.0 * n;
    });
  } else if (test_mode == TestType::Traction) {
    solid_solver.setPiolaTraction([](const tensor<auto, dim>& x, const tensor<auto, dim>& /*n*/, const double) {
      tensor<double, dim> traction;
      for (int i = 0; i < dim; ++i) {
        traction[i] = (x[0] > 7.9) ? 1.0e-4 : 0.0;
      }
      return traction;
    });
  } else {
    // Default to fail if non-implemented TestType is not implemented
    EXPECT_TRUE(false);
  }

  // Finalize the data structures
  solid_solver.completeSetup();

  // Perform the quasi-static solve
  double dt = 1.0;
  solid_solver.advanceTimestep(dt);

  // Output the sidre-based plot files
  solid_solver.outputState();

  // Check the final displacement norm
  EXPECT_NEAR(expected_disp_norm, norm(solid_solver.displacement()), 1.0e-6);
}

template <typename lambda>
struct ParameterizedBodyForce {
  template <int dim, typename T1, typename T2>
  auto operator()(const tensor<T1, dim> x, double /*t*/, T2 density) const
  {
    return get<0>(density) * acceleration(x);
  }
  lambda acceleration;
};

template <typename T>
ParameterizedBodyForce(T) -> ParameterizedBodyForce<T>;

template <int p, int dim>
void functional_parameterized_solid_test(double expected_disp_norm)
{
  MPI_Barrier(MPI_COMM_WORLD);

  int serial_refinement   = 0;
  int parallel_refinement = 0;

  // Create DataStore
  axom::sidre::DataStore datastore;
  serac::StateManager::initialize(datastore, "solid_functional_parameterized_solve");

  static_assert(dim == 2 || dim == 3, "Dimension must be 2 or 3 for solid functional parameterized test");

  // Construct the appropriate dimension mesh and give it to the data store
  std::string filename =
      (dim == 2) ? SERAC_REPO_DIR "/data/meshes/beam-quad.mesh" : SERAC_REPO_DIR "/data/meshes/beam-hex.mesh";

  auto mesh = mesh::refineAndDistribute(buildMeshFromFile(filename), serial_refinement, parallel_refinement);
  serac::StateManager::setMesh(std::move(mesh));

  // Construct and initialized the user-defined moduli to be used as a differentiable parameter in
  // the solid mechanics physics module.
  FiniteElementState user_defined_shear_modulus(
      StateManager::newState(FiniteElementState::Options{.order = 1, .name = "parameterized_shear"}));

  user_defined_shear_modulus = 1.0;

  FiniteElementState user_defined_bulk_modulus(
      StateManager::newState(FiniteElementState::Options{.order = 1, .name = "parameterized_bulk"}));

  user_defined_bulk_modulus = 1.0;

  // Construct a functional-based solid mechanics solver
  SolidFunctional<p, dim, Parameters<H1<1>, H1<1>>> solid_solver(default_static_options, GeometricNonlinearities::On,
                                                                 "solid_functional");
  solid_solver.setParameter(user_defined_bulk_modulus, 0);
  solid_solver.setParameter(user_defined_shear_modulus, 1);

  solid_mechanics::ParameterizedNeoHookeanSolid<dim> mat{1.0, 0.0, 0.0};
  solid_solver.setMaterial(DependsOn<0, 1>{}, mat);

  // Define the function for the initial displacement and boundary condition
  auto bc = [](const mfem::Vector&, mfem::Vector& bc_vec) -> void { bc_vec = 0.0; };

  // Define a boundary attribute set and specify initial / boundary conditions
  std::set<int> ess_bdr = {1};
  solid_solver.setDisplacementBCs(ess_bdr, bc);
  solid_solver.setDisplacement(bc);

  tensor<double, dim> constant_force;

  constant_force[0] = 0.0;
  constant_force[1] = 5.0e-4;

  if (dim == 3) {
    constant_force[2] = 0.0;
  }

  solid_mechanics::ConstantBodyForce<dim> force{constant_force};
  solid_solver.addBodyForce(force);

<<<<<<< HEAD
  // add some nonexistent body forces to check that these parameterized versions compile and run without error
  solid_solver.addBodyForce(DependsOn<0>{},
                            [](const tensor<auto, dim> x, double /*t*/, auto /* bulk */) { return x * 0.0; });

  solid_solver.addBodyForce(DependsOn<0>{}, ParameterizedBodyForce{[](const tensor<auto, dim>& x) { return 0.0 * x; }});
=======
  // add some nonexistent body forces / tractions to check that
  // these parameterized versions compile and run without error
  solid_solver.addBodyForce(DependsOn<0>{}, [](auto x, double /*t*/, auto /* bulk */) { return x * 0.0; });

  solid_solver.addBodyForce(DependsOn<1>{},
                            ParameterizedBodyForce{[](const tensor<double, dim>& x) { return 0.0 * x; }});
>>>>>>> c79912d7

  solid_solver.setPiolaTraction(DependsOn<1>{}, [](auto x, auto...) { return 0 * x; });

  // Finalize the data structures
  solid_solver.completeSetup();

  // Perform the quasi-static solve
  double dt = 1.0;
  solid_solver.advanceTimestep(dt);

  // the calculations peformed in these lines of code
  // are not used, but running them as part of this test
  // checks the index-translation part of the derivative
  // kernels is working
  solid_solver.template computeSensitivity<0>();
  solid_solver.template computeSensitivity<1>();

  // Output the sidre-based plot files
  solid_solver.outputState();

  // Check the final displacement norm
  EXPECT_NEAR(expected_disp_norm, norm(solid_solver.displacement()), 1.0e-6);
}

TEST(SolidFunctional, 2DQuadParameterizedStatic) { functional_parameterized_solid_test<2, 2>(2.1906312704664623); }

TEST(SolidFunctional, 3DQuadStaticJ2) { functional_solid_test_static_J2(); }

TEST(SolidFunctional, 2DLinearDynamic) { functional_solid_test_dynamic<1, 2>(1.5206694864511661); }
TEST(SolidFunctional, 2DQuadDynamic) { functional_solid_test_dynamic<2, 2>(1.5269845689546435); }

TEST(SolidFunctional, 3DLinearDynamic) { functional_solid_test_dynamic<1, 3>(1.520679017); }
TEST(SolidFunctional, 3DQuadDynamic) { functional_solid_test_dynamic<2, 3>(1.527009514); }

TEST(SolidFunctional, 2DLinearPressure)
{
  functional_solid_test_boundary<1, 2>(0.057051396685822188, TestType::Pressure);
}

}  // namespace serac

int main(int argc, char* argv[])
{
  ::testing::InitGoogleTest(&argc, argv);
  MPI_Init(&argc, &argv);

  axom::slic::SimpleLogger logger;

  int result = RUN_ALL_TESTS();
  MPI_Finalize();

  return result;
}<|MERGE_RESOLUTION|>--- conflicted
+++ resolved
@@ -376,22 +376,11 @@
   solid_mechanics::ConstantBodyForce<dim> force{constant_force};
   solid_solver.addBodyForce(force);
 
-<<<<<<< HEAD
-  // add some nonexistent body forces to check that these parameterized versions compile and run without error
-  solid_solver.addBodyForce(DependsOn<0>{},
-                            [](const tensor<auto, dim> x, double /*t*/, auto /* bulk */) { return x * 0.0; });
-
-  solid_solver.addBodyForce(DependsOn<0>{}, ParameterizedBodyForce{[](const tensor<auto, dim>& x) { return 0.0 * x; }});
-=======
   // add some nonexistent body forces / tractions to check that
   // these parameterized versions compile and run without error
-  solid_solver.addBodyForce(DependsOn<0>{}, [](auto x, double /*t*/, auto /* bulk */) { return x * 0.0; });
-
-  solid_solver.addBodyForce(DependsOn<1>{},
-                            ParameterizedBodyForce{[](const tensor<double, dim>& x) { return 0.0 * x; }});
->>>>>>> c79912d7
-
-  solid_solver.setPiolaTraction(DependsOn<1>{}, [](auto x, auto...) { return 0 * x; });
+  solid_solver.addBodyForce(DependsOn<0>{}, [](const auto x, double /*t*/, auto /* bulk */) { return x * 0.0; });
+
+  solid_solver.addBodyForce(DependsOn<1>{}, ParameterizedBodyForce{[](const auto& x) { return 0.0 * x; }});
 
   // Finalize the data structures
   solid_solver.completeSetup();
