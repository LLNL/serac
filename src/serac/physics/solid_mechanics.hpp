--- conflicted
+++ resolved
@@ -819,15 +819,6 @@
    * extended, generic lambda for compatibility with NVCC.
    */
   template <typename Material>
-<<<<<<< HEAD
-  struct SetMaterialStressFunctor {
-    /// @brief Constructor for the functor
-    SetMaterialStressFunctor(Material material, GeometricNonlinearities gn) : material_(material), geom_nonlin(gn) {}
-    /// @brief Material model
-    Material material_;
-    /// @brief Enum value for geometric nonlinearities
-    GeometricNonlinearities geom_nonlin;
-=======
   struct MaterialStressFunctor {
     /// @brief Constructor for the functor
     MaterialStressFunctor(Material material, GeometricNonlinearities gn) : material_(material), geom_nonlin_(gn) {}
@@ -837,7 +828,6 @@
 
     /// @brief Enum value for geometric nonlinearities
     GeometricNonlinearities geom_nonlin_;
->>>>>>> 8848f4f9
 
     /**
      * @brief Material stress response call
@@ -865,11 +855,7 @@
 
       auto dx_dX = 0.0 * du_dX + I;
 
-<<<<<<< HEAD
-      if (geom_nonlin == GeometricNonlinearities::On) {
-=======
       if (geom_nonlin_ == GeometricNonlinearities::On) {
->>>>>>> 8848f4f9
         dx_dX += du_dX;
       }
 
@@ -904,18 +890,12 @@
    * @note This method must be called prior to completeSetup()
    */
   template <int... active_parameters, typename MaterialType, typename StateType = Empty>
-<<<<<<< HEAD
-  void setMaterial(DependsOn<active_parameters...>, MaterialType&& material, qdata_type<StateType> qdata = EmptyQData)
-  {
-    SetMaterialStressFunctor<MaterialType> fntor(material, geom_nonlin_);
-=======
   void setMaterial(DependsOn<active_parameters...>, const MaterialType& material,
                    qdata_type<StateType> qdata = EmptyQData)
   {
     static_assert(std::is_same_v<StateType, Empty> || std::is_same_v<StateType, typename MaterialType::State>,
                   "invalid quadrature data provided in setMaterial()");
     MaterialStressFunctor<MaterialType> material_functor(material, geom_nonlin_);
->>>>>>> 8848f4f9
     residual_->AddDomainIntegral(
         Dimension<dim>{},
         DependsOn<0, 1,
@@ -923,11 +903,7 @@
                                                              // fact that the displacement, acceleration, and shape
                                                              // fields are always-on and come first, so the `n`th
                                                              // parameter will actually be argument `n + NUM_STATE_VARS`
-<<<<<<< HEAD
-        std::move(fntor), mesh_, qdata);
-=======
         std::move(material_functor), mesh_, qdata);
->>>>>>> 8848f4f9
   }
 
   /// @overload
@@ -972,38 +948,22 @@
    * of an extended, generic lambda for compatibility with NVCC.
    */
   template <typename BodyForceType>
-<<<<<<< HEAD
-  struct AddBodyForceIntegrand {
-    /// @brief Body force model
-    BodyForceType body_force_;
-    /// @brief Constructor for the functor
-    AddBodyForceIntegrand(BodyForceType body_force) : body_force_(body_force) {}
-=======
   struct BodyForceIntegrand {
     /// @brief Body force model
     BodyForceType body_force_;
     /// @brief Constructor for the functor
     BodyForceIntegrand(BodyForceType body_force) : body_force_(body_force) {}
->>>>>>> 8848f4f9
 
     /**
      * @brief Body force call
      *
      * @tparam T temperature
-<<<<<<< HEAD
-     * @tparam X Spatial position type
-=======
      * @tparam Position Spatial position type
->>>>>>> 8848f4f9
      * @tparam Displacement displacement
      * @tparam Acceleration acceleration
      * @tparam Params variadic parameters for call
      * @param[in] t temperature
-<<<<<<< HEAD
-     * @param[in] x position
-=======
      * @param[in] position position
->>>>>>> 8848f4f9
      * @param[in] params parameter pack
      * @return The calculated material response (tuple of volumetric heat capacity and thermal flux) for a linear
      * isotropic material
@@ -1038,16 +998,9 @@
   void addBodyForce(DependsOn<active_parameters...>, BodyForceType body_force,
                     const std::optional<Domain>& optional_domain = std::nullopt)
   {
-<<<<<<< HEAD
-    Domain                               domain = (optional_domain) ? *optional_domain : EntireDomain(mesh_);
-    AddBodyForceIntegrand<BodyForceType> force_integrand(body_force);
-    residual_->AddDomainIntegral(Dimension<dim>{}, DependsOn<0, 1, active_parameters + NUM_STATE_VARS...>{},
-                                 std::move(force_integrand), domain);
-=======
     Domain domain = (optional_domain) ? *optional_domain : EntireDomain(mesh_);
     residual_->AddDomainIntegral(Dimension<dim>{}, DependsOn<0, 1, active_parameters + NUM_STATE_VARS...>{},
                                  BodyForceIntegrand<BodyForceType>(body_force), domain);
->>>>>>> 8848f4f9
   }
 
   /// @overload
