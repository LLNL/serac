--- conflicted
+++ resolved
@@ -150,14 +150,8 @@
    */
   SolidMechanics(std::unique_ptr<serac::EquationSolver> solver, const serac::TimesteppingOptions timestepping_opts,
                  const GeometricNonlinearities geom_nonlin, const std::string& physics_name, std::string mesh_tag,
-<<<<<<< HEAD
-                 std::vector<std::string> parameter_names = {}, int cycle = 0, double time = 0.0)
-      : BasePhysics(physics_name, mesh_tag, cycle, time),
-        velocity_(StateManager::newState(H1<order, dim>{}, detail::addPrefix(physics_name, "velocity"), mesh_tag_)),
-=======
                  std::vector<std::string> parameter_names = {})
       : BasePhysics(order, physics_name, mesh_tag),
->>>>>>> beb0510e
         displacement_(
             StateManager::newState(H1<order, dim>{}, detail::addPrefix(physics_name, "displacement"), mesh_tag_)),
         velocity_(StateManager::newState(H1<order, dim>{}, detail::addPrefix(physics_name, "velocity"), mesh_tag_)),
@@ -165,12 +159,8 @@
             StateManager::newState(H1<order, dim>{}, detail::addPrefix(physics_name, "acceleration"), mesh_tag_)),
         adjoint_displacement_(StateManager::newState(
             H1<order, dim>{}, detail::addPrefix(physics_name, "adjoint_displacement"), mesh_tag_)),
-<<<<<<< HEAD
-        displacement_adjoint_load_(displacement_.space(), detail::addPrefix(physics_name, "displacement_adjoint_load")),
-=======
         implicit_sensitivity_displacement_start_of_step_(displacement_.space(), "total_deriv_wrt_displacement."),
         implicit_sensitivity_velocity_start_of_step_(displacement_.space(), "total_deriv_wrt_velocity."),
->>>>>>> beb0510e
         reactions_(StateManager::newDual(H1<order, dim>{}, detail::addPrefix(physics_name, "reactions"), mesh_tag_)),
         nonlin_solver_(std::move(solver)),
         ode2_(displacement_.space().TrueVSize(),
@@ -220,19 +210,11 @@
     residual_ =
         std::make_unique<Functional<test(trial, trial, shape_trial, parameter_space...)>>(test_space, trial_spaces);
 
-<<<<<<< HEAD
-    displacement_              = 0.0;
-    velocity_                  = 0.0;
-    shape_displacement_        = 0.0;
-    adjoint_displacement_      = 0.0;
-    displacement_adjoint_load_ = 0.0;
-=======
     displacement_         = 0.0;
     velocity_             = 0.0;
     acceleration_         = 0.0;
     shape_displacement_   = 0.0;
     adjoint_displacement_ = 0.0;
->>>>>>> beb0510e
 
     implicit_sensitivity_displacement_start_of_step_ = 0.0;
     implicit_sensitivity_velocity_start_of_step_     = 0.0;
@@ -617,8 +599,6 @@
   }
 
   /**
-<<<<<<< HEAD
-=======
    * @brief Accessor for getting named finite element state adjoint solution from the physics modules
    *
    * @param state_name The name of the Finite Element State adjoint solution to retrieve
@@ -643,7 +623,6 @@
   std::vector<std::string> adjointNames() const override { return std::vector<std::string>{{"displacement"}}; }
 
   /**
->>>>>>> beb0510e
    * @brief register a custom domain integral calculation as part of the residual
    *
    * @tparam active_parameters a list of indices, describing which parameters to pass to the q-function
@@ -1168,44 +1147,21 @@
     dt_history_.push_back(dt);
     cycle_ += 1;
 
-<<<<<<< HEAD
-    if (cycle_ > max_cycle_) {
-      timesteps_.push_back(dt);
-      max_cycle_ = cycle_;
-      max_time_  = time_;
-    }
-=======
     // SLIC_ERROR_ROOT_IF(dt_history_.size() != static_cast<size_t>(cycle_),
     //                   "Timestep history count does not match the current cycle count.");
->>>>>>> beb0510e
-  }
-
-  /**
-   * @brief Set the loads for the adjoint reverse timestep solve
-   *
-   * @param loads The loads (e.g. right hand sides) for the adjoint problem
-   *
-   * @pre The adjoint load map is expected to contain an entry named "displacement"
-   *
-   * These loads are typically defined as derivatives of a downstream quantity of intrest with respect
-   * to a primal solution field (in this case, displacement). For this physics module, the unordered
-   * map is expected to have one entry with the keys "displacement".
-   *
-   */
-  virtual void setAdjointLoad(std::unordered_map<std::string, const serac::FiniteElementDual&> loads)
-  {
-<<<<<<< HEAD
-    SLIC_ERROR_ROOT_IF(loads.size() == 0, "Adjoint load container size must be greater than 0 in the solid mechanics.");
-
-    auto disp_adjoint_load = loads.find("displacement");
-
-    SLIC_ERROR_ROOT_IF(disp_adjoint_load == loads.end(), "Adjoint load for \"displacement\" not found.");
-
-    displacement_adjoint_load_ = disp_adjoint_load->second;
-    // Add the sign correction to move the term to the RHS
-    displacement_adjoint_load_ *= -1.0;
-  }
-=======
+  }
+
+  /**
+   * @brief Solve the adjoint problem
+   * @pre It is expected that the forward analysis is complete and the current displacement state is valid
+   * @pre It is expected that the adjoint load has already been set in SolidMechanics::setAdjointLoad
+   * @note This is currently only valid for quasi-static analysis
+   *
+   * @return An unordered map of the adjoint solutions indexed by their name. It has a single entry named
+   * "adjoint_displacement"
+   */
+  void reverseAdjointTimestep() override
+  {
     auto disp_adjoint_load  = adjoint_loads.find("displacement");
     auto velo_adjoint_load  = adjoint_loads.find("velocity");
     auto accel_adjoint_load = adjoint_loads.find("acceleration");
@@ -1227,37 +1183,13 @@
       accel_adjoint_load_vector = accel_adjoint_load->second;
       accel_adjoint_load_vector *= -1.0;
     }
->>>>>>> beb0510e
-
-  /**
-   * @brief Solve the adjoint problem
-   * @pre It is expected that the forward analysis is complete and the current displacement state is valid
-   * @pre It is expected that the adjoint load has already been set in SolidMechanics::setAdjointLoad
-   * @note This is currently only valid for quasi-static analysis
-   *
-   * @return An unordered map of the adjoint solutions indexed by their name. It has a single entry named
-   * "adjoint_displacement"
-   */
-  void reverseAdjointTimestep() override
-  {
-    SLIC_ERROR_ROOT_IF(!is_quasistatic_,
-                       "Solid mechanics adjoint solver only implemented for quasi-static simulations");
 
     auto& lin_solver = nonlin_solver_->linearSolver();
 
-<<<<<<< HEAD
-    auto drdu     = serac::get<DERIVATIVE>((*residual_)(differentiate_wrt(displacement_), zero_, shape_displacement_,
-                                                    *parameters_[parameter_indices].state...));
-    auto jacobian = assemble(drdu);
-    auto J_T      = std::unique_ptr<mfem::HypreParMatrix>(jacobian->Transpose());
-
-    for (const auto& bc : bcs_.essentials()) {
-      bc.apply(*J_T, displacement_adjoint_load_, zero_);
-    }
-
-    lin_solver.SetOperator(*J_T);
-    lin_solver.Mult(displacement_adjoint_load_, adjoint_displacement_);
-=======
+    // By default, use a homogeneous essential boundary condition
+    mfem::HypreParVector adjoint_essential(disp_adjoint_load->second);
+    adjoint_essential = 0.0;
+
     // If we have a non-homogeneous essential boundary condition, extract it from the given state
     auto essential_adjoint_disp = adjoint_with_essential_boundary.find("displacement");
 
@@ -1329,7 +1261,6 @@
     cycle_--;
 
     return {{"adjoint_displacement", adjoint_displacement_}};
->>>>>>> beb0510e
   }
 
   /**
@@ -1475,16 +1406,11 @@
   /// The displacement finite element adjoint state
   FiniteElementState adjoint_displacement_;
 
-<<<<<<< HEAD
-  /// The adjoint load (RHS) for the adjoint system solve
-  FiniteElementDual displacement_adjoint_load_;
-=======
   /// The total/implicit sensitivity of the qoi with respect to the start of the previous timestep's displacement
   FiniteElementDual implicit_sensitivity_displacement_start_of_step_;
 
   /// The total/implicit sensitivity of the qoi with respect to the start of the previous timestep's velocity
   FiniteElementDual implicit_sensitivity_velocity_start_of_step_;
->>>>>>> beb0510e
 
   /// nodal forces
   FiniteElementDual reactions_;
