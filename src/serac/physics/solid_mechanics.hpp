--- conflicted
+++ resolved
@@ -523,22 +523,14 @@
    * @param component The component of the displacement vector that should be set by this boundary condition. The other
    * components of displacement are unconstrained.
    *
-<<<<<<< HEAD
-   * The displacement function takes a spatial position as the first argument and current time as the second argument. 
-=======
    * The displacement function takes a spatial position as the first argument and current time as the second argument.
->>>>>>> 64419d0d
    * It computes the desired displacement scalar for the given component and returns that value.
    *
    * @note This method searches over the entire mesh, not just the boundary nodes.
    *
    * @note This method must be called prior to completeSetup()
    */
-<<<<<<< HEAD
-  void setDisplacementBCs(std::function<bool(const mfem::Vector&)>   is_node_constrained,
-=======
   void setDisplacementBCs(std::function<bool(const mfem::Vector&)>           is_node_constrained,
->>>>>>> 64419d0d
                           std::function<double(const mfem::Vector&, double)> disp, int component)
   {
     auto constrained_dofs = calculateConstrainedDofs(is_node_constrained, component);
