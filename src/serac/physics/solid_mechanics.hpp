// Copyright (c) 2019-2024, Lawrence Livermore National Security, LLC and
// other Serac Project Developers. See the top-level LICENSE file for
// details.
//
// SPDX-License-Identifier: (BSD-3-Clause)

/**
 * @file solid_mechanics.hpp
 *
 * @brief An object containing the solver for total Lagrangian finite deformation solid mechanics
 */

#pragma once

#include "mfem.hpp"

#include "serac/infrastructure/initialize.hpp"
#include "serac/physics/common.hpp"
#include "serac/physics/solid_mechanics_input.hpp"
#include "serac/physics/base_physics.hpp"
#include "serac/numerics/odes.hpp"
#include "serac/numerics/stdfunction_operator.hpp"
#include "serac/numerics/functional/shape_aware_functional.hpp"
#include "serac/physics/state/state_manager.hpp"
#include "serac/physics/materials/solid_material.hpp"

namespace serac {

namespace solid_mechanics {

namespace detail {
/**
 * @brief integrates part of the adjoint equations backward in time
 */
void adjoint_integrate(double dt_n, double dt_np1, mfem::HypreParMatrix* m_mat, mfem::HypreParMatrix* k_mat,
                       mfem::HypreParVector& disp_adjoint_load_vector, mfem::HypreParVector& velo_adjoint_load_vector,
                       mfem::HypreParVector& accel_adjoint_load_vector, mfem::HypreParVector& adjoint_displacement_,
                       mfem::HypreParVector& implicit_sensitivity_displacement_start_of_step_,
                       mfem::HypreParVector& implicit_sensitivity_velocity_start_of_step_,
                       mfem::HypreParVector& adjoint_essential, BoundaryConditionManager& bcs_,
                       mfem::Solver& lin_solver);
}  // namespace detail

/**
 * @brief default method and tolerances for solving the
 * systems of linear equations that show up in implicit
 * solid mechanics simulations
 */
const LinearSolverOptions default_linear_options = {.linear_solver  = LinearSolver::GMRES,
                                                    .preconditioner = Preconditioner::HypreAMG,
                                                    .relative_tol   = 1.0e-6,
                                                    .absolute_tol   = 1.0e-16,
                                                    .max_iterations = 500,
                                                    .print_level    = 0};

/// the default direct solver option for solving the linear stiffness equations
#ifdef MFEM_USE_STRUMPACK
const LinearSolverOptions direct_linear_options = {.linear_solver = LinearSolver::Strumpack, .print_level = 0};
#else
const LinearSolverOptions direct_linear_options = {.linear_solver = LinearSolver::SuperLU, .print_level = 0};
#endif

/**
 * @brief default iteration limits, tolerances and verbosity for solving the
 * systems of nonlinear equations that show up in implicit
 * solid mechanics simulations
 */
const NonlinearSolverOptions default_nonlinear_options = {.nonlin_solver  = NonlinearSolver::Newton,
                                                          .relative_tol   = 1.0e-4,
                                                          .absolute_tol   = 1.0e-8,
                                                          .max_iterations = 10,
                                                          .print_level    = 1};

/// default quasistatic timestepping options for solid mechanics
const TimesteppingOptions default_quasistatic_options = {TimestepMethod::QuasiStatic};

/// default implicit dynamic timestepping options for solid mechanics
const TimesteppingOptions default_timestepping_options = {TimestepMethod::Newmark,
                                                          DirichletEnforcementMethod::RateControl};

}  // namespace solid_mechanics

template <int order, int dim, typename parameters = Parameters<>,
          typename parameter_indices = std::make_integer_sequence<int, parameters::n>>
class SolidMechanics;

/**
 * @brief The nonlinear solid solver class
 *
 * The nonlinear total Lagrangian quasi-static and dynamic
 * hyperelastic solver object. This uses Functional to compute the tangent
 * stiffness matrices.
 *
 * @tparam order The order of the discretization of the displacement and velocity fields
 * @tparam dim The spatial dimension of the mesh
 */
template <int order, int dim, typename... parameter_space, int... parameter_indices>
class SolidMechanics<order, dim, Parameters<parameter_space...>, std::integer_sequence<int, parameter_indices...>>
    : public BasePhysics {
public:
  //! @cond Doxygen_Suppress
  static constexpr int  VALUE = 0, DERIVATIVE = 1;
  static constexpr int  SHAPE = 0;
  static constexpr auto I     = Identity<dim>();
  //! @endcond

  /// @brief The total number of non-parameter state variables (displacement, acceleration) passed to the FEM
  /// integrators
  static constexpr auto NUM_STATE_VARS = 2;

  /// @brief a container holding quadrature point data of the specified type
  /// @tparam T the type of data to store at each quadrature point
  template <typename T>
  using qdata_type = std::shared_ptr<QuadratureData<T>>;

  /**
   * @brief Construct a new SolidMechanics object
   *
   * @param nonlinear_opts The nonlinear solver options for solving the nonlinear residual equations
   * @param lin_opts The linear solver options for solving the linearized Jacobian equations
   * @param timestepping_opts The timestepping options for the solid mechanics time evolution operator
   * @param geom_nonlin Flag to include geometric nonlinearities
   * @param physics_name A name for the physics module instance
   * @param mesh_tag The tag for the mesh in the StateManager to construct the physics module on
   * @param parameter_names A vector of the names of the requested parameter fields
   * @param cycle The simulation cycle (i.e. timestep iteration) to intialize the physics module to
   * @param time The simulation time to initialize the physics module to
   * @param checkpoint_to_disk A flag to save the transient states on disk instead of memory for the transient adjoint
   * solves
   *
   * @note On parallel file systems (e.g. lustre), significant slowdowns and occasional errors were observed when
   *       writing and reading the needed trainsient states to disk for adjoint solves
   */
  SolidMechanics(const NonlinearSolverOptions nonlinear_opts, const LinearSolverOptions lin_opts,
                 const serac::TimesteppingOptions timestepping_opts, const GeometricNonlinearities geom_nonlin,
                 const std::string& physics_name, std::string mesh_tag, std::vector<std::string> parameter_names = {},
                 int cycle = 0, double time = 0.0, bool checkpoint_to_disk = false)
      : SolidMechanics(
            std::make_unique<EquationSolver>(nonlinear_opts, lin_opts, StateManager::mesh(mesh_tag).GetComm()),
            timestepping_opts, geom_nonlin, physics_name, mesh_tag, parameter_names, cycle, time, checkpoint_to_disk)
  {
  }

  /**
   * @brief Construct a new SolidMechanics object
   *
   * @param solver The nonlinear equation solver for the implicit solid mechanics equations
   * @param timestepping_opts The timestepping options for the solid mechanics time evolution operator
   * @param geom_nonlin Flag to include geometric nonlinearities
   * @param physics_name A name for the physics module instance
   * @param mesh_tag The tag for the mesh in the StateManager to construct the physics module on
   * @param parameter_names A vector of the names of the requested parameter fields
   * @param cycle The simulation cycle (i.e. timestep iteration) to intialize the physics module to
   * @param time The simulation time to initialize the physics module to
   * @param checkpoint_to_disk A flag to save the transient states on disk instead of memory for the transient adjoint
   * solves
   *
   * @note On parallel file systems (e.g. lustre), significant slowdowns and occasional errors were observed when
   *       writing and reading the needed trainsient states to disk for adjoint solves
   */
  SolidMechanics(std::unique_ptr<serac::EquationSolver> solver, const serac::TimesteppingOptions timestepping_opts,
                 const GeometricNonlinearities geom_nonlin, const std::string& physics_name, std::string mesh_tag,
                 std::vector<std::string> parameter_names = {}, int cycle = 0, double time = 0.0,
                 bool checkpoint_to_disk = false)
      : BasePhysics(physics_name, mesh_tag, cycle, time, checkpoint_to_disk),
        displacement_(
            StateManager::newState(H1<order, dim>{}, detail::addPrefix(physics_name, "displacement"), mesh_tag_)),
        velocity_(StateManager::newState(H1<order, dim>{}, detail::addPrefix(physics_name, "velocity"), mesh_tag_)),
        acceleration_(
            StateManager::newState(H1<order, dim>{}, detail::addPrefix(physics_name, "acceleration"), mesh_tag_)),
        adjoint_displacement_(StateManager::newState(
            H1<order, dim>{}, detail::addPrefix(physics_name, "adjoint_displacement"), mesh_tag_)),
        displacement_adjoint_load_(displacement_.space(), detail::addPrefix(physics_name, "displacement_adjoint_load")),
        velocity_adjoint_load_(displacement_.space(), detail::addPrefix(physics_name, "velocity_adjoint_load")),
        acceleration_adjoint_load_(displacement_.space(), detail::addPrefix(physics_name, "acceleration_adjoint_load")),
        implicit_sensitivity_displacement_start_of_step_(displacement_.space(), "total_deriv_wrt_displacement."),
        implicit_sensitivity_velocity_start_of_step_(displacement_.space(), "total_deriv_wrt_velocity."),
        reactions_(StateManager::newDual(H1<order, dim>{}, detail::addPrefix(physics_name, "reactions"), mesh_tag_)),
        nonlin_solver_(std::move(solver)),
        ode2_(displacement_.space().TrueVSize(),
              {.time = ode_time_point_, .c0 = c0_, .c1 = c1_, .u = u_, .du_dt = v_, .d2u_dt2 = acceleration_},
              *nonlin_solver_, bcs_),
        geom_nonlin_(geom_nonlin)
  {
    SLIC_ERROR_ROOT_IF(mesh_.Dimension() != dim,
                       axom::fmt::format("Compile time dimension, {0}, and runtime mesh dimension, {1}, mismatch", dim,
                                         mesh_.Dimension()));

    SLIC_ERROR_ROOT_IF(!nonlin_solver_,
                       "EquationSolver argument is nullptr in SolidMechanics constructor. It is possible that it was "
                       "previously moved.");

    // Check for dynamic mode
    if (timestepping_opts.timestepper != TimestepMethod::QuasiStatic) {
      ode2_.SetTimestepper(timestepping_opts.timestepper);
      ode2_.SetEnforcementMethod(timestepping_opts.enforcement_method);
      is_quasistatic_ = false;
    } else {
      is_quasistatic_ = true;
    }

    states_.push_back(&displacement_);
    if (!is_quasistatic_) {
      states_.push_back(&velocity_);
      states_.push_back(&acceleration_);
    }

    adjoints_.push_back(&adjoint_displacement_);

    duals_.push_back(&reactions_);

    // Create a pack of the primal field and parameter finite element spaces
    mfem::ParFiniteElementSpace* test_space  = &displacement_.space();
    mfem::ParFiniteElementSpace* shape_space = &shape_displacement_.space();

    std::array<const mfem::ParFiniteElementSpace*, NUM_STATE_VARS + sizeof...(parameter_space)> trial_spaces;
    trial_spaces[0] = &displacement_.space();
    trial_spaces[1] = &displacement_.space();

    SLIC_ERROR_ROOT_IF(
        sizeof...(parameter_space) != parameter_names.size(),
        axom::fmt::format("{} parameter spaces given in the template argument but {} parameter names were supplied.",
                          sizeof...(parameter_space), parameter_names.size()));

    if constexpr (sizeof...(parameter_space) > 0) {
      tuple<parameter_space...> types{};
      for_constexpr<sizeof...(parameter_space)>([&](auto i) {
        parameters_.emplace_back(mesh_, get<i>(types), detail::addPrefix(name_, parameter_names[i]));

        trial_spaces[i + NUM_STATE_VARS] = &(parameters_[i].state->space());
      });
    }

    residual_ = std::make_unique<ShapeAwareFunctional<shape_trial, test(trial, trial, parameter_space...)>>(
        shape_space, test_space, trial_spaces);

    // If the user wants the AMG preconditioner with a linear solver, set the pfes
    // to be the displacement
    auto* amg_prec = dynamic_cast<mfem::HypreBoomerAMG*>(nonlin_solver_->preconditioner());
    if (amg_prec) {
      // amg_prec->SetElasticityOptions(&displacement_.space());

      // TODO: The above call was seg faulting in the HYPRE_BoomerAMGSetInterpRefine(amg_precond, interp_refine)
      // method as of Hypre version v2.26.0. Instead, we just set the system size for Hypre. This is a temporary work
      // around as it will decrease the effectiveness of the preconditioner.
      amg_prec->SetSystemsOptions(dim, true);
    }

    int true_size = velocity_.space().TrueVSize();

    u_.SetSize(true_size);
    v_.SetSize(true_size);

    du_.SetSize(true_size);
    dr_.SetSize(true_size);
    predicted_displacement_.SetSize(true_size);

    shape_displacement_ = 0.0;
    initializeSolidMechanicsStates();
  }

  /**
   * @brief Construct a new Nonlinear SolidMechanics Solver object
   *
   * @param[in] input_options The solver information parsed from the input file
   * @param[in] physics_name A name for the physics module instance
   * @param[in] mesh_tag The tag for the mesh in the StateManager to construct the physics module on
   * @param[in] cycle The simulation cycle (i.e. timestep iteration) to intialize the physics module to
   * @param[in] time The simulation time to initialize the physics module to
   */
  SolidMechanics(const SolidMechanicsInputOptions& input_options, const std::string& physics_name, std::string mesh_tag,
                 int cycle = 0, double time = 0.0)
      : SolidMechanics(input_options.nonlin_solver_options, input_options.lin_solver_options,
                       input_options.timestepping_options, input_options.geom_nonlin, physics_name, mesh_tag, {}, cycle,
                       time)
  {
    for (auto& mat : input_options.materials) {
      if (std::holds_alternative<serac::solid_mechanics::NeoHookean>(mat)) {
        setMaterial(std::get<serac::solid_mechanics::NeoHookean>(mat));
      } else if (std::holds_alternative<serac::solid_mechanics::LinearIsotropic>(mat)) {
        setMaterial(std::get<serac::solid_mechanics::LinearIsotropic>(mat));
      } else if (std::holds_alternative<serac::solid_mechanics::J2>(mat)) {
        if constexpr (dim == 3) {
          solid_mechanics::J2::State initial_state{};
          setMaterial(std::get<serac::solid_mechanics::J2>(mat), createQuadratureDataBuffer(initial_state));
        } else {
          SLIC_ERROR_ROOT("J2 materials only work for 3D simulations");
        }
      } else if (std::holds_alternative<serac::solid_mechanics::J2Nonlinear<serac::solid_mechanics::PowerLawHardening>>(
                     mat)) {
        if constexpr (dim == 3) {
          serac::solid_mechanics::J2Nonlinear<serac::solid_mechanics::PowerLawHardening>::State initial_state{};
          setMaterial(std::get<serac::solid_mechanics::J2Nonlinear<serac::solid_mechanics::PowerLawHardening>>(mat),
                      createQuadratureDataBuffer(initial_state));
        } else {
          SLIC_ERROR_ROOT("J2Nonlinear materials only work for 3D simulations");
        }
      } else if (std::holds_alternative<serac::solid_mechanics::J2Nonlinear<serac::solid_mechanics::VoceHardening>>(
                     mat)) {
        if constexpr (dim == 3) {
          serac::solid_mechanics::J2Nonlinear<serac::solid_mechanics::VoceHardening>::State initial_state{};
          setMaterial(std::get<serac::solid_mechanics::J2Nonlinear<serac::solid_mechanics::VoceHardening>>(mat),
                      createQuadratureDataBuffer(initial_state));
        } else {
          SLIC_ERROR_ROOT("J2Nonlinear materials only work for 3D simulations");
        }
      } else {
        SLIC_ERROR("Invalid material type.");
      }
    }

    if (input_options.initial_displacement) {
      displacement_.project(input_options.initial_displacement->constructVector(dim));
    }

    if (input_options.initial_velocity) {
      velocity_.project(input_options.initial_velocity->constructVector(dim));
    }

    for (const auto& [bc_name, bc] : input_options.boundary_conditions) {
      // FIXME: Better naming for boundary conditions?
      if (bc_name.find("displacement") != std::string::npos) {
        if (bc.coef_opts.isVector()) {
          std::shared_ptr<mfem::VectorCoefficient> disp_coef(bc.coef_opts.constructVector(dim));
          bcs_.addEssential(bc.attrs, disp_coef, displacement_.space());
        } else {
          SLIC_ERROR_ROOT_IF(
              !bc.coef_opts.component,
              "Component not specified with scalar coefficient when setting the displacement condition.");
          std::shared_ptr<mfem::Coefficient> disp_coef(bc.coef_opts.constructScalar());
          bcs_.addEssential(bc.attrs, disp_coef, displacement_.space(), *bc.coef_opts.component);
        }
      } else if (bc_name.find("traction") != std::string::npos) {
        // TODO: Not implemented yet in input files
        SLIC_ERROR("'traction' is not implemented yet in input files.");
      } else if (bc_name.find("traction_ref") != std::string::npos) {
        // TODO: Not implemented yet in input files
        SLIC_ERROR("'traction_ref' is not implemented yet in input files.");
      } else if (bc_name.find("pressure") != std::string::npos) {
        // TODO: Not implemented yet in input files
        SLIC_ERROR("'pressure' is not implemented yet in input files.");
      } else if (bc_name.find("pressure_ref") != std::string::npos) {
        // TODO: Not implemented yet in input files
        SLIC_ERROR("'pressure_ref' is not implemented yet in input files.");
      } else {
        SLIC_WARNING_ROOT("Ignoring boundary condition with unknown name: " << bc_name);
      }
    }
  }

  /// @brief Destroy the SolidMechanics Functional object
  virtual ~SolidMechanics() {}

  /**
   * @brief Non virtual method to reset thermal states to zero.  This does not reset design parameters or shape.
   *
   * @param[in] cycle The simulation cycle (i.e. timestep iteration) to intialize the physics module to
   * @param[in] time The simulation time to initialize the physics module to
   */
  void initializeSolidMechanicsStates()
  {
    c0_ = 0.0;
    c1_ = 0.0;

    displacement_ = 0.0;
    velocity_     = 0.0;
    acceleration_ = 0.0;

    adjoint_displacement_      = 0.0;
    displacement_adjoint_load_ = 0.0;
    velocity_adjoint_load_     = 0.0;
    acceleration_adjoint_load_ = 0.0;

    implicit_sensitivity_displacement_start_of_step_ = 0.0;
    implicit_sensitivity_velocity_start_of_step_     = 0.0;

    reactions_ = 0.0;

    u_                      = 0.0;
    v_                      = 0.0;
    du_                     = 0.0;
    dr_                     = 0.0;
    predicted_displacement_ = 0.0;

    if (!checkpoint_to_disk_) {
      checkpoint_states_.clear();

      checkpoint_states_["displacement"].push_back(displacement_);
      checkpoint_states_["velocity"].push_back(velocity_);
      checkpoint_states_["acceleration"].push_back(acceleration_);
    }
  }

  /**
   * @brief Method to reset physics states to zero.  This does not reset design parameters or shape.
   *
   * @param[in] cycle The simulation cycle (i.e. timestep iteration) to intialize the physics module to
   * @param[in] time The simulation time to initialize the physics module to
   */
  void resetStates(int cycle = 0, double time = 0.0) override
  {
    BasePhysics::initializeBasePhysicsStates(cycle, time);
    initializeSolidMechanicsStates();
  }

  /**
   * @brief Create a shared ptr to a quadrature data buffer for the given material type
   *
   * @tparam T the type to be created at each quadrature point
   * @param initial_state the value to be broadcast to each quadrature point
   * @return std::shared_ptr< QuadratureData<T> >
   */
  template <typename T>
  qdata_type<T> createQuadratureDataBuffer(T initial_state)
  {
    constexpr auto Q = order + 1;

    std::array<uint32_t, mfem::Geometry::NUM_GEOMETRIES> elems = geometry_counts(mesh_);
    std::array<uint32_t, mfem::Geometry::NUM_GEOMETRIES> qpts_per_elem{};

    std::vector<mfem::Geometry::Type> geometries;
    if (dim == 2) {
      geometries = {mfem::Geometry::TRIANGLE, mfem::Geometry::SQUARE};
    } else {
      geometries = {mfem::Geometry::TETRAHEDRON, mfem::Geometry::CUBE};
    }

    for (auto geom : geometries) {
      qpts_per_elem[size_t(geom)] = uint32_t(num_quadrature_points(geom, Q));
    }

    return std::make_shared<QuadratureData<T>>(elems, qpts_per_elem, initial_state);
  }

  /**
   * @brief Set essential displacement boundary conditions (strongly enforced)
   *
   * @param[in] disp_bdr The boundary attributes from the mesh on which to enforce a displacement
   * @param[in] disp The prescribed boundary displacement function
   *
   * @note This method must be called prior to completeSetup()
   *
   * For the displacement function, the first argument is the input position and the second argument is the output
   * prescribed displacement.
   */
  void setDisplacementBCs(const std::set<int>& disp_bdr, std::function<void(const mfem::Vector&, mfem::Vector&)> disp)
  {
    // Project the coefficient onto the grid function
    disp_bdr_coef_ = std::make_shared<mfem::VectorFunctionCoefficient>(dim, disp);

    bcs_.addEssential(disp_bdr, disp_bdr_coef_, displacement_.space());
  }

  /**
   * @brief Set essential displacement boundary conditions (strongly enforced)
   *
   * @param[in] disp_bdr The boundary attributes from the mesh on which to enforce a displacement
   * @param[in] disp The prescribed boundary displacement function
   *
   * For the displacement function, the first argument is the input position, the second argument is the time, and the
   * third argument is the output prescribed displacement.
   *
   * @note This method must be called prior to completeSetup()
   */
  void setDisplacementBCs(const std::set<int>&                                            disp_bdr,
                          std::function<void(const mfem::Vector&, double, mfem::Vector&)> disp)
  {
    // Project the coefficient onto the grid function
    disp_bdr_coef_ = std::make_shared<mfem::VectorFunctionCoefficient>(dim, disp);

    bcs_.addEssential(disp_bdr, disp_bdr_coef_, displacement_.space());
  }

  /**
   * @brief Set the displacement essential boundary conditions on a single component
   *
   * @param[in] disp_bdr The set of boundary attributes to set the displacement on
   * @param[in] disp The vector function containing the set displacement values
   * @param[in] component The component to set the displacment on
   *
   * For the displacement function, the argument is the input position and the output is the value of the component of
   * the displacement.
   *
   * @note This method must be called prior to completeSetup()
   */
  void setDisplacementBCs(const std::set<int>& disp_bdr, std::function<double(const mfem::Vector& x)> disp,
                          int component)
  {
    // Project the coefficient onto the grid function
    component_disp_bdr_coef_ = std::make_shared<mfem::FunctionCoefficient>(disp);

    bcs_.addEssential(disp_bdr, component_disp_bdr_coef_, displacement_.space(), component);
  }

  /**
   * @brief Set the displacement essential boundary conditions on a set of true degrees of freedom
   *
   * @param true_dofs A set of true degrees of freedom to set the displacement on
   * @param disp The vector function containing the prescribed displacement values
   *
   * The @a true_dofs list can be determined using functions from the @a mfem::ParFiniteElementSpace related to the
   * displacement @a serac::FiniteElementState .
   *
   * For the displacement function, the first argument is the input position, the second argument is time,
   * and the third argument is the prescribed output displacement vector.
   *
   * @note The displacement function is required to be vector-valued. However, only the dofs specified in the @a
   * true_dofs array will be set. This means that if the @a true_dofs array only contains dofs for a specific vector
   * component in a vector-valued finite element space, only that component will be set.
   *
   * @note This method must be called prior to completeSetup()
   */
  void setDisplacementBCsByDofList(const mfem::Array<int>                                          true_dofs,
                                   std::function<void(const mfem::Vector&, double, mfem::Vector&)> disp)
  {
    disp_bdr_coef_ = std::make_shared<mfem::VectorFunctionCoefficient>(dim, disp);

    bcs_.addEssential(true_dofs, disp_bdr_coef_, displacement_.space());
  }

  /**
   * @brief Set the displacement essential boundary conditions on a set of true degrees of freedom
   *
   * @param true_dofs A set of true degrees of freedom to set the displacement on
   * @param disp The vector function containing the prescribed displacement values
   *
   * The @a true_dofs list can be determined using functions from the @a mfem::ParFiniteElementSpace class.
   *
   * @note The coefficient is required to be vector-valued. However, only the dofs specified in the @a true_dofs
   * array will be set. This means that if the @a true_dofs array only contains dofs for a specific vector component in
   * a vector-valued finite element space, only that component will be set.
   *
   * @note This method must be called prior to completeSetup()
   */
  void setDisplacementBCsByDofList(const mfem::Array<int>                                  true_dofs,
                                   std::function<void(const mfem::Vector&, mfem::Vector&)> disp)
  {
    disp_bdr_coef_ = std::make_shared<mfem::VectorFunctionCoefficient>(dim, disp);

    bcs_.addEssential(true_dofs, disp_bdr_coef_, displacement_.space());
  }

  /**
   * @brief Set the displacement boundary conditions on a set of nodes within a spatially-defined area
   *
   * @param is_node_constrained A callback function that returns true if displacement nodes at a certain position should
   * be constrained by this boundary condition
   * @param disp The vector function containing the prescribed displacement values
   *
   * The displacement function takes a spatial position as the first argument and time as the second argument. It
   * computes the desired displacement and fills the third argument with these displacement values.
   *
   * @note This method searches over the entire mesh, not just the boundary nodes.
   *
   * @note This method must be called prior to completeSetup()
   */
  void setDisplacementBCs(std::function<bool(const mfem::Vector&)>                        is_node_constrained,
                          std::function<void(const mfem::Vector&, double, mfem::Vector&)> disp)
  {
    auto constrained_dofs = calculateConstrainedDofs(is_node_constrained);

    setDisplacementBCsByDofList(constrained_dofs, disp);
  }

  /**
   * @brief Set the displacement boundary conditions on a set of nodes within a spatially-defined area
   *
   * @param is_node_constrained A callback function that returns true if displacement nodes at a certain position should
   * be constrained by this boundary condition
   * @param disp The vector function containing the prescribed displacement values
   *
   * The displacement function takes a spatial position as the first argument. It computes the desired displacement
   * and fills the second argument with these displacement values.
   *
   * @note This method searches over the entire mesh, not just the boundary nodes.
   *
   * @note This method must be called prior to completeSetup()
   */
  void setDisplacementBCs(std::function<bool(const mfem::Vector&)>                is_node_constrained,
                          std::function<void(const mfem::Vector&, mfem::Vector&)> disp)
  {
    auto constrained_dofs = calculateConstrainedDofs(is_node_constrained);

    setDisplacementBCsByDofList(constrained_dofs, disp);
  }

  /**
   * @brief Set the displacement boundary conditions on a set of nodes within a spatially-defined area for a single
   * displacement vector component
   *
   * @param is_node_constrained A callback function that returns true if displacement nodes at a certain position should
   * be constrained by this boundary condition
   * @param disp The scalar function containing the prescribed component displacement values
   * @param component The component of the displacement vector that should be set by this boundary condition. The other
   * components of displacement are unconstrained.
   *
   * The displacement function takes a spatial position as the first argument and current time as the second argument.
   * It computes the desired displacement scalar for the given component and returns that value.
   *
   * @note This method searches over the entire mesh, not just the boundary nodes.
   *
   * @note This method must be called prior to completeSetup()
   */
  void setDisplacementBCs(std::function<bool(const mfem::Vector&)>           is_node_constrained,
                          std::function<double(const mfem::Vector&, double)> disp, int component)
  {
    auto constrained_dofs = calculateConstrainedDofs(is_node_constrained, component);

    auto vector_function = [disp, component](const mfem::Vector& x, double time, mfem::Vector& displacement) {
      displacement            = 0.0;
      displacement(component) = disp(x, time);
    };

    setDisplacementBCsByDofList(constrained_dofs, vector_function);
  }

  /**
   * @brief Set the displacement boundary conditions on a set of nodes within a spatially-defined area for a single
   * displacement vector component
   *
   * @param is_node_constrained A callback function that returns true if displacement nodes at a certain position should
   * be constrained by this boundary condition
   * @param disp The scalar function containing the prescribed component displacement values
   * @param component The component of the displacement vector that should be set by this boundary condition. The other
   * components of displacement are unconstrained.
   *
   * The displacement function takes a spatial position as an argument. It computes the desired displacement scalar for
   * the given component and returns that value.
   *
   * @note This method searches over the entire mesh, not just the boundary nodes.
   *
   * @note This method must be called prior to completeSetup()
   */
  void setDisplacementBCs(std::function<bool(const mfem::Vector& x)>   is_node_constrained,
                          std::function<double(const mfem::Vector& x)> disp, int component)
  {
    auto constrained_dofs = calculateConstrainedDofs(is_node_constrained, component);

    auto vector_function = [disp, component](const mfem::Vector& x, mfem::Vector& displacement) {
      displacement            = 0.0;
      displacement(component) = disp(x);
    };

    setDisplacementBCsByDofList(constrained_dofs, vector_function);
  }

  /**
   * @brief Accessor for getting named finite element state fields from the physics modules
   *
   * @param state_name The name of the Finite Element State to retrieve
   * @return The named Finite Element State
   */
  const FiniteElementState& state(const std::string& state_name) const override
  {
    if (state_name == "displacement") {
      return displacement_;
    } else if (state_name == "velocity") {
      return velocity_;
    } else if (state_name == "acceleration") {
      return acceleration_;
    }

    SLIC_ERROR_ROOT(axom::fmt::format("State '{}' requested from solid mechanics module '{}', but it doesn't exist",
                                      state_name, name_));
    return displacement_;
  }

  /**
   * @brief Set the primal solution field (displacement, velocity) for the underlying solid mechanics solver
   *
   * @param state_name The name of the field to initialize ("displacement", or "velocity")
   * @param state The finite element state vector containing the values for either the displacement or velocity fields
   *
   * It is expected that @a state has the same underlying finite element space and mesh as the selected primal solution
   * field.
   */
  void setState(const std::string& state_name, const FiniteElementState& state) override
  {
    if (state_name == "displacement") {
      displacement_ = state;
      if (!checkpoint_to_disk_) {
        checkpoint_states_["displacement"][static_cast<size_t>(cycle_)] = displacement_;
      }
      return;
    } else if (state_name == "velocity") {
      velocity_ = state;
      if (!checkpoint_to_disk_) {
        checkpoint_states_["velocity"][static_cast<size_t>(cycle_)] = velocity_;
      }
      return;
    }

    SLIC_ERROR_ROOT(axom::fmt::format(
        "setState for state named '{}' requested from solid mechanics module '{}', but it doesn't exist", state_name,
        name_));
  }

  /**
   * @brief Get a vector of the finite element state solution variable names
   *
   * @return The solution variable names
   */
  std::vector<std::string> stateNames() const override
  {
    if (is_quasistatic_) {
      return std::vector<std::string>{"displacement"};
    } else {
      return std::vector<std::string>{"displacement", "velocity", "acceleration"};
    }
  }

  /**
   * @brief register a custom boundary integral calculation as part of the residual
   *
   * @tparam active_parameters a list of indices, describing which parameters to pass to the q-function
   * @param qfunction a callable that returns the traction on a boundary surface
   * @param optional_domain The domain over which the boundary integral is evaluated. If nothing is supplied the entire
   * boundary is used.
   * ~~~ {.cpp}
   *
   *  solid_mechanics.addCustomBoundaryIntegral(DependsOn<>{}, [](double t, auto position, auto displacement, auto
   * acceleration, auto shape){ auto [X, dX_dxi] = position;
   *
   *     auto [u, du_dxi] = displacement;
   *     auto f           = u * 3.0 (X[0] < 0.01);
   *     return f;  // define a displacement-proportional traction at a given support
   *  });
   *
   * ~~~
   *
   * @note This method must be called prior to completeSetup()
   */
  template <int... active_parameters, typename callable>
  void addCustomBoundaryIntegral(DependsOn<active_parameters...>, callable qfunction,
                                 const std::optional<Domain>& optional_domain = std::nullopt)
  {
    Domain domain = (optional_domain) ? *optional_domain : EntireBoundary(mesh_);

    residual_->AddBoundaryIntegral(Dimension<dim - 1>{}, DependsOn<0, 1, active_parameters + NUM_STATE_VARS...>{},
                                   qfunction, domain);
  }

  /**
   * @brief Accessor for getting named finite element state adjoint solution from the physics modules
   *
   * @param state_name The name of the Finite Element State adjoint solution to retrieve
   * @return The named adjoint Finite Element State
   */
  const FiniteElementState& adjoint(const std::string& state_name) const override
  {
    if (state_name == "displacement") {
      return adjoint_displacement_;
    }

    SLIC_ERROR_ROOT(axom::fmt::format("Adjoint '{}' requested from solid mechanics module '{}', but it doesn't exist",
                                      state_name, name_));
    return adjoint_displacement_;
  }

  /**
   * @brief Get a vector of the finite element state solution variable names
   *
   * @return The solution variable names
   */
  std::vector<std::string> adjointNames() const override { return std::vector<std::string>{{"displacement"}}; }

  /**
   * @brief register a custom domain integral calculation as part of the residual
   *
   * @tparam active_parameters a list of indices, describing which parameters to pass to the q-function
   * @tparam StateType the type that contains the internal variables (if any) for q-function
   * @param qfunction a callable that returns a tuple of body-force and stress
   * @param qdata the buffer of material internal variables at each quadrature point
   *
   * ~~~ {.cpp}
   *
   *  double lambda = 500.0;
   *  double mu = 500.0;
   *  solid_mechanics.addCustomDomainIntegral(DependsOn<>{}, [=](auto x, auto displacement, auto acceleration, auto
   * shape_displacement){ auto du_dx = serac::get<1>(displacement);
   *
   *    auto I       = Identity<dim>();
   *    auto epsilon = 0.5 * (transpose(du_dx) + du_dx);
   *    auto stress = lambda * tr(epsilon) * I + 2.0 * mu * epsilon;
   *
   *    auto d2u_dt2 = serac::get<0>(acceleration);
   *    double rho = 1.0 + x[0]; // spatially-varying density
   *
   *    return serac::tuple{rho * d2u_dt2, stress};
   *  });
   *
   * ~~~
   *
   * @note This method must be called prior to completeSetup()
   */
  template <int... active_parameters, typename callable, typename StateType = Nothing>
  void addCustomDomainIntegral(DependsOn<active_parameters...>, callable qfunction,
                               qdata_type<StateType> qdata = NoQData)
  {
    residual_->AddDomainIntegral(Dimension<dim>{}, DependsOn<0, 1, active_parameters + NUM_STATE_VARS...>{}, qfunction,
                                 mesh_, qdata);
  }

  /**
   * @brief Functor representing a material stress.  A functor is used here instead of an
   * extended, generic lambda for compatibility with NVCC.
   */
  template <typename Material>
  struct SetMaterialStressFunctor {
    /// @brief Constructor for the functor
    SetMaterialStressFunctor(Material material, GeometricNonlinearities gn) : material_(material), geom_nonlin(gn) {}
    /// @brief Material model
    Material material_;
    /// @brief Enum value for geometric nonlinearities
    GeometricNonlinearities geom_nonlin;

    /**
     * @brief Material stress response call
     *
     * @tparam X Spatial position type
     * @tparam State state
     * @tparam Displacement displacement
     * @tparam Acceleration acceleration
     * @tparam Params variadic parameters for call
     * @param[in] state state
     * @param[in] displacement displacement
     * @param[in] acceleration acceleration
     * @param[in] params parameter pack
     * @return The calculated material response (tuple of volumetric heat capacity and thermal flux) for a linear
     * isotropic material
     */
    template <typename X, typename State, typename Displacement, typename Acceleration, typename... Params>
    auto SERAC_HOST_DEVICE operator()(double, X, State& state, Displacement displacement, Acceleration acceleration,
                                      Params... params) const
    {
      auto du_dX   = get<DERIVATIVE>(displacement);
      auto d2u_dt2 = get<VALUE>(acceleration);

      auto stress = material_(state, du_dX, params...);

      auto dx_dX = 0.0 * du_dX + I;

      if (geom_nonlin == GeometricNonlinearities::On) {
        dx_dX += du_dX;
      }

      auto flux = dot(stress, transpose(inv(dx_dX))) * det(dx_dX);

      return serac::tuple{material_.density * d2u_dt2, flux};
    }
  };

  /**
   * @brief Set the material stress response and mass properties for the physics module
   *
   * @tparam MaterialType The solid material type
   * @tparam StateType the type that contains the internal variables for MaterialType
   * @param material A material that provides a function to evaluate stress
   * @pre material must be a object that can be called with the following arguments:
   *    1. `MaterialType::State & state` an mutable reference to the internal variables for this quadrature point
   *    2. `tensor<T,dim,dim> du_dx` the displacement gradient at this quadrature point
   *    3. `tuple{value, derivative}`, a tuple of values and derivatives for each parameter field
   *            specified in the `DependsOn<...>` argument.
   *
   * @note The actual types of these arguments passed will be `double`, `tensor<double, ... >` or tuples thereof
   *    when doing direct evaluation. When differentiating with respect to one of the inputs, its stored
   *    values will change to `dual` numbers rather than `double`. (e.g. `tensor<double,3>` becomes `tensor<dual<...>,
   * 3>`)
   *
   * @param qdata the buffer of material internal variables at each quadrature point
   *
   * @pre MaterialType must have a public member variable `density`
   * @pre MaterialType must define operator() that returns the Cauchy stress
   *
   * @note This method must be called prior to completeSetup()
   */
  template <int... active_parameters, typename MaterialType, typename StateType = Empty>
  void setMaterial(DependsOn<active_parameters...>, MaterialType&& material, qdata_type<StateType> qdata = EmptyQData)
  {
    SetMaterialStressFunctor<MaterialType> fntor(material, geom_nonlin_);
    residual_->AddDomainIntegral(
        Dimension<dim>{},
        DependsOn<0, 1,
                  active_parameters + NUM_STATE_VARS...>{},  // the magic number "+ NUM_STATE_VARS" accounts for the
                                                             // fact that the displacement, acceleration, and shape
                                                             // fields are always-on and come first, so the `n`th
                                                             // parameter will actually be argument `n + NUM_STATE_VARS`
        std::move(fntor), mesh_, qdata);
  }

  /// @overload
  template <typename MaterialType, typename StateType = Empty>
  void setMaterial(MaterialType material, std::shared_ptr<QuadratureData<StateType>> qdata = EmptyQData)
  {
    setMaterial(DependsOn<>{}, std::move(material), qdata);
  }

  /**
   * @brief Set the underlying finite element state to a prescribed displacement
   *
   * @param disp The function describing the displacement field
   */
  void setDisplacement(std::function<void(const mfem::Vector& x, mfem::Vector& disp)> disp)
  {
    // Project the coefficient onto the grid function
    mfem::VectorFunctionCoefficient disp_coef(dim, disp);
    displacement_.project(disp_coef);
  }

  /// @overload
  void setDisplacement(const FiniteElementState& temp) { displacement_ = temp; }

  /**
   * @brief Set the underlying finite element state to a prescribed velocity
   *
   * @param vel The function describing the velocity field
   */
  void setVelocity(std::function<void(const mfem::Vector& x, mfem::Vector& vel)> vel)
  {
    // Project the coefficient onto the grid function
    mfem::VectorFunctionCoefficient vel_coef(dim, vel);
    velocity_.project(vel_coef);
  }

  /// @overload
  void setVelocity(const FiniteElementState& temp) { velocity_ = temp; }

  /**
   * @brief Functor representing a body force integrand.  A functor is necessary instead
   * of an extended, generic lambda for compatibility with NVCC.
   */
  template <typename BodyForceType>
  struct AddBodyForceIntegrand {
    /// @brief Body force model
    BodyForceType body_force_;
    /// @brief Constructor for the functor
    AddBodyForceIntegrand(BodyForceType body_force) : body_force_(body_force) {}

    /**
     * @brief Body force call
     *
     * @tparam T temperature
     * @tparam X Spatial position type
     * @tparam Displacement displacement
     * @tparam Acceleration acceleration
     * @tparam Params variadic parameters for call
     * @param[in] t temperature
     * @param[in] x position
     * @param[in] params parameter pack
     * @return The calculated material response (tuple of volumetric heat capacity and thermal flux) for a linear
     * isotropic material
     */
    template <typename T, typename X, typename Displacement, typename Acceleration, typename... Params>
    auto SERAC_HOST_DEVICE operator()(T t, X x, Displacement, Acceleration, Params... params) const
    {
      return serac::tuple{-1.0 * body_force_(x, t, params...), zero{}};
    }
  };

  /**
   * @brief Set the body forcefunction
   *
   * @tparam BodyForceType The type of the body force load
   * @param body_force A function describing the body force applied
   * @param optional_domain The domain over which the body force is applied. If nothing is supplied the entire domain is
   * used.
   * @pre body_force must be a object that can be called with the following arguments:
   *    1. `tensor<T,dim> x` the spatial coordinates for the quadrature point
   *    2. `double t` the time (note: time will be handled differently in the future)
   *    3. `tuple{value, derivative}`, a variadic list of tuples (each with a values and derivative),
   *            one tuple for each of the trial spaces specified in the `DependsOn<...>` argument.
   * @note The actual types of these arguments passed will be `double`, `tensor<double, ... >` or tuples thereof
   *    when doing direct evaluation. When differentiating with respect to one of the inputs, its stored
   *    values will change to `dual` numbers rather than `double`. (e.g. `tensor<double,3>` becomes `tensor<dual<...>,
   * 3>`)
   *
   * @note This method must be called prior to completeSetup()
   */
  template <int... active_parameters, typename BodyForceType>
  void addBodyForce(DependsOn<active_parameters...>, BodyForceType body_force,
                    const std::optional<Domain>& optional_domain = std::nullopt)
  {
<<<<<<< HEAD
    Domain                               domain = (optional_domain) ? *optional_domain : EntireDomain(mesh_);
    AddBodyForceIntegrand<BodyForceType> force_integrand(body_force);
    residual_->AddDomainIntegral(Dimension<dim>{}, DependsOn<0, 1, active_parameters + NUM_STATE_VARS...>{},
                                 std::move(force_integrand), domain);
=======
    Domain domain = (optional_domain) ? *optional_domain : EntireDomain(mesh_);

    residual_->AddDomainIntegral(
        Dimension<dim>{}, DependsOn<0, 1, active_parameters + NUM_STATE_VARS...>{},
        [body_force](double t, auto X, auto /* displacement */, auto /* acceleration */, auto... params) {
          return serac::tuple{-1.0 * body_force(get<VALUE>(X), t, params...), zero{}};
        },
        domain);
>>>>>>> ed1c76cb
  }

  /// @overload
  template <typename BodyForceType>
  void addBodyForce(BodyForceType body_force, const std::optional<Domain>& optional_domain = std::nullopt)
  {
    addBodyForce(DependsOn<>{}, body_force, optional_domain);
  }

  /**
   * @brief Set the traction boundary condition
   *
   * @tparam TractionType The type of the traction load
   * @param traction_function A function describing the traction applied to a boundary
   * @param optional_domain The domain over which the traction is applied. If nothing is supplied the entire boundary is
   * used.
   * @pre TractionType must be a object that can be called with the following arguments:
   *    1. `tensor<T,dim> x` the spatial coordinates for the quadrature point
   *    2. `tensor<T,dim> n` the outward-facing unit normal for the quadrature point
   *    3. `double t` the time (note: time will be handled differently in the future)
   *    4. `tuple{value, derivative}`, a variadic list of tuples (each with a values and derivative),
   *            one tuple for each of the trial spaces specified in the `DependsOn<...>` argument.
   *
   * @note The actual types of these arguments passed will be `double`, `tensor<double, ... >` or tuples thereof
   *    when doing direct evaluation. When differentiating with respect to one of the inputs, its stored
   *    values will change to `dual` numbers rather than `double`. (e.g. `tensor<double,3>` becomes `tensor<dual<...>,
   * 3>`)
   *
   * @note This traction is applied in the reference (undeformed) configuration.
   *
   * @note This method must be called prior to completeSetup()
   */
  template <int... active_parameters, typename TractionType>
  void setTraction(DependsOn<active_parameters...>, TractionType traction_function,
                   const std::optional<Domain>& optional_domain = std::nullopt)
  {
    Domain domain = (optional_domain) ? *optional_domain : EntireBoundary(mesh_);

    residual_->AddBoundaryIntegral(
        Dimension<dim - 1>{}, DependsOn<0, 1, active_parameters + NUM_STATE_VARS...>{},
        [traction_function](double t, auto X, auto /* displacement */, auto /* acceleration */, auto... params) {
          auto n = cross(get<DERIVATIVE>(X));

          return -1.0 * traction_function(get<VALUE>(X), normalize(n), t, params...);
        },
        domain);
  }

  /// @overload
  template <typename TractionType>
  void setTraction(TractionType traction_function, const std::optional<Domain>& optional_domain = std::nullopt)
  {
    setTraction(DependsOn<>{}, traction_function, optional_domain);
  }

  /**
   * @brief Set the pressure boundary condition
   *
   * @tparam PressureType The type of the pressure load
   * @param pressure_function A function describing the pressure applied to a boundary
   * @param optional_domain The domain over which the pressure is applied. If nothing is supplied the entire boundary is
   * used.
   * @pre PressureType must be a object that can be called with the following arguments:
   *    1. `tensor<T,dim> x` the reference configuration spatial coordinates for the quadrature point
   *    2. `double t` the time (note: time will be handled differently in the future)
   *    3. `tuple{value, derivative}`, a variadic list of tuples (each with a values and derivative),
   *            one tuple for each of the trial spaces specified in the `DependsOn<...>` argument.
   *
   * @note The actual types of these arguments passed will be `double`, `tensor<double, ... >` or tuples thereof
   *    when doing direct evaluation. When differentiating with respect to one of the inputs, its stored
   *    values will change to `dual` numbers rather than `double`. (e.g. `tensor<double,3>` becomes `tensor<dual<...>,
   * 3>`)
   *
   * @note This pressure is applied in the deformed (current) configuration if GeometricNonlinearities are on.
   *
   * @note This method must be called prior to completeSetup()
   */
  template <int... active_parameters, typename PressureType>
  void setPressure(DependsOn<active_parameters...>, PressureType pressure_function,
                   const std::optional<Domain>& optional_domain = std::nullopt)
  {
    Domain domain = (optional_domain) ? *optional_domain : EntireBoundary(mesh_);

    residual_->AddBoundaryIntegral(
        Dimension<dim - 1>{}, DependsOn<0, 1, active_parameters + NUM_STATE_VARS...>{},
        [pressure_function, geom_nonlin = geom_nonlin_](double t, auto X, auto displacement, auto /* acceleration */,
                                                        auto... params) {
          // Calculate the position and normal in the shape perturbed deformed configuration
          auto x = X + 0.0 * displacement;

          if (geom_nonlin == GeometricNonlinearities::On) {
            x = x + displacement;
          }

          auto n = cross(get<DERIVATIVE>(x));

          // serac::Functional's boundary integrals multiply the q-function output by
          // norm(cross(dX_dxi)) at that quadrature point, but if we impose a shape displacement
          // then that weight needs to be corrected. The new weight should be
          // norm(cross(dX_dxi + du_dxi + dp_dxi)) where u is displacement and p is shape displacement. This implies:
          //
          //   pressure * normalize(normal_new) * w_new
          // = pressure * normalize(normal_new) * (w_new / w_old) * w_old
          // = pressure * normalize(normal_new) * (norm(normal_new) / norm(normal_old)) * w_old
          // = pressure * (normal_new / norm(normal_new)) * (norm(normal_new) / norm(normal_old)) * w_old
          // = pressure * (normal_new / norm(normal_old)) * w_old

          // We always query the pressure function in the undeformed configuration
          return pressure_function(get<VALUE>(X), t, params...) * (n / norm(cross(get<DERIVATIVE>(X))));
        },
        domain);
  }

  /// @overload
  template <typename PressureType>
  void setPressure(PressureType pressure_function, const std::optional<Domain>& optional_domain = std::nullopt)
  {
    setPressure(DependsOn<>{}, pressure_function, optional_domain);
  }

  /// @brief Build the quasi-static operator corresponding to the total Lagrangian formulation
  virtual std::unique_ptr<mfem_ext::StdFunctionOperator> buildQuasistaticOperator()
  {
    // the quasistatic case is entirely described by the residual,
    // there is no ordinary differential equation
    return std::make_unique<mfem_ext::StdFunctionOperator>(
        displacement_.space().TrueVSize(),

        // residual function
        [this](const mfem::Vector& u, mfem::Vector& r) {
          const mfem::Vector res = (*residual_)(ode_time_point_, shape_displacement_, u, acceleration_,
                                                *parameters_[parameter_indices].state...);

          // TODO this copy is required as the sundials solvers do not allow move assignments because of their memory
          // tracking strategy
          // See https://github.com/mfem/mfem/issues/3531
          r = res;
          r.SetSubVector(bcs_.allEssentialTrueDofs(), 0.0);
        },

        // gradient of residual function
        [this](const mfem::Vector& u) -> mfem::Operator& {
          auto [r, drdu] = (*residual_)(ode_time_point_, shape_displacement_, differentiate_wrt(u), acceleration_,
                                        *parameters_[parameter_indices].state...);
          J_             = assemble(drdu);
          J_e_           = bcs_.eliminateAllEssentialDofsFromMatrix(*J_);
          return *J_;
        });
  }

  /**
   * @brief Return the assembled stiffness matrix
   *
   * This method returns a pair {K, K_e} representing the last computed linearized stiffness matrix.
   * The K matrix has the essential degree of freedom rows and columns zeroed with a
   * 1 on the diagonal and K_e contains the zeroed rows and columns, e.g. K_total = K + K_e.
   *
   * @warning This interface is not stable and may change in the future.
   *
   * @return A pair of the eliminated stiffness matrix and a matrix containing the eliminated rows and cols
   */
  std::pair<const mfem::HypreParMatrix&, const mfem::HypreParMatrix&> stiffnessMatrix() const
  {
    SLIC_ERROR_ROOT_IF(!J_ || !J_e_, "Stiffness matrix has not yet been assembled.");

    return {*J_, *J_e_};
  }

  /**
   * @brief Complete the initialization and allocation of the data structures.
   *
   * @note This must be called before AdvanceTimestep().
   */
  void completeSetup() override
  {
    // Build the dof array lookup tables
    displacement_.space().BuildDofToArrays();

    if (is_quasistatic_) {
      residual_with_bcs_ = buildQuasistaticOperator();
    } else {
      // the dynamic case is described by a residual function and a second order
      // ordinary differential equation. Here, we define the residual function in
      // terms of an acceleration.
      residual_with_bcs_ = std::make_unique<mfem_ext::StdFunctionOperator>(
          displacement_.space().TrueVSize(),

          [this](const mfem::Vector& d2u_dt2, mfem::Vector& r) {
            add(1.0, u_, c0_, d2u_dt2, predicted_displacement_);
            const mfem::Vector res = (*residual_)(ode_time_point_, shape_displacement_, predicted_displacement_,
                                                  d2u_dt2, *parameters_[parameter_indices].state...);

            // TODO this copy is required as the sundials solvers do not allow move assignments because of their memory
            // tracking strategy
            // See https://github.com/mfem/mfem/issues/3531
            r = res;
            r.SetSubVector(bcs_.allEssentialTrueDofs(), 0.0);
          },

          [this](const mfem::Vector& d2u_dt2) -> mfem::Operator& {
            add(1.0, u_, c0_, d2u_dt2, predicted_displacement_);

            // K := dR/du
            auto K = serac::get<DERIVATIVE>((*residual_)(ode_time_point_, shape_displacement_,
                                                         differentiate_wrt(predicted_displacement_), d2u_dt2,
                                                         *parameters_[parameter_indices].state...));
            std::unique_ptr<mfem::HypreParMatrix> k_mat(assemble(K));

            // M := dR/da
            auto M = serac::get<DERIVATIVE>((*residual_)(ode_time_point_, shape_displacement_, predicted_displacement_,
                                                         differentiate_wrt(d2u_dt2),
                                                         *parameters_[parameter_indices].state...));
            std::unique_ptr<mfem::HypreParMatrix> m_mat(assemble(M));

            // J = M + c0 * K
            J_.reset(mfem::Add(1.0, *m_mat, c0_, *k_mat));
            J_e_ = bcs_.eliminateAllEssentialDofsFromMatrix(*J_);

            return *J_;
          });
    }

    nonlin_solver_->setOperator(*residual_with_bcs_);

    if (checkpoint_to_disk_) {
      outputStateToDisk();
    } else {
      checkpoint_states_.clear();

      checkpoint_states_["displacement"].push_back(displacement_);
      checkpoint_states_["velocity"].push_back(velocity_);
      checkpoint_states_["acceleration"].push_back(acceleration_);
    }
  }

  /// @brief Set field to zero wherever their are essential boundary conditions applies
  void zeroEssentials(FiniteElementVector& field) const
  {
    for (const auto& essential : bcs_.essentials()) {
      field.SetSubVector(essential.getTrueDofList(), 0.0);
    }
  }

  /// @brief Solve the Quasi-static Newton system
  virtual void quasiStaticSolve(double dt)
  {
    time_ += dt;

    // Set the ODE time point for the time-varying loads in quasi-static problems
    ode_time_point_ = time_;

    // this method is essentially equivalent to the 1-liner
    // u += dot(inv(J), dot(J_elim[:, dofs], (U(t + dt) - u)[dofs]));
    warmStartDisplacement();

    nonlin_solver_->solve(displacement_);

    cycle_ += 1;
  }

  /**
   *
   * @brief Advance the solid mechanics physics module in time
   *
   * Advance the underlying ODE with the requested time integration scheme using the previously set timestep.
   *
   * @param dt The increment of simulation time to advance the underlying solid mechanics problem
   */
  void advanceTimestep(double dt) override
  {
    SLIC_ERROR_ROOT_IF(!residual_, "completeSetup() must be called prior to advanceTimestep(dt) in SolidMechanics.");

    // If this is the first call, initialize the previous parameter values as the initial values
    if (cycle_ == 0) {
      for (auto& parameter : parameters_) {
        *parameter.previous_state = *parameter.state;
      }
    }

    if (is_quasistatic_) {
      quasiStaticSolve(dt);
    } else {
      ode2_.Step(displacement_, velocity_, time_, dt);

      cycle_ += 1;

      if (checkpoint_to_disk_) {
        outputStateToDisk();
      } else {
        checkpoint_states_["displacement"].push_back(displacement_);
        checkpoint_states_["velocity"].push_back(velocity_);
        checkpoint_states_["acceleration"].push_back(acceleration_);
      }
    }

    {
      // after finding displacements that satisfy equilibrium,
      // compute the residual one more time, this time enabling
      // the material state buffers to be updated
      residual_->updateQdata(true);

      reactions_ = (*residual_)(ode_time_point_, shape_displacement_, displacement_, acceleration_,
                                *parameters_[parameter_indices].state...);

      residual_->updateQdata(false);
    }

    if (cycle_ > max_cycle_) {
      timesteps_.push_back(dt);
      max_cycle_ = cycle_;
      max_time_  = time_;
    }
  }

  /**
   * @brief Set the loads for the adjoint reverse timestep solve
   *
   * @param loads The loads (e.g. right hand sides) for the adjoint problem
   *
   * @pre The adjoint load map is expected to contain an entry named "displacement"
   * @pre The adjoint load map may contain an entry named "velocity"
   * @pre The adjoint load map may contain an entry named "acceleration"
   *
   * These loads are typically defined as derivatives of a downstream quantity of intrest with respect
   * to a primal solution field (in this case, displacement). For this physics module, the unordered
   * map is expected to have one entry with the keys "displacement".
   *
   */
  virtual void setAdjointLoad(std::unordered_map<std::string, const serac::FiniteElementDual&> loads) override
  {
    SLIC_ERROR_ROOT_IF(loads.size() == 0, "Adjoint load container size must be greater than 0 in the solid mechanics.");

    auto disp_adjoint_load = loads.find("displacement");

    SLIC_ERROR_ROOT_IF(disp_adjoint_load == loads.end(), "Adjoint load for \"displacement\" not found.");

    displacement_adjoint_load_ = disp_adjoint_load->second;
    // Add the sign correction to move the term to the RHS
    displacement_adjoint_load_ *= -1.0;

    auto velo_adjoint_load = loads.find("velocity");

    if (velo_adjoint_load != loads.end()) {
      velocity_adjoint_load_ = velo_adjoint_load->second;
      // Add the sign correction to move the term to the RHS
      velocity_adjoint_load_ *= -1.0;
    }

    auto accel_adjoint_load = loads.find("acceleration");

    if (accel_adjoint_load != loads.end()) {
      acceleration_adjoint_load_ = accel_adjoint_load->second;
      // Add the sign correction to move the term to the RHS
      acceleration_adjoint_load_ *= -1.0;
    }
  }

  /**
   * @brief Solve the adjoint problem
   * @pre It is expected that the forward analysis is complete and the current displacement state is valid
   * @pre It is expected that the adjoint load has already been set in SolidMechanics::setAdjointLoad
   */
  void reverseAdjointTimestep() override
  {
    auto& lin_solver = nonlin_solver_->linearSolver();

    // By default, use a homogeneous essential boundary condition
    mfem::HypreParVector adjoint_essential(displacement_adjoint_load_);
    adjoint_essential = 0.0;

    if (is_quasistatic_) {
      auto [_, drdu] = (*residual_)(ode_time_point_, shape_displacement_, differentiate_wrt(displacement_),
                                    acceleration_, *parameters_[parameter_indices].state...);
      auto jacobian  = assemble(drdu);
      auto J_T       = std::unique_ptr<mfem::HypreParMatrix>(jacobian->Transpose());

      for (const auto& bc : bcs_.essentials()) {
        bc.apply(*J_T, displacement_adjoint_load_, adjoint_essential);
      }

      lin_solver.SetOperator(*J_T);
      lin_solver.Mult(displacement_adjoint_load_, adjoint_displacement_);

      // Reset the equation solver to use the full nonlinear residual operator.  MRT, is this needed?
      nonlin_solver_->setOperator(*residual_with_bcs_);

      return;
    }

    SLIC_ERROR_ROOT_IF(ode2_.GetTimestepper() != TimestepMethod::Newmark,
                       "Only Newmark implemented for transient adjoint solid mechanics.");

    SLIC_ERROR_ROOT_IF(cycle_ <= min_cycle_,
                       "Maximum number of adjoint timesteps exceeded! The number of adjoint timesteps must equal the "
                       "number of forward timesteps");

    // Load the end of step disp, velo, accel from the previous cycle
    {
      auto previous_states_n = getCheckpointedStates(cycle_);

      displacement_ = previous_states_n.at("displacement");
      velocity_     = previous_states_n.at("velocity");
      acceleration_ = previous_states_n.at("acceleration");
    }

    double dt_np1 = getCheckpointedTimestep(cycle_);
    double dt_n   = getCheckpointedTimestep(cycle_ - 1);

    // K := dR/du
    auto K = serac::get<DERIVATIVE>((*residual_)(ode_time_point_, shape_displacement_, differentiate_wrt(displacement_),
                                                 acceleration_, *parameters_[parameter_indices].state...));
    std::unique_ptr<mfem::HypreParMatrix> k_mat(assemble(K));

    // M := dR/da
    auto M = serac::get<DERIVATIVE>((*residual_)(ode_time_point_, shape_displacement_, displacement_,
                                                 differentiate_wrt(acceleration_),
                                                 *parameters_[parameter_indices].state...));
    std::unique_ptr<mfem::HypreParMatrix> m_mat(assemble(M));

    solid_mechanics::detail::adjoint_integrate(
        dt_n, dt_np1, m_mat.get(), k_mat.get(), displacement_adjoint_load_, velocity_adjoint_load_,
        acceleration_adjoint_load_, adjoint_displacement_, implicit_sensitivity_displacement_start_of_step_,
        implicit_sensitivity_velocity_start_of_step_, adjoint_essential, bcs_, lin_solver);

    time_ -= dt_n;
    cycle_--;
  }

  /**
   * @brief Accessor for getting named finite element state primal solution from the physics modules at a given
   * checkpointed cycle index
   *
   * @param cycle_to_load The previous timestep where the state solution is requested
   * @return The named primal Finite Element State
   */
  std::unordered_map<std::string, FiniteElementState> getCheckpointedStates(int cycle_to_load) const override
  {
    std::unordered_map<std::string, FiniteElementState> previous_states;

    if (checkpoint_to_disk_) {
      previous_states.emplace("displacement", displacement_);
      previous_states.emplace("velocity", velocity_);
      previous_states.emplace("acceleration", acceleration_);
      StateManager::loadCheckpointedStates(
          cycle_to_load,
          {previous_states.at("displacement"), previous_states.at("velocity"), previous_states.at("acceleration")});
      return previous_states;
    } else {
      previous_states.emplace("displacement",
                              checkpoint_states_.at("displacement")[static_cast<size_t>(cycle_to_load)]);
      previous_states.emplace("velocity", checkpoint_states_.at("velocity")[static_cast<size_t>(cycle_to_load)]);
      previous_states.emplace("acceleration",
                              checkpoint_states_.at("acceleration")[static_cast<size_t>(cycle_to_load)]);
    }

    return previous_states;
  }

  /**
   * @brief Compute the implicit sensitivity of the quantity of interest used in defining the load for the adjoint
   * problem with respect to the parameter field
   *
   * @param parameter_field The index of the parameter to take a derivative with respect to
   * @return The sensitivity with respect to the parameter
   *
   * @pre `reverseAdjointTimestep` with an appropriate adjoint load must be called prior to this method.
   */
  FiniteElementDual& computeTimestepSensitivity(size_t parameter_field) override
  {
    SLIC_ASSERT_MSG(parameter_field < sizeof...(parameter_indices),
                    axom::fmt::format("Invalid parameter index '{}' requested for sensitivity."));

    // TODO: the time is likely not being handled correctly on the reverse pass, but we don't
    //       have tests to confirm.
    auto drdparam     = serac::get<DERIVATIVE>(d_residual_d_[parameter_field](ode_time_point_));
    auto drdparam_mat = assemble(drdparam);

    drdparam_mat->MultTranspose(adjoint_displacement_, *parameters_[parameter_field].sensitivity);

    return *parameters_[parameter_field].sensitivity;
  }

  /**
   * @brief Compute the implicit sensitivity of the quantity of interest used in defining the load for the adjoint
   * problem with respect to the shape displacement field
   *
   * @return The sensitivity with respect to the shape displacement
   *
   * @pre `reverseAdjointTimestep` with an appropriate adjoint load must be called prior to this method.
   */
  FiniteElementDual& computeTimestepShapeSensitivity() override
  {
    auto drdshape =
        serac::get<DERIVATIVE>((*residual_)(ode_time_point_, differentiate_wrt(shape_displacement_), displacement_,
                                            acceleration_, *parameters_[parameter_indices].state...));

    auto drdshape_mat = assemble(drdshape);

    drdshape_mat->MultTranspose(adjoint_displacement_, *shape_displacement_sensitivity_);

    return *shape_displacement_sensitivity_;
  }

  /**
   * @brief Compute the implicit sensitivity of the quantity of interest with respect to the initial temperature
   *
   * @return The sensitivity with respect to the initial temperature
   *
   * @pre `reverseAdjointTimestep` must be called as many times as the forward solver was advanced before this is called
   */
  const std::unordered_map<std::string, const serac::FiniteElementDual&> computeInitialConditionSensitivity() override
  {
    return {{"displacement", implicit_sensitivity_displacement_start_of_step_},
            {"velocity", implicit_sensitivity_velocity_start_of_step_}};
  }

  /**
   * @brief Get the displacement state
   *
   * @return A reference to the current displacement finite element state
   */
  const serac::FiniteElementState& displacement() const { return displacement_; };

  /**
   * @brief Get the velocity state
   *
   * @return A reference to the current velocity finite element state
   */
  const serac::FiniteElementState& velocity() const { return velocity_; };

  /**
   * @brief Get the acceleration state
   *
   * @return A reference to the current acceleration finite element state
   */
  const serac::FiniteElementState& acceleration() const { return acceleration_; };

  /// @brief getter for nodal forces (before zeroing-out essential dofs)
  const serac::FiniteElementDual& reactions() { return reactions_; };

protected:
  /// The compile-time finite element trial space for displacement and velocity (H1 of order p)
  using trial = H1<order, dim>;

  /// The compile-time finite element test space for displacement and velocity (H1 of order p)
  using test = H1<order, dim>;

  /// The compile-time finite element trial space for shape displacement (H1 of order 1, nodal displacements)
  /// The choice of polynomial order for the shape sensitivity is determined in the StateManager
  using shape_trial = H1<SHAPE_ORDER, dim>;

  /// The displacement finite element state
  FiniteElementState displacement_;

  /// The velocity finite element state
  FiniteElementState velocity_;

  /// The acceleration finite element state
  FiniteElementState acceleration_;

  // In the case of transient dynamics, this is more like an adjoint_acceleration
  /// The displacement finite element adjoint state
  FiniteElementState adjoint_displacement_;

  /// The adjoint load (RHS) for the displacement adjoint system solve (downstream -dQOI/d displacement)
  FiniteElementDual displacement_adjoint_load_;

  /// The adjoint load (RHS) for the velocity adjoint system solve (downstream -dQOI/d velocity)
  FiniteElementDual velocity_adjoint_load_;

  /// The adjoint load (RHS) for the adjoint system solve (downstream -dQOI/d acceleration)
  FiniteElementDual acceleration_adjoint_load_;

  /// The total/implicit sensitivity of the qoi with respect to the start of the previous timestep's displacement
  FiniteElementDual implicit_sensitivity_displacement_start_of_step_;

  /// The total/implicit sensitivity of the qoi with respect to the start of the previous timestep's velocity
  FiniteElementDual implicit_sensitivity_velocity_start_of_step_;

  /// nodal forces
  FiniteElementDual reactions_;

  /// serac::Functional that is used to calculate the residual and its derivatives
  std::unique_ptr<ShapeAwareFunctional<shape_trial, test(trial, trial, parameter_space...)>> residual_;

  /// mfem::Operator that calculates the residual after applying essential boundary conditions
  std::unique_ptr<mfem_ext::StdFunctionOperator> residual_with_bcs_;

  /// the specific methods and tolerances specified to solve the nonlinear residual equations
  std::unique_ptr<EquationSolver> nonlin_solver_;

  /**
   * @brief the ordinary differential equation that describes
   * how to solve for the second time derivative of displacement, given
   * the current displacement, velocity, and source terms
   */
  mfem_ext::SecondOrderODE ode2_;

  /// Assembled sparse matrix for the Jacobian df/du (11 block if using Lagrange multiplier contact)
  std::unique_ptr<mfem::HypreParMatrix> J_;

  /// rows and columns of J_ that have been separated out
  /// because are associated with essential boundary conditions
  std::unique_ptr<mfem::HypreParMatrix> J_e_;

  /// an intermediate variable used to store the predicted end-step displacement
  mfem::Vector predicted_displacement_;

  /// vector used to store the change in essential bcs between timesteps
  mfem::Vector du_;

  /// vector used to store forces arising from du_ when applying time-dependent bcs
  mfem::Vector dr_;

  /// @brief used to communicate the ODE solver's predicted displacement to the residual operator
  mfem::Vector u_;

  /// @brief used to communicate the ODE solver's predicted velocity to the residual operator
  mfem::Vector v_;

  /// coefficient used to calculate predicted displacement: u_p := u + c0 * d2u_dt2
  double c0_;

  /// coefficient used to calculate predicted velocity: dudt_p := dudt + c1 * d2u_dt2
  double c1_;

  /// @brief A flag denoting whether to compute geometric nonlinearities in the residual
  GeometricNonlinearities geom_nonlin_;

  /// @brief Coefficient containing the essential boundary values
  std::shared_ptr<mfem::VectorCoefficient> disp_bdr_coef_;

  /// @brief Coefficient containing the essential boundary values
  std::shared_ptr<mfem::Coefficient> component_disp_bdr_coef_;

  /// @brief Array functions computing the derivative of the residual with respect to each given parameter
  /// @note This is needed so the user can ask for a specific sensitivity at runtime as opposed to it being a
  /// template parameter.
  std::array<std::function<decltype((*residual_)(DifferentiateWRT<1>{}, 0.0, shape_displacement_, displacement_,
                                                 acceleration_, *parameters_[parameter_indices].state...))(double)>,
             sizeof...(parameter_indices)>
      d_residual_d_ = {[&](double t) {
        return (*residual_)(DifferentiateWRT<NUM_STATE_VARS + 1 + parameter_indices>{}, t, shape_displacement_,
                            displacement_, acceleration_, *parameters_[parameter_indices].state...);
      }...};

  /**
   * @brief Calculate a list of constrained dofs in the true displacement vector from a function that
   * returns true if a physical coordinate is in the constrained set
   *
   * @param is_node_constrained A function that takes a point in physical space and returns true if the contained
   * degrees of freedom should be constrained
   * @param component which component is constrained (uninitialized implies all components are constrained)
   * @return An array of the constrained true dofs
   */
  mfem::Array<int> calculateConstrainedDofs(std::function<bool(const mfem::Vector&)> is_node_constrained,
                                            std::optional<int>                       component = {})
  {
    // Get the nodal positions for the displacement vector in grid function form
    mfem::ParGridFunction nodal_positions(&displacement_.space());
    mesh_.GetNodes(nodal_positions);

    const int        num_nodes = nodal_positions.Size() / dim;
    mfem::Array<int> constrained_dofs;

    for (int i = 0; i < num_nodes; i++) {
      // Determine if this "local" node (L-vector node) is in the local true vector. I.e. ensure this node is not a
      // shared node owned by another processor
      if (nodal_positions.ParFESpace()->GetLocalTDofNumber(i) >= 0) {
        mfem::Vector     node_coords(dim);
        mfem::Array<int> node_dofs;
        for (int d = 0; d < dim; d++) {
          // Get the local dof number for the prescribed component
          int local_vector_dof = mfem::Ordering::Map<mfem::Ordering::byNODES>(
              nodal_positions.FESpace()->GetNDofs(), nodal_positions.FESpace()->GetVDim(), i, d);

          // Save the spatial position for this coordinate dof
          node_coords(d) = nodal_positions(local_vector_dof);

          // Check if this component of the displacement vector is constrained
          bool is_active_component = true;
          if (component) {
            if (*component != d) {
              is_active_component = false;
            }
          }

          if (is_active_component) {
            // Add the true dof for this component to the related dof list
            node_dofs.Append(nodal_positions.ParFESpace()->GetLocalTDofNumber(local_vector_dof));
          }
        }

        // Do the user-defined spatial query to determine if these dofs should be constrained
        if (is_node_constrained(node_coords)) {
          constrained_dofs.Append(node_dofs);
        }

        // Reset the temporary container for the dofs associated with a particular node
        node_dofs.DeleteAll();
      }
    }
    return constrained_dofs;
  }

  /**
   * @brief Sets the Dirichlet BCs for the current time and computes an initial guess for parameters and displacement
   */
  void warmStartDisplacement()
  {
    // Update the linearized Jacobian matrix
    auto [r, drdu] = (*residual_)(ode_time_point_, shape_displacement_, differentiate_wrt(displacement_), acceleration_,
                                  *parameters_[parameter_indices].state...);
    J_             = assemble(drdu);
    J_e_           = bcs_.eliminateAllEssentialDofsFromMatrix(*J_);

    du_ = 0.0;
    for (auto& bc : bcs_.essentials()) {
      bc.setDofs(du_, time_);
    }

    auto& constrained_dofs = bcs_.allEssentialTrueDofs();
    for (int i = 0; i < constrained_dofs.Size(); i++) {
      int j = constrained_dofs[i];
      du_[j] -= displacement_(j);
    }

    dr_ = 0.0;
    mfem::EliminateBC(*J_, *J_e_, constrained_dofs, du_, dr_);

    // Update the initial guess for changes in the parameters if this is not the first solve
    for (std::size_t parameter_index = 0; parameter_index < parameters_.size(); ++parameter_index) {
      // Compute the change in parameters parameter_diff = parameter_new - parameter_old
      serac::FiniteElementState parameter_difference = *parameters_[parameter_index].state;
      parameter_difference -= *parameters_[parameter_index].previous_state;

      // Compute a linearized estimate of the residual forces due to this change in parameter
      auto drdparam        = serac::get<DERIVATIVE>(d_residual_d_[parameter_index](ode_time_point_));
      auto residual_update = drdparam(parameter_difference);

      // Flip the sign to get the RHS of the Newton update system
      // J^-1 du = - residual
      residual_update *= -1.0;

      dr_ += residual_update;

      // Save the current parameter value for the next timestep
      *parameters_[parameter_index].previous_state = *parameters_[parameter_index].state;
    }

    for (int i = 0; i < constrained_dofs.Size(); i++) {
      int j  = constrained_dofs[i];
      dr_[j] = du_[j];
    }

    auto& lin_solver = nonlin_solver_->linearSolver();

    lin_solver.SetOperator(*J_);

    lin_solver.Mult(dr_, du_);
    displacement_ += du_;
  }
};

}  // namespace serac<|MERGE_RESOLUTION|>--- conflicted
+++ resolved
@@ -950,10 +950,10 @@
      * @return The calculated material response (tuple of volumetric heat capacity and thermal flux) for a linear
      * isotropic material
      */
-    template <typename T, typename X, typename Displacement, typename Acceleration, typename... Params>
-    auto SERAC_HOST_DEVICE operator()(T t, X x, Displacement, Acceleration, Params... params) const
+    template <typename T, typename Position, typename Displacement, typename Acceleration, typename... Params>
+    auto SERAC_HOST_DEVICE operator()(T t, Position position, Displacement, Acceleration, Params... params) const
     {
-      return serac::tuple{-1.0 * body_force_(x, t, params...), zero{}};
+      return serac::tuple{-1.0 * body_force_(get<VALUE>(position), t, params...), zero{}};
     }
   };
 
@@ -980,21 +980,10 @@
   void addBodyForce(DependsOn<active_parameters...>, BodyForceType body_force,
                     const std::optional<Domain>& optional_domain = std::nullopt)
   {
-<<<<<<< HEAD
     Domain                               domain = (optional_domain) ? *optional_domain : EntireDomain(mesh_);
     AddBodyForceIntegrand<BodyForceType> force_integrand(body_force);
     residual_->AddDomainIntegral(Dimension<dim>{}, DependsOn<0, 1, active_parameters + NUM_STATE_VARS...>{},
                                  std::move(force_integrand), domain);
-=======
-    Domain domain = (optional_domain) ? *optional_domain : EntireDomain(mesh_);
-
-    residual_->AddDomainIntegral(
-        Dimension<dim>{}, DependsOn<0, 1, active_parameters + NUM_STATE_VARS...>{},
-        [body_force](double t, auto X, auto /* displacement */, auto /* acceleration */, auto... params) {
-          return serac::tuple{-1.0 * body_force(get<VALUE>(X), t, params...), zero{}};
-        },
-        domain);
->>>>>>> ed1c76cb
   }
 
   /// @overload
