// Copyright (c) 2019-2023, Lawrence Livermore National Security, LLC and
// other Serac Project Developers. See the top-level LICENSE file for
// details.
//
// SPDX-License-Identifier: (BSD-3-Clause)

/**
 * @file solid_mechanics.hpp
 *
 * @brief An object containing the solver for total Lagrangian finite deformation solid mechanics
 */

#pragma once

#include "mfem.hpp"

#include "serac/infrastructure/initialize.hpp"
#include "serac/physics/common.hpp"
#include "serac/physics/solid_mechanics_input.hpp"
#include "serac/physics/base_physics.hpp"
#include "serac/numerics/odes.hpp"
#include "serac/numerics/stdfunction_operator.hpp"
#include "serac/numerics/functional/functional.hpp"
#include "serac/physics/state/state_manager.hpp"
#include "serac/physics/materials/solid_material.hpp"

namespace serac {

namespace solid_mechanics {

/**
 * @brief default method and tolerances for solving the
 * systems of linear equations that show up in implicit
 * solid mechanics simulations
 */
const LinearSolverOptions default_linear_options = {.linear_solver  = LinearSolver::GMRES,
                                                    .preconditioner = Preconditioner::HypreAMG,
                                                    .relative_tol   = 1.0e-6,
                                                    .absolute_tol   = 1.0e-16,
                                                    .max_iterations = 500,
                                                    .print_level    = 0};

/// the default direct solver option for solving the linear stiffness equations
const LinearSolverOptions direct_linear_options = {.linear_solver = LinearSolver::SuperLU, .print_level = 0};

/**
 * @brief default iteration limits, tolerances and verbosity for solving the
 * systems of nonlinear equations that show up in implicit
 * solid mechanics simulations
 */
const NonlinearSolverOptions default_nonlinear_options = {.nonlin_solver  = NonlinearSolver::Newton,
                                                          .relative_tol   = 1.0e-4,
                                                          .absolute_tol   = 1.0e-8,
                                                          .max_iterations = 10,
                                                          .print_level    = 1};

/// default quasistatic timestepping options for solid mechanics
const TimesteppingOptions default_quasistatic_options = {TimestepMethod::QuasiStatic};

/// default implicit dynamic timestepping options for solid mechanics
const TimesteppingOptions default_timestepping_options = {TimestepMethod::Newmark,
                                                          DirichletEnforcementMethod::RateControl};

}  // namespace solid_mechanics

template <int order, int dim, typename parameters = Parameters<>,
          typename parameter_indices = std::make_integer_sequence<int, parameters::n>>
class SolidMechanics;

/**
 * @brief The nonlinear solid solver class
 *
 * The nonlinear total Lagrangian quasi-static and dynamic
 * hyperelastic solver object. This uses Functional to compute the tangent
 * stiffness matrices.
 *
 * @tparam order The order of the discretization of the displacement and velocity fields
 * @tparam dim The spatial dimension of the mesh
 */
template <int order, int dim, typename... parameter_space, int... parameter_indices>
class SolidMechanics<order, dim, Parameters<parameter_space...>, std::integer_sequence<int, parameter_indices...>>
    : public BasePhysics {
public:
  //! @cond Doxygen_Suppress
  static constexpr int  VALUE = 0, DERIVATIVE = 1;
  static constexpr auto I = Identity<dim>();
  //! @endcond

  /// @brief The total number of non-parameter state variables (displacement, velocity, shape) passed to the FEM
  /// integrators
  static constexpr auto NUM_STATE_VARS = 3;

  /**
   * @brief a list of the currently supported element geometries, by dimension
   * @note: this is hardcoded for now, since we currently
   * only support tensor product elements (1 element type per spatial dimension)
   */
  static constexpr mfem::Geometry::Type geom = supported_geometries[dim];

  /**
   * @brief Construct a new SolidMechanics object
   *
   * @param nonlinear_opts The nonlinear solver options for solving the nonlinear residual equations
   * @param lin_opts The linear solver options for solving the linearized Jacobian equations
   * @param timestepping_opts The timestepping options for the solid mechanics time evolution operator
   * @param geom_nonlin Flag to include geometric nonlinearities
   * @param name An optional name for the physics module instance
   * @param pmesh The mesh to conduct the simulation on, if different than the default mesh
   */
  SolidMechanics(const NonlinearSolverOptions nonlinear_opts, const LinearSolverOptions lin_opts,
                 const serac::TimesteppingOptions timestepping_opts,
                 const GeometricNonlinearities geom_nonlin = GeometricNonlinearities::On, const std::string& name = "",
                 mfem::ParMesh* pmesh = nullptr)
      : SolidMechanics(std::make_unique<EquationSolver>(
                           nonlinear_opts, lin_opts, StateManager::mesh(StateManager::collectionID(pmesh)).GetComm()),
                       timestepping_opts, geom_nonlin, name, pmesh)
  {
  }

  /**
   * @brief Construct a new SolidMechanics object
   *
   * @param solver The nonlinear equation solver for the implicit solid mechanics equations
   * @param timestepping_opts The timestepping options for the solid mechanics time evolution operator
   * @param geom_nonlin Flag to include geometric nonlinearities
   * @param name An optional name for the physics module instance
   * @param pmesh The mesh to conduct the simulation on, if different than the default mesh
   */
  SolidMechanics(std::unique_ptr<serac::EquationSolver> solver, const serac::TimesteppingOptions timestepping_opts,
                 const GeometricNonlinearities geom_nonlin = GeometricNonlinearities::On, const std::string& name = "",
                 mfem::ParMesh* pmesh = nullptr)
      : BasePhysics(2, order, name, pmesh),
        velocity_(StateManager::newState(
            FiniteElementState::Options{.order = order, .vector_dim = dim, .name = detail::addPrefix(name, "velocity")},
            sidre_datacoll_id_)),
        displacement_(StateManager::newState(
            FiniteElementState::Options{
                .order = order, .vector_dim = dim, .name = detail::addPrefix(name, "displacement")},
            sidre_datacoll_id_)),
        adjoint_displacement_(StateManager::newState(
            FiniteElementState::Options{
                .order = order, .vector_dim = dim, .name = detail::addPrefix(name, "adjoint_displacement")},
            sidre_datacoll_id_)),
        reactions_(StateManager::newDual(displacement_.space(), detail::addPrefix(name, "reactions"))),
        nonlin_solver_(std::move(solver)),
        ode2_(displacement_.space().TrueVSize(),
              {.time = ode_time_point_, .c0 = c0_, .c1 = c1_, .u = u_, .du_dt = du_dt_, .d2u_dt2 = previous_},
              *nonlin_solver_, bcs_),
        c0_(0.0),
        c1_(0.0),
        geom_nonlin_(geom_nonlin)
  {
    SLIC_ERROR_ROOT_IF(mesh_.Dimension() != dim,
                       axom::fmt::format("Compile time dimension, {0}, and runtime mesh dimension, {1}, mismatch", dim,
                                         mesh_.Dimension()));

    SLIC_ERROR_ROOT_IF(!nonlin_solver_,
                       "EquationSolver argument is nullptr in SolidMechanics constructor. It is possible that it was "
                       "previously moved.");

    states_.push_back(&velocity_);
    states_.push_back(&displacement_);
    states_.push_back(&adjoint_displacement_);

    duals_.push_back(&reactions_);

    parameters_.resize(sizeof...(parameter_space));

    // Create a pack of the primal field and parameter finite element spaces
    mfem::ParFiniteElementSpace* test_space = &displacement_.space();

    std::array<const mfem::ParFiniteElementSpace*, NUM_STATE_VARS + sizeof...(parameter_space)> trial_spaces;
    trial_spaces[0] = &displacement_.space();
    trial_spaces[1] = &displacement_.space();
    trial_spaces[2] = &shape_displacement_.space();

    if constexpr (sizeof...(parameter_space) > 0) {
      tuple<parameter_space...> types{};
      for_constexpr<sizeof...(parameter_space)>([&](auto i) {
        auto [fes, fec] =
            generateParFiniteElementSpace<typename std::remove_reference<decltype(get<i>(types))>::type>(&mesh_);
        parameters_[i].trial_space       = std::move(fes);
        parameters_[i].trial_collection  = std::move(fec);
        trial_spaces[i + NUM_STATE_VARS] = parameters_[i].trial_space.get();
      });
    }

    residual_ =
        std::make_unique<Functional<test(trial, trial, shape_trial, parameter_space...)>>(test_space, trial_spaces);

    displacement_         = 0.0;
    velocity_             = 0.0;
    shape_displacement_   = 0.0;
    adjoint_displacement_ = 0.0;

    // If the user wants the AMG preconditioner with a linear solver, set the pfes
    // to be the displacement
    auto* amg_prec = dynamic_cast<mfem::HypreBoomerAMG*>(nonlin_solver_->preconditioner());
    if (amg_prec) {
      // amg_prec->SetElasticityOptions(&displacement_.space());

      // TODO: The above call was seg faulting in the HYPRE_BoomerAMGSetInterpRefine(amg_precond, interp_refine)
      // method as of Hypre version v2.26.0. Instead, we just set the system size for Hypre. This is a temporary work
      // around as it will decrease the effectiveness of the preconditioner.
      amg_prec->SetSystemsOptions(dim, true);
    }

    // Check for dynamic mode
    if (timestepping_opts.timestepper != TimestepMethod::QuasiStatic) {
      ode2_.SetTimestepper(timestepping_opts.timestepper);
      ode2_.SetEnforcementMethod(timestepping_opts.enforcement_method);
      is_quasistatic_ = false;
    } else {
      is_quasistatic_ = true;
    }

    int true_size = velocity_.space().TrueVSize();

    u_.SetSize(true_size);
    du_dt_.SetSize(true_size);
    previous_.SetSize(true_size);
    previous_ = 0.0;

    du_.SetSize(true_size);
    du_ = 0.0;

    dr_.SetSize(true_size);
    dr_ = 0.0;

    predicted_displacement_.SetSize(true_size);
    predicted_displacement_ = 0.0;

    zero_.SetSize(true_size);
    zero_ = 0.0;
  }

  /**
   * @brief Construct a new Nonlinear SolidMechanics Solver object
   *
   * @param[in] input_options The solver information parsed from the input file
   * @param[in] name An optional name for the physics module instance. Note that this is NOT the mesh tag.
   */
  SolidMechanics(const SolidMechanicsInputOptions& input_options, const std::string& name = "")
      : SolidMechanics(input_options.nonlin_solver_options, input_options.lin_solver_options,
                       input_options.timestepping_options, input_options.geom_nonlin, name)
  {
    // This is the only other options stored in the input file that we can use
    // in the initialization stage
    // TODO: move these material parameters out of the SolidMechanicsInputOptions
    if (input_options.material_nonlin) {
      solid_mechanics::NeoHookean mat{input_options.initial_mass_density, input_options.K, input_options.mu};
      setMaterial(mat);
    } else {
      solid_mechanics::LinearIsotropic mat{input_options.initial_mass_density, input_options.K, input_options.mu};
      setMaterial(mat);
    }

    if (input_options.initial_displacement) {
      displacement_.project(input_options.initial_displacement->constructVector(dim));
    }

    if (input_options.initial_velocity) {
      velocity_.project(input_options.initial_velocity->constructVector(dim));
    }

    for (const auto& [bc_name, bc] : input_options.boundary_conditions) {
      // FIXME: Better naming for boundary conditions?
      if (bc_name.find("displacement") != std::string::npos) {
        if (bc.coef_opts.isVector()) {
          std::shared_ptr<mfem::VectorCoefficient> disp_coef(bc.coef_opts.constructVector(dim));
          bcs_.addEssential(bc.attrs, disp_coef, displacement_.space());
        } else {
          SLIC_ERROR_ROOT_IF(
              !bc.coef_opts.component,
              "Component not specified with scalar coefficient when setting the displacement condition.");
          std::shared_ptr<mfem::Coefficient> disp_coef(bc.coef_opts.constructScalar());
          bcs_.addEssential(bc.attrs, disp_coef, displacement_.space(), *bc.coef_opts.component);
        }
      } else if (bc_name.find("traction") != std::string::npos) {
        // TODO: Not implemented yet in input files
        SLIC_ERROR("'traction' is not implemented yet in input files.");
      } else if (bc_name.find("traction_ref") != std::string::npos) {
        // TODO: Not implemented yet in input files
        SLIC_ERROR("'traction_ref' is not implemented yet in input files.");
      } else if (bc_name.find("pressure") != std::string::npos) {
        // TODO: Not implemented yet in input files
        SLIC_ERROR("'pressure' is not implemented yet in input files.");
      } else if (bc_name.find("pressure_ref") != std::string::npos) {
        // TODO: Not implemented yet in input files
        SLIC_ERROR("'pressure_ref' is not implemented yet in input files.");
      } else {
        SLIC_WARNING_ROOT("Ignoring boundary condition with unknown name: " << name);
      }
    }
  }

  /// @brief Destroy the SolidMechanics Functional object
  ~SolidMechanics() {}

  /**
   * @brief Create a shared ptr to a quadrature data buffer for the given material type
   *
   * @tparam T the type to be created at each quadrature point
   * @param initial_state the value to be broadcast to each quadrature point
   * @return std::shared_ptr< QuadratureData<T> >
   */
  template <typename T>
  std::shared_ptr<QuadratureData<T>> createQuadratureDataBuffer(T initial_state)
  {
    constexpr auto Q = order + 1;

    size_t num_elements        = size_t(mesh_.GetNE());
    size_t qpoints_per_element = GaussQuadratureRule<geom, Q>().size();

    auto  qdata     = std::make_shared<QuadratureData<T>>(num_elements, qpoints_per_element);
    auto& container = *qdata;
    for (size_t e = 0; e < num_elements; e++) {
      for (size_t q = 0; q < qpoints_per_element; q++) {
        container(e, q) = initial_state;
      }
    }

    return qdata;
  }

  /**
   * @brief Set essential displacement boundary conditions (strongly enforced)
   *
   * @param[in] disp_bdr The boundary attributes from the mesh on which to enforce a displacement
   * @param[in] disp The prescribed boundary displacement function
   *
   * For the displacement function, the first argument is the input position and the second argument is the output
   * prescribed displacement.
   */
  void setDisplacementBCs(const std::set<int>& disp_bdr, std::function<void(const mfem::Vector&, mfem::Vector&)> disp)
  {
    // Project the coefficient onto the grid function
    disp_bdr_coef_ = std::make_shared<mfem::VectorFunctionCoefficient>(dim, disp);

    bcs_.addEssential(disp_bdr, disp_bdr_coef_, displacement_.space());
  }

  /**
   * @brief Set essential displacement boundary conditions (strongly enforced)
   *
   * @param[in] disp_bdr The boundary attributes from the mesh on which to enforce a displacement
   * @param[in] disp The prescribed boundary displacement function
   *
   * For the displacement function, the first argument is the input position, the second argument is the time, and the
   * third argument is the output prescribed displacement.
   */
  void setDisplacementBCs(const std::set<int>&                                            disp_bdr,
                          std::function<void(const mfem::Vector&, double, mfem::Vector&)> disp)
  {
    // Project the coefficient onto the grid function
    disp_bdr_coef_ = std::make_shared<mfem::VectorFunctionCoefficient>(dim, disp);

    bcs_.addEssential(disp_bdr, disp_bdr_coef_, displacement_.space());
  }

  /**
   * @brief Set the displacement essential boundary conditions on a single component
   *
   * @param[in] disp_bdr The set of boundary attributes to set the displacement on
   * @param[in] disp The vector function containing the set displacement values
   * @param[in] component The component to set the displacment on
   *
   * For the displacement function, the argument is the input position and the output is the value of the component of
   * the displacement.
   */
  void setDisplacementBCs(const std::set<int>& disp_bdr, std::function<double(const mfem::Vector& x)> disp,
                          int component)
  {
    // Project the coefficient onto the grid function
    component_disp_bdr_coef_ = std::make_shared<mfem::FunctionCoefficient>(disp);

    bcs_.addEssential(disp_bdr, component_disp_bdr_coef_, displacement_.space(), component);
  }

  /**
   * @brief Set the displacement essential boundary conditions on a set of true degrees of freedom
   *
   * @param true_dofs A set of true degrees of freedom to set the displacement on
   * @param disp The vector function containing the prescribed displacement values
   *
<<<<<<< HEAD
   * The @a true_dofs list can be determined using functions from the @a mfem::ParFiniteElementSpace class.
   *
   * @note The coefficient is required to be vector-valued. However, only the dofs specified in the @a true_dofs
   * array will be set. This means that if the @a true_dofs array only contains dofs for a specific vector component in
   * a vector-valued finite element space, only that component will be set.
   */
  void setDisplacementBCs(const mfem::Array<int>                                          true_dofs,
                          std::function<void(const mfem::Vector&, double, mfem::Vector&)> disp)
=======
   * The @a true_dofs list can be determined using functions from the @a mfem::ParFiniteElementSpace related to the
   * displacement @a serac::FiniteElementState .
   *
   * For the displacement function, the first argument is the input position, the second argument is time,
   * and the third argument is the prescribed output displacement vector.
   *
   * @note The displacement function is required to be vector-valued. However, only the dofs specified in the @a
   * true_dofs array will be set. This means that if the @a true_dofs array only contains dofs for a specific vector
   * component in a vector-valued finite element space, only that component will be set.
   */
  void setDisplacementBCsByDofList(const mfem::Array<int>                                          true_dofs,
                                   std::function<void(const mfem::Vector&, double, mfem::Vector&)> disp)
>>>>>>> a59f888e
  {
    disp_bdr_coef_ = std::make_shared<mfem::VectorFunctionCoefficient>(dim, disp);

    bcs_.addEssential(true_dofs, disp_bdr_coef_, displacement_.space());
  }

  /**
   * @brief Set the displacement essential boundary conditions on a set of true degrees of freedom
   *
   * @param true_dofs A set of true degrees of freedom to set the displacement on
   * @param disp The vector function containing the prescribed displacement values
   *
   * The @a true_dofs list can be determined using functions from the @a mfem::ParFiniteElementSpace class.
   *
   * @note The coefficient is required to be vector-valued. However, only the dofs specified in the @a true_dofs
   * array will be set. This means that if the @a true_dofs array only contains dofs for a specific vector component in
   * a vector-valued finite element space, only that component will be set.
   */
<<<<<<< HEAD
  void setDisplacementBCs(const mfem::Array<int>                                  true_dofs,
                          std::function<void(const mfem::Vector&, mfem::Vector&)> disp)
=======
  void setDisplacementBCsByDofList(const mfem::Array<int>                                  true_dofs,
                                   std::function<void(const mfem::Vector&, mfem::Vector&)> disp)
>>>>>>> a59f888e
  {
    disp_bdr_coef_ = std::make_shared<mfem::VectorFunctionCoefficient>(dim, disp);

    bcs_.addEssential(true_dofs, disp_bdr_coef_, displacement_.space());
  }

  /**
<<<<<<< HEAD
=======
   * @brief Set the displacement boundary conditions on a set of nodes within a spatially-defined area
   *
   * @param is_node_constrained A callback function that returns true if displacement nodes at a certain position should
   * be constrained by this boundary condition
   * @param disp The vector function containing the prescribed displacement values
   *
   * The displacement function takes a spatial position as the first argument and time as the second argument. It
   * computes the desired displacement and fills the third argument with these displacement values.
   *
   * @note This method searches over the entire mesh, not just the boundary nodes.
   */
  void setDisplacementBCs(std::function<bool(const mfem::Vector&)>                        is_node_constrained,
                          std::function<void(const mfem::Vector&, double, mfem::Vector&)> disp)
  {
    auto constrained_dofs = calculateConstrainedDofs(is_node_constrained);

    setDisplacementBCsByDofList(constrained_dofs, disp);
  }

  /**
   * @brief Set the displacement boundary conditions on a set of nodes within a spatially-defined area
   *
   * @param is_node_constrained A callback function that returns true if displacement nodes at a certain position should
   * be constrained by this boundary condition
   * @param disp The vector function containing the prescribed displacement values
   *
   * The displacement function takes a spatial position as the first argument. It computes the desired displacement
   * and fills the second argument with these displacement values.
   *
   * @note This method searches over the entire mesh, not just the boundary nodes.
   */
  void setDisplacementBCs(std::function<bool(const mfem::Vector&)>                is_node_constrained,
                          std::function<void(const mfem::Vector&, mfem::Vector&)> disp)
  {
    auto constrained_dofs = calculateConstrainedDofs(is_node_constrained);

    setDisplacementBCsByDofList(constrained_dofs, disp);
  }

  /**
   * @brief Set the displacement boundary conditions on a set of nodes within a spatially-defined area for a single
   * displacement vector component
   *
   * @param is_node_constrained A callback function that returns true if displacement nodes at a certain position should
   * be constrained by this boundary condition
   * @param disp The scalar function containing the prescribed component displacement values
   * @param component The component of the displacement vector that should be set by this boundary condition. The other
   * components of displacement are unconstrained.
   *
   * The displacement function takes a spatial position as the first argument and time as the second argument. It
   * computes the desired displacement scalar for the given component and returns that value.
   *
   * @note This method searches over the entire mesh, not just the boundary nodes.
   */
  void setDisplacementBCs(std::function<bool(const mfem::Vector& x)>           is_node_constrained,
                          std::function<double(const mfem::Vector& x, double)> disp, int component)
  {
    auto constrained_dofs = calculateConstrainedDofs(is_node_constrained, component);

    setDisplacementBCsByDofList(constrained_dofs, disp, component);
  }

  /**
   * @brief Set the displacement boundary conditions on a set of nodes within a spatially-defined area for a single
   * displacement vector component
   *
   * @param is_node_constrained A callback function that returns true if displacement nodes at a certain position should
   * be constrained by this boundary condition
   * @param disp The scalar function containing the prescribed component displacement values
   * @param component The component of the displacement vector that should be set by this boundary condition. The other
   * components of displacement are unconstrained.
   *
   * The displacement function takes a spatial position as an argument. It computes the desired displacement scalar for
   * the given component and returns that value.
   *
   * @note This method searches over the entire mesh, not just the boundary nodes.
   */
  void setDisplacementBCs(std::function<bool(const mfem::Vector& x)>   is_node_constrained,
                          std::function<double(const mfem::Vector& x)> disp, int component)
  {
    auto constrained_dofs = calculateConstrainedDofs(is_node_constrained, component);

    auto vector_function = [disp, component](const mfem::Vector& x, mfem::Vector& displacement) {
      displacement            = 0.0;
      displacement(component) = disp(x);
    };

    setDisplacementBCsByDofList(constrained_dofs, vector_function);
  }

  /**
>>>>>>> a59f888e
   * @brief Accessor for getting named finite element state fields from the physics modules
   *
   * @param state_name The name of the Finite Element State to retrieve
   * @return The named Finite Element State
   */
  const FiniteElementState& state(const std::string& state_name) override
  {
    if (state_name == "displacement") {
      return displacement_;
    } else if (state_name == "velocity") {
      return velocity_;
    } else if (state_name == "adjoint_displacement") {
      return adjoint_displacement_;
    }

    SLIC_ERROR_ROOT(axom::fmt::format("State '{}' requestion from solid mechanics module '{}', but it doesn't exist",
                                      state_name, name_));
    return displacement_;
  }

  /**
   * @brief Get a vector of the finite element state solution variable names
   *
   * @return The solution variable names
   */
  virtual std::vector<std::string> stateNames() override
  {
    return std::vector<std::string>{{"displacement"}, {"velocity"}, {"adjoint_displacement"}};
  }

  /**
   * @brief register a custom domain integral calculation as part of the residual
   *
   * @tparam active_parameters a list of indices, describing which parameters to pass to the q-function
   * @tparam StateType the type that contains the internal variables (if any) for q-function
   * @param qfunction a callable that returns a tuple of body-force and stress
   * @param qdata the buffer of material internal variables at each quadrature point
   *
   * ~~~ {.cpp}
   *
   *  double lambda = 500.0;
   *  double mu = 500.0;
   *  solid_mechanics.addCustomDomainIntegral(DependsOn<>{}, [=](auto x, auto displacement, auto acceleration, auto
   * shape_displacement){ auto du_dx = serac::get<1>(displacement);
   *
   *    auto I       = Identity<dim>();
   *    auto epsilon = 0.5 * (transpose(du_dx) + du_dx);
   *    auto stress = lambda * tr(epsilon) * I + 2.0 * mu * epsilon;
   *
   *    auto d2u_dt2 = serac::get<0>(acceleration);
   *    double rho = 1.0 + x[0]; // spatially-varying density
   *
   *    return serac::tuple{rho * d2u_dt2, stress};
   *  });
   *
   * ~~~
   */
  template <int... active_parameters, typename callable, typename StateType = Nothing>
  void addCustomDomainIntegral(DependsOn<active_parameters...>, callable qfunction,
                               std::shared_ptr<QuadratureData<StateType>> qdata = NoQData)
  {
    residual_->AddDomainIntegral(Dimension<dim>{}, DependsOn<0, 1, 2, active_parameters + NUM_STATE_VARS...>{},
                                 qfunction, mesh_, qdata);
  }

  /**
   * @brief Set the material stress response and mass properties for the physics module
   *
   * @tparam MaterialType The solid material type
   * @tparam StateType the type that contains the internal variables for MaterialType
   * @param material A material that provides a function to evaluate stress
   * @pre material must be a object that can be called with the following arguments:
   *    1. `MaterialType::State & state` an mutable reference to the internal variables for this quadrature point
   *    2. `tensor<T,dim,dim> du_dx` the displacement gradient at this quadrature point
   *    3. `tuple{value, derivative}`, a tuple of values and derivatives for each parameter field
   *            specified in the `DependsOn<...>` argument.
   *
   * @note The actual types of these arguments passed will be `double`, `tensor<double, ... >` or tuples thereof
   *    when doing direct evaluation. When differentiating with respect to one of the inputs, its stored
   *    values will change to `dual` numbers rather than `double`. (e.g. `tensor<double,3>` becomes `tensor<dual<...>,
   * 3>`)
   *
   * @param qdata the buffer of material internal variables at each quadrature point
   *
   * @pre MaterialType must have a public member variable `density`
   * @pre MaterialType must define operator() that returns the Cauchy stress
   */
  template <int... active_parameters, typename MaterialType, typename StateType = Empty>
  void setMaterial(DependsOn<active_parameters...>, MaterialType material,
                   std::shared_ptr<QuadratureData<StateType>> qdata = EmptyQData)
  {
    residual_->AddDomainIntegral(
        Dimension<dim>{},
        DependsOn<0, 1, 2,
                  active_parameters + NUM_STATE_VARS...>{},  // the magic number "+ NUM_STATE_VARS" accounts for the
                                                             // fact that the displacement, acceleration, and shape
                                                             // fields are always-on and come first, so the `n`th
                                                             // parameter will actually be argument `n + NUM_STATE_VARS`
        [this, material](auto /*x*/, auto& state, auto displacement, auto acceleration, auto shape, auto... params) {
          auto du_dX   = get<DERIVATIVE>(displacement);
          auto d2u_dt2 = get<VALUE>(acceleration);
          auto dp_dX   = get<DERIVATIVE>(shape);

          // Compute the displacement gradient with respect to the shape-adjusted coordinate.

          // Note that the current configuration x = X + u + p, where X is the original reference
          // configuration, u is the displacement, and p is the shape displacement. We need the gradient with
          // respect to the perturbed reference configuration X' = X + p for the material model. Therefore, we calculate
          // du/dX' = du/dX * dX/dX' = du/dX * (dX'/dX)^-1 = du/dX * (I + dp/dX)^-1

          auto du_dX_prime = dot(du_dX, inv(I + dp_dX));

          auto stress = material(state, du_dX_prime, params...);

          // dx_dX is the volumetric transform to get us back to the original
          // reference configuration (dx/dX = I + du/dX + dp/dX). If we are not including geometric
          // nonlinearities, we ignore the du/dX factor.

          auto dx_dX = 0.0 * du_dX + dp_dX + I;

          if (geom_nonlin_ == GeometricNonlinearities::On) {
            dx_dX += du_dX;
          }

          auto flux = dot(stress, transpose(inv(dx_dX))) * det(dx_dX);

          // This transpose on the stress in the following line is a
          // hack to fix a bug in the residual operator. The stress
          // should be transposed in the contraction of the Piola
          // stress with the shape function gradients.
          //
          // Note that the mass part of the return is integrated in the perturbed reference
          // configuration, hence the det(I + dp_dx) = det(dX'/dX)
          return serac::tuple{material.density * d2u_dt2 * det(I + dp_dX), flux};
        },
        mesh_, qdata);
  }

  /// @overload
  template <typename MaterialType, typename StateType = Empty>
  void setMaterial(MaterialType material, std::shared_ptr<QuadratureData<StateType>> qdata = EmptyQData)
  {
    setMaterial(DependsOn<>{}, material, qdata);
  }

  /**
   * @brief Set the underlying finite element state to a prescribed displacement
   *
   * @param disp The function describing the displacement field
   */
  void setDisplacement(std::function<void(const mfem::Vector& x, mfem::Vector& disp)> disp)
  {
    // Project the coefficient onto the grid function
    mfem::VectorFunctionCoefficient disp_coef(dim, disp);
    displacement_.project(disp_coef);
    gf_initialized_[1] = true;
  }

  /**
   * @brief Set the underlying finite element state to a prescribed velocity
   *
   * @param vel The function describing the velocity field
   */
  void setVelocity(std::function<void(const mfem::Vector& x, mfem::Vector& vel)> vel)
  {
    // Project the coefficient onto the grid function
    mfem::VectorFunctionCoefficient vel_coef(dim, vel);
    velocity_.project(vel_coef);
    gf_initialized_[0] = true;
  }

  /**
   * @brief Set the body forcefunction
   *
   * @tparam BodyForceType The type of the body force load
   * @pre body_force must be a object that can be called with the following arguments:
   *    1. `tensor<T,dim> x` the spatial coordinates for the quadrature point
   *    2. `double t` the time (note: time will be handled differently in the future)
   *    3. `tuple{value, derivative}`, a variadic list of tuples (each with a values and derivative),
   *            one tuple for each of the trial spaces specified in the `DependsOn<...>` argument.
   * @note The actual types of these arguments passed will be `double`, `tensor<double, ... >` or tuples thereof
   *    when doing direct evaluation. When differentiating with respect to one of the inputs, its stored
   *    values will change to `dual` numbers rather than `double`. (e.g. `tensor<double,3>` becomes `tensor<dual<...>,
   * 3>`)
   *
   */
  template <int... active_parameters, typename BodyForceType>
  void addBodyForce(DependsOn<active_parameters...>, BodyForceType body_force)
  {
    residual_->AddDomainIntegral(
        Dimension<dim>{}, DependsOn<0, 1, 2, active_parameters + NUM_STATE_VARS...>{},
        [body_force, this](auto x, auto /* displacement */, auto /* acceleration */, auto shape, auto... params) {
          // note: this assumes that the body force function is defined
          // per unit volume in the reference configuration
          auto p     = get<VALUE>(shape);
          auto dp_dX = get<DERIVATIVE>(shape);
          return serac::tuple{-1.0 * body_force(x + p, ode_time_point_, params...) * det(dp_dX + I), zero{}};
        },
        mesh_);
  }

  /// @overload
  template <typename BodyForceType>
  void addBodyForce(BodyForceType body_force)
  {
    addBodyForce(DependsOn<>{}, body_force);
  }

  /**
   * @brief Set the traction boundary condition
   *
   * @tparam TractionType The type of the traction load
   * @param traction_function A function describing the traction applied to a boundary
   *
   * @pre TractionType must be a object that can be called with the following arguments:
   *    1. `tensor<T,dim> x` the spatial coordinates for the quadrature point
   *    2. `tensor<T,dim> n` the outward-facing unit normal for the quadrature point
   *    3. `double t` the time (note: time will be handled differently in the future)
   *    4. `tuple{value, derivative}`, a variadic list of tuples (each with a values and derivative),
   *            one tuple for each of the trial spaces specified in the `DependsOn<...>` argument.
   *
   * @note The actual types of these arguments passed will be `double`, `tensor<double, ... >` or tuples thereof
   *    when doing direct evaluation. When differentiating with respect to one of the inputs, its stored
   *    values will change to `dual` numbers rather than `double`. (e.g. `tensor<double,3>` becomes `tensor<dual<...>,
   * 3>`)
   *
   * @note: until mfem::GetFaceGeometricFactors implements their JACOBIANS option,
   * (or we implement a replacement kernel ourselves) we are not able to compute
   * shape sensitivities for boundary integrals.
   */
  template <int... active_parameters, typename TractionType>
  void setPiolaTraction(DependsOn<active_parameters...>, TractionType traction_function)
  {
    residual_->AddBoundaryIntegral(
        Dimension<dim - 1>{}, DependsOn<0, 1, 2, active_parameters + NUM_STATE_VARS...>{},
        [this, traction_function](auto x, auto n, auto, auto, auto shape, auto... params) {
          auto p = get<VALUE>(shape);
          return -1.0 * traction_function(x + p, n, ode_time_point_, params...);
        },
        mesh_);
  }

  /// @overload
  template <typename TractionType>
  void setPiolaTraction(TractionType traction_function)
  {
    setPiolaTraction(DependsOn<>{}, traction_function);
  }

  /// @brief Build the quasi-static operator corresponding to the total Lagrangian formulation
  std::unique_ptr<mfem_ext::StdFunctionOperator> buildQuasistaticOperator()
  {
    // the quasistatic case is entirely described by the residual,
    // there is no ordinary differential equation
    return std::make_unique<mfem_ext::StdFunctionOperator>(
        displacement_.space().TrueVSize(),

        // residual function
        [this](const mfem::Vector& u, mfem::Vector& r) {
          const mfem::Vector res =
              (*residual_)(u, zero_, shape_displacement_, *parameters_[parameter_indices].state...);

          // TODO this copy is required as the sundials solvers do not allow move assignments because of their memory
          // tracking strategy
          // See https://github.com/mfem/mfem/issues/3531
          r = res;
          r.SetSubVector(bcs_.allEssentialTrueDofs(), 0.0);
        },

        // gradient of residual function
        [this](const mfem::Vector& u) -> mfem::Operator& {
          auto [r, drdu] =
              (*residual_)(differentiate_wrt(u), zero_, shape_displacement_, *parameters_[parameter_indices].state...);
          J_   = assemble(drdu);
          J_e_ = bcs_.eliminateAllEssentialDofsFromMatrix(*J_);
          return *J_;
        });
  }

  /**
   * @brief Return the assembled stiffness matrix
   *
   * This method returns a pair {K, K_e} representing the last computed linearized stiffness matrix.
   * The K matrix has the essential degree of freedom rows and columns zeroed with a
   * 1 on the diagonal and K_e contains the zeroed rows and columns, e.g. K_total = K + K_e.
   *
   * @warning This interface is not stable and may change in the future.
   *
   * @return A pair of the eliminated stiffness matrix and a matrix containing the eliminated rows and cols
   */
  std::pair<const mfem::HypreParMatrix&, const mfem::HypreParMatrix&> stiffnessMatrix() const
  {
    SLIC_ERROR_ROOT_IF(!J_ || !J_e_, "Stiffness matrix has not yet been assembled.");

    return {*J_, *J_e_};
  }

  /**
   * @brief Complete the initialization and allocation of the data structures.
   *
   * @note This must be called before AdvanceTimestep().
   */
  void completeSetup() override
  {
    if constexpr (sizeof...(parameter_space) > 0) {
      for (size_t i = 0; i < sizeof...(parameter_space); i++) {
        SLIC_ERROR_ROOT_IF(!parameters_[i].state,
                           "all parameters fields must be initialized before calling completeSetup()");
      }
    }

    // Build the dof array lookup tables
    displacement_.space().BuildDofToArrays();

    if (is_quasistatic_) {
      residual_with_bcs_ = buildQuasistaticOperator();

      // the residual calculation uses the old stiffness matrix
      // to help apply essential boundary conditions, so we
      // compute J here to prime the pump for the first solve
      residual_with_bcs_->GetGradient(displacement_);

    } else {
      // the dynamic case is described by a residual function and a second order
      // ordinary differential equation. Here, we define the residual function in
      // terms of an acceleration.
      residual_with_bcs_ = std::make_unique<mfem_ext::StdFunctionOperator>(
          displacement_.space().TrueVSize(),

          [this](const mfem::Vector& d2u_dt2, mfem::Vector& r) {
            add(1.0, u_, c0_, d2u_dt2, predicted_displacement_);
            const mfem::Vector res = (*residual_)(predicted_displacement_, d2u_dt2, shape_displacement_,
                                                  *parameters_[parameter_indices].state...);

            // TODO this copy is required as the sundials solvers do not allow move assignments because of their memory
            // tracking strategy
            // See https://github.com/mfem/mfem/issues/3531
            r = res;
            r.SetSubVector(bcs_.allEssentialTrueDofs(), 0.0);
          },

          [this](const mfem::Vector& d2u_dt2) -> mfem::Operator& {
            add(1.0, u_, c0_, d2u_dt2, predicted_displacement_);

            // K := dR/du
            auto K =
                serac::get<DERIVATIVE>((*residual_)(differentiate_wrt(predicted_displacement_), d2u_dt2,
                                                    shape_displacement_, *parameters_[parameter_indices].state...));
            std::unique_ptr<mfem::HypreParMatrix> k_mat(assemble(K));

            // M := dR/da
            auto M =
                serac::get<DERIVATIVE>((*residual_)(predicted_displacement_, differentiate_wrt(d2u_dt2),
                                                    shape_displacement_, *parameters_[parameter_indices].state...));
            std::unique_ptr<mfem::HypreParMatrix> m_mat(assemble(M));

            // J = M + c0 * K
            J_.reset(mfem::Add(1.0, *m_mat, c0_, *k_mat));
            J_e_ = bcs_.eliminateAllEssentialDofsFromMatrix(*J_);

            return *J_;
          });
    }

    nonlin_solver_->setOperator(*residual_with_bcs_);
  }

  /// @brief Solve the Quasi-static Newton system
  void quasiStaticSolve(double dt)
  {
    time_ += dt;

    // the ~20 lines of code below are essentially equivalent to the 1-liner
    // u += dot(inv(J), dot(J_elim[:, dofs], (U(t + dt) - u)[dofs]));

    // Update the linearized Jacobian matrix
    auto [r, drdu] = (*residual_)(differentiate_wrt(displacement_), zero_, shape_displacement_,
                                  *parameters_[parameter_indices].state...);
    J_             = assemble(drdu);
    J_e_           = bcs_.eliminateAllEssentialDofsFromMatrix(*J_);

    du_ = 0.0;
    for (auto& bc : bcs_.essentials()) {
      bc.setDofs(du_, time_);
    }

    auto& constrained_dofs = bcs_.allEssentialTrueDofs();
    for (int i = 0; i < constrained_dofs.Size(); i++) {
      int j = constrained_dofs[i];
      du_[j] -= displacement_(j);
    }

    dr_ = 0.0;
    mfem::EliminateBC(*J_, *J_e_, constrained_dofs, du_, dr_);

    // Update the initial guess for changes in the parameters if this is not the first solve
    for (std::size_t parameter_index = 0; parameter_index < parameters_.size(); ++parameter_index) {
      // Compute the change in parameters parameter_diff = parameter_new - parameter_old
      serac::FiniteElementState parameter_difference = *parameters_[parameter_index].state;
      parameter_difference -= *parameters_[parameter_index].previous_state;

      // Compute a linearized estimate of the residual forces due to this change in parameter
      auto drdparam        = serac::get<DERIVATIVE>(d_residual_d_[parameter_index]());
      auto residual_update = drdparam(parameter_difference);

      // Flip the sign to get the RHS of the Newton update system
      // J^-1 du = - residual
      residual_update *= -1.0;

      dr_ += residual_update;

      // Save the current parameter value for the next timestep
      *parameters_[parameter_index].previous_state = *parameters_[parameter_index].state;
    }

    for (int i = 0; i < constrained_dofs.Size(); i++) {
      int j  = constrained_dofs[i];
      dr_[j] = du_[j];
    }

    auto& lin_solver = nonlin_solver_->linearSolver();

    lin_solver.SetOperator(*J_);

    lin_solver.Mult(dr_, du_);
    displacement_ += du_;

    nonlin_solver_->solve(displacement_);
  }

  /**
   * @brief Advance the timestep
   *
   * @param[inout] dt The timestep to attempt. This will return the actual timestep for adaptive timestepping
   * schemes
   * @pre SolidMechanics::completeSetup() must be called prior to this call
   */
  void advanceTimestep(double& dt) override
  {
    SLIC_ERROR_ROOT_IF(!residual_, "completeSetup() must be called prior to advanceTimestep(dt) in SolidMechanics.");

    // If this is the first call, initialize the previous parameter values as the initial values
    if (cycle_ == 0) {
      for (auto& parameter : parameters_) {
        *parameter.previous_state = *parameter.state;
      }
    }

    if (is_quasistatic_) {
      quasiStaticSolve(dt);
    } else {
      ode2_.Step(displacement_, velocity_, time_, dt);
    }

    {
      // after finding displacements that satisfy equilibrium,
      // compute the residual one more time, this time enabling
      // the material state buffers to be updated
      residual_->update_qdata = true;

      // this seems like the wrong way to be doing this assignment, but
      // reactions_ = residual(displacement, ...);
      // isn't currently supported
      reactions_.Vector::operator=(
          (*residual_)(displacement_, zero_, shape_displacement_, *parameters_[parameter_indices].state...));
      // TODO (talamini1): Fix above reactions for dynamics. Setting the accelerations to zero
      // works for quasi-statics, but we need to account for the accelerations in
      // dynamics. We need to figure out how to get the updated accelerations out of the
      // ODE solver.

      residual_->update_qdata = false;
    }

    cycle_ += 1;
  }

  /**
   * @brief Solve the adjoint problem
   * @pre It is expected that the forward analysis is complete and the current displacement state is valid
   * @pre The adjoint load maps are expected to contain a single entry named "displacement"
   * @note If the essential boundary dual is not specified, homogeneous essential boundary conditions are applied to
   * the adjoint system
   *
   * @param adjoint_loads An unordered map containing finite element duals representing the RHS of the adjoint equations
   * indexed by their name
   * @param adjoint_with_essential_boundary A unordered map containing finite element states representing the
   * non-homogeneous essential boundary condition data for the adjoint problem indexed their name
   * @return An unordered map of the adjoint solutions indexed by their name. It has a single entry named
   * "adjoint_displacement"
   */
  const std::unordered_map<std::string, const serac::FiniteElementState&> solveAdjoint(
      std::unordered_map<std::string, const serac::FiniteElementDual&>  adjoint_loads,
      std::unordered_map<std::string, const serac::FiniteElementState&> adjoint_with_essential_boundary = {}) override
  {
    SLIC_ERROR_ROOT_IF(adjoint_loads.size() != 1,
                       "Adjoint load container is not the expected size of 1 in the solid mechanics module.");

    auto disp_adjoint_load = adjoint_loads.find("displacement");

    SLIC_ERROR_ROOT_IF(disp_adjoint_load == adjoint_loads.end(), "Adjoint load for \"displacement\" not found.");
    mfem::HypreParVector adjoint_load_vector(disp_adjoint_load->second);

    // Add the sign correction to move the term to the RHS
    adjoint_load_vector *= -1.0;

    auto& lin_solver = nonlin_solver_->linearSolver();

    // By default, use a homogeneous essential boundary condition
    mfem::HypreParVector adjoint_essential(disp_adjoint_load->second);
    adjoint_essential = 0.0;

    // sam: is this the right thing to be doing for dynamics simulations,
    // or are we implicitly assuming this should only be used in quasistatic analyses?
    auto drdu     = serac::get<DERIVATIVE>((*residual_)(differentiate_wrt(displacement_), zero_, shape_displacement_,
                                                    *parameters_[parameter_indices].state...));
    auto jacobian = assemble(drdu);
    auto J_T      = std::unique_ptr<mfem::HypreParMatrix>(jacobian->Transpose());

    // If we have a non-homogeneous essential boundary condition, extract it from the given state
    auto essential_adjoint_disp = adjoint_with_essential_boundary.find("displacement");

    if (essential_adjoint_disp != adjoint_with_essential_boundary.end()) {
      adjoint_essential = essential_adjoint_disp->second;
    } else {
      // If the essential adjoint load container does not have a displacement dual but it has a non-zero size, the
      // user has supplied an incorrectly-named dual vector.
      SLIC_ERROR_IF(adjoint_with_essential_boundary.size() != 0,
                    "Essential adjoint boundary condition given for an unexpected primal field. Expected adjoint "
                    "boundary condition named \"displacement\"");
    }

    for (const auto& bc : bcs_.essentials()) {
      bc.apply(*J_T, adjoint_load_vector, adjoint_essential);
    }

    lin_solver.SetOperator(*J_T);
    lin_solver.Mult(adjoint_load_vector, adjoint_displacement_);

    return {{"adjoint_displacement", adjoint_displacement_}};
  }

  /**
   * @brief Compute the implicit sensitivity of the quantity of interest used in defining the load for the adjoint
   * problem with respect to the parameter field
   *
   * @param parameter_field The index of the parameter to take a derivative with respect to
   * @return The sensitivity with respect to the parameter
   *
   * @pre `solveAdjoint` with an appropriate adjoint load must be called prior to this method.
   */
  FiniteElementDual& computeSensitivity(size_t parameter_field) override
  {
    SLIC_ASSERT_MSG(parameter_field < sizeof...(parameter_indices),
                    axom::fmt::format("Invalid parameter index '{}' requested for sensitivity."));

    auto drdparam = serac::get<DERIVATIVE>(d_residual_d_[parameter_field]());

    auto drdparam_mat = assemble(drdparam);

    drdparam_mat->MultTranspose(adjoint_displacement_, *parameters_[parameter_field].sensitivity);

    return *parameters_[parameter_field].sensitivity;
  }

  /**
   * @brief Compute the implicit sensitivity of the quantity of interest used in defining the load for the adjoint
   * problem with respect to the shape displacement field
   *
   * @return The sensitivity with respect to the shape displacement
   */
  FiniteElementDual& computeShapeSensitivity() override
  {
    auto drdshape = serac::get<DERIVATIVE>((*residual_)(DifferentiateWRT<2>{}, displacement_, zero_,
                                                        shape_displacement_, *parameters_[parameter_indices].state...));

    auto drdshape_mat = assemble(drdshape);

    drdshape_mat->MultTranspose(adjoint_displacement_, shape_displacement_sensitivity_);

    return shape_displacement_sensitivity_;
  }

  /**
   * @brief Get the displacement state
   *
   * @return A reference to the current displacement finite element state
   */
  const serac::FiniteElementState& displacement() const { return displacement_; };

  /// @overload
  serac::FiniteElementState& displacement() { return displacement_; };

  /**
   * @brief Get the adjoint displacement state
   *
   * @return A reference to the current adjoint displacement finite element state
   */
  const serac::FiniteElementState& adjointDisplacement() const { return adjoint_displacement_; };

  /// @overload
  serac::FiniteElementState& adjointDisplacement() { return adjoint_displacement_; };

  /**
   * @brief Get the velocity state
   *
   * @return A reference to the current velocity finite element state
   */
  const serac::FiniteElementState& velocity() const { return velocity_; };

  /// @overload
  serac::FiniteElementState& velocity() { return velocity_; };

  /// @brief getter for nodal forces (before zeroing-out essential dofs)
  const serac::FiniteElementDual& reactions() { return reactions_; };

protected:
  /// The compile-time finite element trial space for displacement and velocity (H1 of order p)
  using trial = H1<order, dim>;

  /// The compile-time finite element test space for displacement and velocity (H1 of order p)
  using test = H1<order, dim>;

  /// The compile-time finite element trial space for shape displacement (H1 of order 1, nodal displacements)
  /// The choice of polynomial order for the shape sensitivity is determined in the StateManager
  using shape_trial = H1<SHAPE_ORDER, dim>;

  /// The velocity finite element state
  FiniteElementState velocity_;

  /// The displacement finite element state
  FiniteElementState displacement_;

  /// The displacement finite element state
  FiniteElementState adjoint_displacement_;

  /// nodal forces
  FiniteElementDual reactions_;

  /// serac::Functional that is used to calculate the residual and its derivatives
  std::unique_ptr<Functional<test(trial, trial, shape_trial, parameter_space...)>> residual_;

  /// mfem::Operator that calculates the residual after applying essential boundary conditions
  std::unique_ptr<mfem_ext::StdFunctionOperator> residual_with_bcs_;

  /// the specific methods and tolerances specified to solve the nonlinear residual equations
  std::unique_ptr<EquationSolver> nonlin_solver_;

  /**
   * @brief the ordinary differential equation that describes
   * how to solve for the second time derivative of displacement, given
   * the current displacement, velocity, and source terms
   */
  mfem_ext::SecondOrderODE ode2_;

  /// Assembled sparse matrix for the Jacobian
  std::unique_ptr<mfem::HypreParMatrix> J_;

  /// rows and columns of J_ that have been separated out
  /// because are associated with essential boundary conditions
  std::unique_ptr<mfem::HypreParMatrix> J_e_;

  /// an intermediate variable used to store the predicted end-step displacement
  mfem::Vector predicted_displacement_;

  /// vector used to store the change in essential bcs between timesteps
  mfem::Vector du_;

  /// vector used to store forces arising from du_ when applying time-dependent bcs
  mfem::Vector dr_;

  /// @brief used to communicate the ODE solver's predicted displacement to the residual operator
  mfem::Vector u_;

  /// @brief used to communicate the ODE solver's predicted velocity to the residual operator
  mfem::Vector du_dt_;

  /// @brief the previous acceleration, used as a starting guess for newton's method
  mfem::Vector previous_;

  /// coefficient used to calculate predicted displacement: u_p := u + c0 * d2u_dt2
  double c0_;

  /// coefficient used to calculate predicted velocity: dudt_p := dudt + c1 * d2u_dt2
  double c1_;

  /// @brief A flag denoting whether to compute geometric nonlinearities in the residual
  GeometricNonlinearities geom_nonlin_;

  /// @brief Coefficient containing the essential boundary values
  std::shared_ptr<mfem::VectorCoefficient> disp_bdr_coef_;

  /// @brief Coefficient containing the essential boundary values
  std::shared_ptr<mfem::Coefficient> component_disp_bdr_coef_;

  /// @brief An auxilliary zero vector
  mfem::Vector zero_;

  /// @brief Array functions computing the derivative of the residual with respect to each given parameter
  /// @note This is needed so the user can ask for a specific sensitivity at runtime as opposed to it being a
  /// template parameter.
  std::array<std::function<decltype((*residual_)(DifferentiateWRT<0>{}, displacement_, zero_, shape_displacement_,
                                                 *parameters_[parameter_indices].state...))()>,
             sizeof...(parameter_indices)>
      d_residual_d_ = {[&]() {
        return (*residual_)(DifferentiateWRT<NUM_STATE_VARS + parameter_indices>{}, displacement_, zero_,
                            shape_displacement_, *parameters_[parameter_indices].state...);
      }...};

  /**
   * @brief Calculate a list of constrained dofs in the true displacement vector from a function that
   * returns true if a physical coordinate is in the constrained set
   *
   * @param is_node_constrained A function that takes a point in physical space and returns true if the contained
   * degrees of freedom should be constrained
   * @param component which component is constrained (uninitialized implies all components are constrained)
   * @return An array of the constrained true dofs
   */
  mfem::Array<int> calculateConstrainedDofs(std::function<bool(const mfem::Vector&)> is_node_constrained,
                                            std::optional<int>                       component = {})
  {
    // Get the nodal positions for the displacement vector in grid function form
    mfem::ParGridFunction nodal_positions(&displacement_.space());
    mesh_.GetNodes(nodal_positions);

    const int        num_nodes = nodal_positions.Size() / dim;
    mfem::Array<int> constrained_dofs;

    for (int i = 0; i < num_nodes; i++) {
      // Determine if this "local" node (L-vector node) is in the local true vector. I.e. ensure this node is not a
      // shared node owned by another processor
      if (nodal_positions.ParFESpace()->GetLocalTDofNumber(i) >= 0) {
        mfem::Vector     node_coords(dim);
        mfem::Array<int> node_dofs;
        for (int d = 0; d < dim; d++) {
          // Get the local dof number for the prescribed component
          int local_vector_dof = mfem::Ordering::Map<mfem::Ordering::byNODES>(
              nodal_positions.FESpace()->GetNDofs(), nodal_positions.FESpace()->GetVDim(), i, d);

          // Save the spatial position for this coordinate dof
          node_coords(d) = nodal_positions(local_vector_dof);

          // Check if this component of the displacement vector is constrained
          bool is_active_component = true;
          if (component) {
            if (*component != d) {
              is_active_component = false;
            }
          }

          if (is_active_component) {
            // Add the true dof for this component to the related dof list
            node_dofs.Append(nodal_positions.ParFESpace()->GetLocalTDofNumber(local_vector_dof));
          }
        }

        // Do the user-defined spatial query to determine if these dofs should be constrained
        if (is_node_constrained(node_coords)) {
          constrained_dofs.Append(node_dofs);
        }

        // Reset the temporary container for the dofs associated with a particular node
        node_dofs.DeleteAll();
      }
    }
    return constrained_dofs;
  }
};

}  // namespace serac<|MERGE_RESOLUTION|>--- conflicted
+++ resolved
@@ -383,54 +383,38 @@
    * @param true_dofs A set of true degrees of freedom to set the displacement on
    * @param disp The vector function containing the prescribed displacement values
    *
-<<<<<<< HEAD
+   * The @a true_dofs list can be determined using functions from the @a mfem::ParFiniteElementSpace related to the
+   * displacement @a serac::FiniteElementState .
+   *
+   * For the displacement function, the first argument is the input position, the second argument is time,
+   * and the third argument is the prescribed output displacement vector.
+   *
+   * @note The displacement function is required to be vector-valued. However, only the dofs specified in the @a
+   * true_dofs array will be set. This means that if the @a true_dofs array only contains dofs for a specific vector
+   * component in a vector-valued finite element space, only that component will be set.
+   */
+  void setDisplacementBCsByDofList(const mfem::Array<int>                                          true_dofs,
+                                   std::function<void(const mfem::Vector&, double, mfem::Vector&)> disp)
+  {
+    disp_bdr_coef_ = std::make_shared<mfem::VectorFunctionCoefficient>(dim, disp);
+
+    bcs_.addEssential(true_dofs, disp_bdr_coef_, displacement_.space());
+  }
+
+  /**
+   * @brief Set the displacement essential boundary conditions on a set of true degrees of freedom
+   *
+   * @param true_dofs A set of true degrees of freedom to set the displacement on
+   * @param disp The vector function containing the prescribed displacement values
+   *
    * The @a true_dofs list can be determined using functions from the @a mfem::ParFiniteElementSpace class.
    *
    * @note The coefficient is required to be vector-valued. However, only the dofs specified in the @a true_dofs
    * array will be set. This means that if the @a true_dofs array only contains dofs for a specific vector component in
    * a vector-valued finite element space, only that component will be set.
    */
-  void setDisplacementBCs(const mfem::Array<int>                                          true_dofs,
-                          std::function<void(const mfem::Vector&, double, mfem::Vector&)> disp)
-=======
-   * The @a true_dofs list can be determined using functions from the @a mfem::ParFiniteElementSpace related to the
-   * displacement @a serac::FiniteElementState .
-   *
-   * For the displacement function, the first argument is the input position, the second argument is time,
-   * and the third argument is the prescribed output displacement vector.
-   *
-   * @note The displacement function is required to be vector-valued. However, only the dofs specified in the @a
-   * true_dofs array will be set. This means that if the @a true_dofs array only contains dofs for a specific vector
-   * component in a vector-valued finite element space, only that component will be set.
-   */
-  void setDisplacementBCsByDofList(const mfem::Array<int>                                          true_dofs,
-                                   std::function<void(const mfem::Vector&, double, mfem::Vector&)> disp)
->>>>>>> a59f888e
-  {
-    disp_bdr_coef_ = std::make_shared<mfem::VectorFunctionCoefficient>(dim, disp);
-
-    bcs_.addEssential(true_dofs, disp_bdr_coef_, displacement_.space());
-  }
-
-  /**
-   * @brief Set the displacement essential boundary conditions on a set of true degrees of freedom
-   *
-   * @param true_dofs A set of true degrees of freedom to set the displacement on
-   * @param disp The vector function containing the prescribed displacement values
-   *
-   * The @a true_dofs list can be determined using functions from the @a mfem::ParFiniteElementSpace class.
-   *
-   * @note The coefficient is required to be vector-valued. However, only the dofs specified in the @a true_dofs
-   * array will be set. This means that if the @a true_dofs array only contains dofs for a specific vector component in
-   * a vector-valued finite element space, only that component will be set.
-   */
-<<<<<<< HEAD
-  void setDisplacementBCs(const mfem::Array<int>                                  true_dofs,
-                          std::function<void(const mfem::Vector&, mfem::Vector&)> disp)
-=======
   void setDisplacementBCsByDofList(const mfem::Array<int>                                  true_dofs,
                                    std::function<void(const mfem::Vector&, mfem::Vector&)> disp)
->>>>>>> a59f888e
   {
     disp_bdr_coef_ = std::make_shared<mfem::VectorFunctionCoefficient>(dim, disp);
 
@@ -438,8 +422,6 @@
   }
 
   /**
-<<<<<<< HEAD
-=======
    * @brief Set the displacement boundary conditions on a set of nodes within a spatially-defined area
    *
    * @param is_node_constrained A callback function that returns true if displacement nodes at a certain position should
@@ -531,7 +513,6 @@
   }
 
   /**
->>>>>>> a59f888e
    * @brief Accessor for getting named finite element state fields from the physics modules
    *
    * @param state_name The name of the Finite Element State to retrieve
