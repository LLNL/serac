--- conflicted
+++ resolved
@@ -182,15 +182,6 @@
   // Build the dof array lookup tables
   temperature_.space().BuildDofToArrays();
 
-<<<<<<< HEAD
-  // Project the essential boundary coefficients
-  for (auto& bc : bcs_.essentials()) {
-    // bc.projectBdr(temperature_, time_);
-    bc.project();
-  }
-
-=======
->>>>>>> 769a2d78
   if (is_quasistatic_) {
     residual_ = mfem_ext::StdFunctionOperator(
         temperature_.space().TrueVSize(),
