--- conflicted
+++ resolved
@@ -303,17 +303,9 @@
     residual_->AddDomainIntegral(
         Dimension<dim>{},
         [this, material](auto /*x*/, auto& state, auto displacement, auto acceleration, auto... params) {
-<<<<<<< HEAD
-          auto a          = get<VALUE>(acceleration);
-          auto du_dX      = get<DERIVATIVE>(displacement);
-          auto body_force = material.density * a + 0.0 * du_dX[0];
-          auto stress     = material(state, du_dX, params...);
-
-=======
           auto du_dX   = get<DERIVATIVE>(displacement);
           auto d2u_dt2 = get<VALUE>(acceleration);
           auto stress  = material(state, du_dX, serac::get<VALUE>(params)...);
->>>>>>> 1e473ac4
           if (geom_nonlin_ == GeometricNonlinearities::On) {
             stress = dot(stress, inv(transpose(I + du_dX)));
           }
@@ -461,20 +453,12 @@
 
             // K := dR/du
             auto K = serac::get<DERIVATIVE>((*residual_)(differentiate_wrt(predicted_displacement_), d2u_dt2,
-<<<<<<< HEAD
-                                                *parameter_states_[parameter_indices]...));
-=======
                                                          parameter_states_[parameter_indices]...));
->>>>>>> 1e473ac4
             std::unique_ptr<mfem::HypreParMatrix> k_mat(assemble(K));
 
             // M := dR/da
             auto M = serac::get<DERIVATIVE>((*residual_)(predicted_displacement_, differentiate_wrt(d2u_dt2),
-<<<<<<< HEAD
-                                                *parameter_states_[parameter_indices]...));
-=======
                                                          parameter_states_[parameter_indices]...));
->>>>>>> 1e473ac4
             std::unique_ptr<mfem::HypreParMatrix> m_mat(assemble(M));
 
             // J = M + c0 * K
@@ -603,13 +587,8 @@
 
     // sam: is this the right thing to be doing for dynamics simulations,
     // or are we implicitly assuming this should only be used in quasistatic analyses?
-<<<<<<< HEAD
-    auto drdu =
-        serac::get<DERIVATIVE>((*residual_)(differentiate_wrt(displacement_), zero_, *parameter_states_[parameter_indices]...));
-=======
     auto drdu = serac::get<DERIVATIVE>(
         (*residual_)(differentiate_wrt(displacement_), zero_, parameter_states_[parameter_indices]...));
->>>>>>> 1e473ac4
     auto jacobian = assemble(drdu);
     auto J_T      = std::unique_ptr<mfem::HypreParMatrix>(jacobian->Transpose());
 
@@ -651,11 +630,7 @@
     }
 
     auto drdparam = serac::get<DERIVATIVE>((*residual_)(DifferentiateWRT<parameter_field + 2>{}, displacement_, zero_,
-<<<<<<< HEAD
-                                               *parameter_states_[parameter_indices]...));
-=======
                                                         parameter_states_[parameter_indices]...));
->>>>>>> 1e473ac4
 
     auto drdparam_mat = assemble(drdparam);
 
