--- conflicted
+++ resolved
@@ -274,17 +274,13 @@
         SLIC_ERROR_ROOT("Sliding wall not implemented for 3D problems.");
       }
 
-<<<<<<< HEAD
       // Add the appropriate component-based boundary condition
       // Project the coefficient onto the grid function
       disp_bdr_coef_ = std::make_shared<mfem::VectorFunctionCoefficient>(
           dim, [](const mfem::Vector&, mfem::Vector& vec) { vec = 0.0; });
 
-      bcs_.addEssential({normal.first}, disp_bdr_coef_, displacement_, 0);
-    }
-=======
-    bcs_.addEssential(disp_bdr, component_disp_bdr_coef_, displacement_.space(), component);
->>>>>>> 5b9825b5
+      bcs_.addEssential({normal.first}, disp_bdr_coef_, displacement_.space(), 0);
+    }
   }
 
   /// @brief Solve the Quasi-static Newton system
@@ -306,13 +302,8 @@
       mesh_.NewNodes(*reference_nodes_);
     }
 
-<<<<<<< HEAD
     rotate();
 
-    bcs_.setTime(time_);
-
-=======
->>>>>>> 5b9825b5
     if (is_quasistatic_) {
       // Update the time for housekeeping purposes
       time_ += dt;
