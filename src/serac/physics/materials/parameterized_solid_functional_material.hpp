// Copyright (c) 2019-2022, Lawrence Livermore National Security, LLC and
// other Serac Project Developers. See the top-level LICENSE file for
// details.
//
// SPDX-License-Identifier: (BSD-3-Clause)

/**
 * @file solid_functional_material.hpp
 *
 * @brief The material and load types for the solid functional physics module
 */

#pragma once

#include "serac/numerics/functional/functional.hpp"
#include "serac/physics/materials/solid_functional_material.hpp"

/// SolidFunctional helper data types
namespace serac::solid_mechanics {

/**
 * @brief Linear isotropic elasticity material model
 *
 * @tparam dim Spatial dimension of the mesh
 */
template <int dim>
struct ParameterizedLinearIsotropic {
  /**
   * @brief stress calculation for a linear isotropic material model
   *
   * @tparam DispGradType Displacement gradient type
   * @tparam BulkType Bulk modulus type
   * @tparam ShearType Shear modulus type
   * @param du_dX Displacement gradient with respect to the reference configuration (displacement_grad)
   * @param DeltaK The bulk modulus offset
   * @param DeltaG The shear modulus offset
   * @return The calculated material response (density, Kirchoff stress) for the material
   */
  template <typename DisplacementType, typename DispGradType, typename BulkType, typename ShearType>
  SERAC_HOST_DEVICE auto operator()(const DispGradType& du_dX, const BulkType& DeltaK, const ShearType& DeltaG) const
  {
<<<<<<< HEAD
    auto bulk_modulus  = get<0>(bulk_parameter) + bulk_modulus_offset_;
    auto shear_modulus = get<0>(shear_parameter) + shear_modulus_offset_;

    auto I      = Identity<dim>();
    auto lambda = bulk_modulus - (2.0 / dim) * shear_modulus;
    auto strain = 0.5 * (displacement_grad + transpose(displacement_grad));
    auto stress = lambda * tr(strain) * I + 2.0 * shear_modulus * strain;

    return MaterialResponse{.density = density_, .stress = stress};
=======
    constexpr auto I       = Identity<dim>();
    auto           K       = K0 + DeltaK;
    auto           G       = G0 + DeltaG;
    auto           lambda  = K - (2.0 / dim) * G;
    auto           epsilon = 0.5 * (transpose(du_dX) + du_dX);
    return lambda * tr(epsilon) * I + 2.0 * G * epsilon;
>>>>>>> 204d765f
  }

  /**
   * @brief The number of parameters in the model
   *
   * @return The number of parameters in the model
   */
  static constexpr int numParameters() { return 2; }

  double density;  ///< mass density
  double K0;       ///< base bulk modulus
  double G0;       ///< base shear modulus
};

/**
 * @brief Neo-Hookean material model
 *
 * @tparam dim The spatial dimension of the mesh
 */
template <int dim>
struct ParameterizedNeoHookeanSolid {
  using State = Empty;  ///< this material has no internal variables

  /**
   * @brief stress calculation for a NeoHookean material model
   *
   * @tparam DispGradType Displacement gradient type
   * @tparam BulkType Bulk modulus type
   * @tparam ShearType Shear modulus type
   * @param du_dX Displacement gradient with respect to the reference configuration (displacement_grad)
   * @param DeltaK The bulk modulus offset
   * @param DeltaG The shear modulus offset
   * @return The calculated material response (density, kirchoff stress) for the material
   */
  template <typename DispGradType, typename BulkType, typename ShearType>
  SERAC_HOST_DEVICE auto operator()(State& /*state*/, const DispGradType& du_dX, const BulkType& DeltaK,
                                    const ShearType& DeltaG) const
  {
<<<<<<< HEAD
    auto bulk_modulus  = get<0>(bulk_parameter) + bulk_modulus_offset_;
    auto shear_modulus = get<0>(shear_parameter) + shear_modulus_offset_;

    auto I      = Identity<dim>();
    auto lambda = bulk_modulus - (2.0 / dim) * shear_modulus;
    auto B_minus_I =
        displacement_grad * transpose(displacement_grad) + transpose(displacement_grad) + displacement_grad;

    auto J = det(displacement_grad + I);

    // TODO this resolve to the correct std implementation of log when J resolves to a pure double. It can
    // be removed by either putting the dual implementation of the global namespace or implementing a pure
    // double version there. More investigation into argument-dependent lookup is needed.
    using std::log;
    auto stress = lambda * log(J) * I + shear_modulus * B_minus_I;

    return MaterialResponse{density_, stress};
=======
    constexpr auto I         = Identity<dim>();
    auto           K         = K0 + DeltaK;
    auto           G         = G0 + DeltaG;
    auto           lambda    = K - (2.0 / dim) * G;
    auto           B_minus_I = du_dX * transpose(du_dX) + transpose(du_dX) + du_dX;
    return lambda * log(det(I + du_dX)) * I + G * B_minus_I;
>>>>>>> 204d765f
  }

  /**
   * @brief The number of parameters in the model
   *
   * @return The number of parameters in the model
   */
  static constexpr int numParameters() { return 2; }

  double density;  ///< mass density
  double K0;       ///< base bulk modulus
  double G0;       ///< base shear modulus
};

}  // namespace serac::solid_mechanics<|MERGE_RESOLUTION|>--- conflicted
+++ resolved
@@ -39,24 +39,12 @@
   template <typename DisplacementType, typename DispGradType, typename BulkType, typename ShearType>
   SERAC_HOST_DEVICE auto operator()(const DispGradType& du_dX, const BulkType& DeltaK, const ShearType& DeltaG) const
   {
-<<<<<<< HEAD
-    auto bulk_modulus  = get<0>(bulk_parameter) + bulk_modulus_offset_;
-    auto shear_modulus = get<0>(shear_parameter) + shear_modulus_offset_;
-
-    auto I      = Identity<dim>();
-    auto lambda = bulk_modulus - (2.0 / dim) * shear_modulus;
-    auto strain = 0.5 * (displacement_grad + transpose(displacement_grad));
-    auto stress = lambda * tr(strain) * I + 2.0 * shear_modulus * strain;
-
-    return MaterialResponse{.density = density_, .stress = stress};
-=======
     constexpr auto I       = Identity<dim>();
-    auto           K       = K0 + DeltaK;
-    auto           G       = G0 + DeltaG;
+    auto           K       = K0 + get<0>(DeltaK);
+    auto           G       = G0 + get<0>(DeltaG);
     auto           lambda  = K - (2.0 / dim) * G;
     auto           epsilon = 0.5 * (transpose(du_dX) + du_dX);
     return lambda * tr(epsilon) * I + 2.0 * G * epsilon;
->>>>>>> 204d765f
   }
 
   /**
@@ -95,32 +83,12 @@
   SERAC_HOST_DEVICE auto operator()(State& /*state*/, const DispGradType& du_dX, const BulkType& DeltaK,
                                     const ShearType& DeltaG) const
   {
-<<<<<<< HEAD
-    auto bulk_modulus  = get<0>(bulk_parameter) + bulk_modulus_offset_;
-    auto shear_modulus = get<0>(shear_parameter) + shear_modulus_offset_;
-
-    auto I      = Identity<dim>();
-    auto lambda = bulk_modulus - (2.0 / dim) * shear_modulus;
-    auto B_minus_I =
-        displacement_grad * transpose(displacement_grad) + transpose(displacement_grad) + displacement_grad;
-
-    auto J = det(displacement_grad + I);
-
-    // TODO this resolve to the correct std implementation of log when J resolves to a pure double. It can
-    // be removed by either putting the dual implementation of the global namespace or implementing a pure
-    // double version there. More investigation into argument-dependent lookup is needed.
-    using std::log;
-    auto stress = lambda * log(J) * I + shear_modulus * B_minus_I;
-
-    return MaterialResponse{density_, stress};
-=======
     constexpr auto I         = Identity<dim>();
-    auto           K         = K0 + DeltaK;
-    auto           G         = G0 + DeltaG;
+    auto           K         = K0 + get<0>(DeltaK);
+    auto           G         = G0 + get<0>(DeltaG);
     auto           lambda    = K - (2.0 / dim) * G;
     auto           B_minus_I = du_dX * transpose(du_dX) + transpose(du_dX) + du_dX;
     return lambda * log(det(I + du_dX)) * I + G * B_minus_I;
->>>>>>> 204d765f
   }
 
   /**
