--- conflicted
+++ resolved
@@ -37,15 +37,9 @@
    * @param DeltaG The shear modulus offset
    * @return The calculated material response (Cauchy stress) for the material
    */
-<<<<<<< HEAD
-  template <typename DispGradType, typename BulkType, typename ShearType>
-  SERAC_HOST_DEVICE auto operator()(const State& /*state*/, const DispGradType& du_dX, const BulkType& DeltaK,
-                                    const ShearType& DeltaG) const
-=======
   template <int dim, typename DispGradType, typename BulkType, typename ShearType>
   SERAC_HOST_DEVICE auto operator()(State& /*state*/, const serac::tensor<DispGradType, dim, dim>& du_dX,
                                     const BulkType& DeltaK, const ShearType& DeltaG) const
->>>>>>> 98970f5e
   {
     constexpr auto I       = Identity<dim>();
     auto           K       = K0 + get<0>(DeltaK);
@@ -86,15 +80,9 @@
    * @param DeltaG The shear modulus offset
    * @return The calculated material response (Cauchy stress) for the material
    */
-<<<<<<< HEAD
-  template <typename DispGradType, typename BulkType, typename ShearType>
-  SERAC_HOST_DEVICE auto operator()(const State& /*state*/, const DispGradType& du_dX, const BulkType& DeltaK,
-                                    const ShearType& DeltaG) const
-=======
   template <int dim, typename DispGradType, typename BulkType, typename ShearType>
   SERAC_HOST_DEVICE auto operator()(State& /*state*/, const serac::tensor<DispGradType, dim, dim>& du_dX,
                                     const BulkType& DeltaK, const ShearType& DeltaG) const
->>>>>>> 98970f5e
   {
     using std::log1p;
     constexpr auto I         = Identity<dim>();
