// Copyright (c) 2019-2023, Lawrence Livermore National Security, LLC and
// other Serac Project Developers. See the top-level LICENSE file for
// details.
//
// SPDX-License-Identifier: (BSD-3-Clause)

/**
 * @file liquid_crystal_elastomer.hpp
 *
 * @brief Brighenti's constitutive model for liquid crystal elastomers
 * Cosma, M. P., & Brighenti, R. (2022). Controlled morphing of architected liquid crystal elastomer elements:
 *  modeling and simulations. Mechanics Research Communications, 121, 103858.
 *
 * see https://doi.org/10.1016/j.ijsolstr.2021.02.023
 */

#pragma once

#include "serac/numerics/functional/tuple.hpp"
#include "serac/numerics/functional/tensor.hpp"
#include "serac/numerics/functional/dual.hpp"
#include "serac/physics/materials/solid_material.hpp"

namespace serac {

/**
 * @brief Brighenti's liquid crystal elastomer model
 */
struct LiquidCrystElastomerBrighenti {
  /// this model is only intended to be used in 3D
  static constexpr int dim = 3;

  /// internal variables for the liquid crystal elastomer model
  struct State {
    tensor<double, dim, dim> deformation_gradient;  ///< F from the last timestep
    tensor<double, dim, dim> distribution_tensor;   ///< mu from the last timestep
    double                   temperature;           ///< temperature at the last timestep
  };

  /**
   * @brief Constructor
   *
   * @param rho mass density of the material (in reference configuration)
   * @param shear_modulus Shear modulus of the material
   * @param bulk_modulus Bulk modulus of the material
   * @param order_constant temperature-valued constant in exponential factor for order parameter
   * @param order_parameter Initial value of the order parameter
   * @param transition_temperature Characteristic temperature of the order-disorder transition
   * @param N_b_squared Number of Kunh segments/chain, times square of Kuhn segment length
   */
  LiquidCrystElastomerBrighenti(double rho, double shear_modulus, double bulk_modulus, double order_constant,
                                double order_parameter, double transition_temperature, double N_b_squared)
      : density(rho),
        shear_modulus_(shear_modulus),
        bulk_modulus_(bulk_modulus),
        order_constant_(order_constant),
        initial_order_parameter_(order_parameter),
        transition_temperature_(transition_temperature),
        N_b_squared_(N_b_squared)
  {
    SLIC_ERROR_ROOT_IF(density <= 0.0, "Density must be positive in the LCE material model.");
    SLIC_ERROR_ROOT_IF(shear_modulus_ <= 0.0, "Shear modulus must be positive in the LCE material model.");
    SLIC_ERROR_ROOT_IF(bulk_modulus_ <= 0.0, "Bulk modulus must be positive in the LCE material model.");
    SLIC_ERROR_ROOT_IF(order_constant_ <= 0.0, "Order constant must be positive in the LCE material model.");
    SLIC_ERROR_ROOT_IF(transition_temperature_ <= 0.0,
                       "The transition temperature must be positive in the LCE material model.");
  }

  /**
   * @brief Material response
   *
   * @tparam DispGradType number-like type for the displacement gradient tensor
   * @tparam OrderParamType number-like type for the order parameter
   * @tparam GammaAngleType number-like type for the orientation angle gamma
   *
   * @param[in,out] state A state variable object for this material. The value is updated in place.
<<<<<<< HEAD
   * @param[in] displacement_grad Displacement gradient with respect to the reference configuration
   * @param[in] temperature The temperature
   * @param[in] gamma The first polar angle used to define the liquid crystal orientation vector
   * @param[in] eta The secpmd polar angle used to define the liquid crystal orientation vector
=======
   * @param[in] displacement_grad displacement gradient with respect to the reference configuration
   * @param[in] temperature_tuple the temperature
   * @param[in] gamma_tuple the first polar angle used to define the liquid crystal orientation vector
>>>>>>> 00abd6b5
   * @return The calculated material response (Cauchy stress) for the material
   */
  template <typename DispGradType, typename OrderParamType, typename GammaAngleType>
  SERAC_HOST_DEVICE auto operator()(State& state, const tensor<DispGradType, dim, dim>& displacement_grad,
                                    OrderParamType temperature_tuple, GammaAngleType gamma_tuple) const
  {
    using std::cos, std::sin;

    // get the values from the packed value/gradient tuples
    auto temperature = get<0>(temperature_tuple);
    auto gamma       = get<0>(gamma_tuple);

    auto   I  = Identity<dim>();
    double q0 = initial_order_parameter_;
    tensor normal{{cos(gamma), sin(gamma), 0.0 * gamma}};

    if (norm(state.deformation_gradient) == 0) {
      state.distribution_tensor  = get_value((N_b_squared_ / 3.0) * ((1 - q0) * I) + (3 * q0 * outer(normal, normal)));
      state.deformation_gradient = get_value(displacement_grad) + I;
      state.temperature          = get_value(temperature);
    }

    // kinematics
    auto F     = displacement_grad + I;
    auto F_old = state.deformation_gradient;
    auto F_hat = dot(F, inv(F_old));
    auto J     = det(F);

    // Distribution tensor function of nematic order tensor
    auto mu  = calculateDistributionTensor(state, F_hat, temperature, normal);
    auto mu0 = (N_b_squared_ / 3.0) * ((1 - q0) * I) + (3 * q0 * outer(normal, normal));

    // stress output
    // Note to Jorge-Luis: the paper is omits a prefactor of 1/J in the
    // Cauchy stress equation because they assume J = 1 strictly
    // (the incompressible limit). It needs to be retained for this
    // compressible model.
    const double lambda = bulk_modulus_ - (2.0 / 3.0) * shear_modulus_;
    using std::log;
    auto stress = ((3 * shear_modulus_ / N_b_squared_) * (mu - mu0) + lambda * log(J) * I) / J;

    // update state variables
    state.deformation_gradient = get_value(F);
    state.temperature          = get_value(temperature);
    state.distribution_tensor  = get_value(mu);

    return stress;
  }

  /// -------------------------------------------------------

  /**
   * @brief Compute the distribution tensor using Brighenti's model
   *
   * @tparam S Type of the deformation gradient
   * @tparam T Type of angle of the liquid crystals
   * @tparam U Type of the unit length normal of liquid crystal alignment (first-order tensor)
<<<<<<< HEAD
   * 
   * @param[in] state State variables for this material
   * @param[in] F_hat Dot product of the current and previous deformation gradients
   * @param[in] theta In-plane angle of the liquid crystals in the elastomer matrix
   * @param[in] normal Unit length normal of angle alignment

   * @return[out] distribution tensor
   */

=======
   *
   * @param state State variables for this material
   * @param F_hat Dot product of the current and previous deformation gradients
   * @param theta In-plane angle of the liquid crystals in the elastomer matrix
   * @param normal Unit length normal of angle alignment
   *
   * @return distribution tensor
   */
>>>>>>> 00abd6b5
  template <typename S, typename T, typename U>
  auto calculateDistributionTensor(const State& state, const tensor<S, dim, dim>& F_hat, const T theta,
                                   const tensor<U, dim>& normal) const
  {
    // Nematic order scalar
    using std::exp;
    auto theta_old = state.temperature;
    auto q_old     = initial_order_parameter_ / (1 + exp((theta_old - transition_temperature_) / order_constant_));
    auto q         = initial_order_parameter_ / (1 + exp((theta - transition_temperature_) / order_constant_));

    // Nematic order tensor
    constexpr auto I      = Identity<dim>();
    auto           n_dyad = outer(normal, normal);
    // BT: These are different than what Jorge-Luis had. I found the papers
    // to be confusing on this point. I'm extrapolating from Eq (7)
    // in https://doi.org/10.1016/j.mechrescom.2022.103858
    // Well-defined validation problems would help to confirm.
    auto Q_old = 0.5 * ((1.0 - q_old) * I + 3.0 * q_old * n_dyad);
    auto Q     = 0.5 * ((1.0 - q) * I + 3.0 * q * n_dyad);

    // Polar decomposition of incremental deformation gradient
    auto U_hat = matrix_sqrt(transpose(F_hat) * F_hat);
    auto R_hat = F_hat * inv(U_hat);

    // Distribution tensor (using 'Strang Splitting' approach)
    double alpha  = 2.0 * N_b_squared_ / 3.0;
    auto   mu_old = state.distribution_tensor;
    auto   mu_hat = mu_old + alpha * (Q - Q_old);
    auto   mu_a   = dot(F_hat, dot(mu_hat, transpose(F_hat)));
    auto   mu_b   = alpha * (Q - dot(R_hat, dot(Q, transpose(R_hat))));

    return mu_a + mu_b;
  }

  /// -------------------------------------------------------

  // Sam: please forgive some of the tautological
  // explanations below, I'm not knowledgeable enough
  // about this model to write meaningful descriptions,
  // so these placeholders really only exist to satisfy
  // our doxygen requirements
  //
  // suggestions are welcome

  double density;                   ///<  mass density
  double shear_modulus_;            ///< shear modulus in stress-free configuration
  double bulk_modulus_;             ///< bulk modulus in stress-free configuration
  double order_constant_;           ///< Order constant
  double initial_order_parameter_;  ///< initial value of order parameter
  double transition_temperature_;   ///< Transition temperature

  // BT: I think this can be removed - it looks like it cancels out every place it appears.
  double N_b_squared_;  ///< Kuhn segment parameters.
};

/// -----------------------------------------------------------------------------
/// -----------------------------------------------------------------------------
/// -----------------------------------------------------------------------------

/**
 * @brief Bertoldi's liquid crystal elastomer model
 * Paper: Li, S., Librandi, G., Yao, Y., Richard, A. J., Schneider‐Yamamura, A., Aizenberg, J., & Bertoldi, K. (2021).
 * Controlling Liquid Crystal Orientations for Programmable Anisotropic Transformations in Cellular Microstructures.
 * Advanced Materials, 33(42), 2105024.
 */
struct LiquidCrystalElastomerBertoldi {
  using State = Empty;  ///< this material has no internal variables

  /// this model is only intended to be used in 3D
  static constexpr int dim = 3;

  /**
   * @brief Constructor
   *
   * @param rho mass density of the material (in reference configuration)
   * @param young_modulus Bulk modulus of the material
   * @param poisson_ratio Poisson ratio of the material
   * @param initial_order_parameter Initial value of the order parameter
   * @param beta_parameter Parameter for degree of coupling between elastic and nematic energies
   */
  LiquidCrystalElastomerBertoldi(double rho, double young_modulus, double poisson_ratio, double initial_order_parameter,
                                 double beta_parameter)
      : density(rho),
        young_modulus_(young_modulus),
        poisson_ratio_(poisson_ratio),
        initial_order_parameter_(initial_order_parameter),
        beta_parameter_(beta_parameter)
  {
    SLIC_ERROR_ROOT_IF(density <= 0.0, "Density must be positive in the LCE material model.");
    SLIC_ERROR_ROOT_IF(young_modulus_ <= 0.0, "Bulk modulus must be positive in the LCE material model.");
    SLIC_ERROR_ROOT_IF(poisson_ratio_ <= 0.0, "Poisson ratio must be positive in the LCE material model.");
    SLIC_ERROR_ROOT_IF(initial_order_parameter_ <= 0.0,
                       "Initial order parameter must be positive in the LCE material model.");
    SLIC_ERROR_ROOT_IF(beta_parameter_ <= 0.0, "The beta parameter must be positive in the LCE material model.");
  }

  /// -------------------------------------------------------

  /**
   * @brief Material response
   *
   * @tparam DispGradType number-like type for the displacement gradient tensor
   * @tparam OrderParamType number-like type for the order parameter
   * @tparam GammaAngleType number-like type for the orientation angle gamma
   * @tparam EtaAngleType number-like type for the orientation angle eta
   *
<<<<<<< HEAD
   * @param[in,out] state A state variable object for this material. The value is updated in place.
   * @param[in] displacement_grad Displacement gradient with respect to the reference configuration
   * @param[in] inst_order_param_tuple The current order parameter
   * @param[in] gamma The first polar angle used to define the liquid crystal orientation vector
   * @param[in] eta the second polar angle used to define the liquid crystal orientation vector
=======
   * @param[in] displacement_grad displacement gradient with respect to the reference configuration
   * @param[in] inst_order_param_tuple the current order parameter
   * @param[in] gamma_tuple the first polar angle used to define the liquid crystal orientation vector
   * @param[in] eta_tuple the second polar angle used to define the liquid crystal orientation vector
>>>>>>> 00abd6b5
   * @return The calculated material response (Cauchy stress) for the material
   */
  template <typename DispGradType, typename OrderParamType, typename GammaAngleType, typename EtaAngleType>
  SERAC_HOST_DEVICE auto operator()(State& /*state*/, const tensor<DispGradType, dim, dim>& displacement_grad,
                                    OrderParamType inst_order_param_tuple, GammaAngleType gamma_tuple,
                                    EtaAngleType eta_tuple) const
  {
    using std::cos, std::sin;

    // Compute the normal
    auto   gamma = get<0>(gamma_tuple);
    auto   eta   = get<0>(eta_tuple);
    tensor normal{{cos(gamma) * cos(eta), sin(gamma) * cos(eta), 0.0 * gamma + sin(eta)}};

    // Get order parameters
    auto   St = get<0>(inst_order_param_tuple);
    double S0 = initial_order_parameter_;

    const double lambda = poisson_ratio_ * young_modulus_ / (1.0 + poisson_ratio_) / (1.0 - 2.0 * poisson_ratio_);
    const double mu     = young_modulus_ / 2.0 / (1.0 + poisson_ratio_);

    // kinematics
    auto I = Identity<dim>();
    auto F = displacement_grad + I;
    auto C = dot(transpose(F), F);
    auto E = 0.5 * (C - I);
    auto J = det(F);

    // Compute the second Piola-Kirchhoff stress, i.e., \partial strain_energy / \partial E
    auto S_stress_1 = lambda * tr(E) * I;
    auto S_stress_2 = 2 * mu * E;
    auto S_stress_3 = -0.5 * beta_parameter_ * (St - S0) * (3 * outer(normal, normal) - I);

    // transform from second Piola-Lichhoff to Cauchy stress
    auto stress = 1.0 / J * F * (S_stress_1 + S_stress_2 + S_stress_3) * transpose(F);

    return stress;
  }

  /// -------------------------------------------------------

  /**
   * @brief Compute the strain energy
   *
   * @tparam DispGradType Type of the displacement gradient
   * @tparam orderParamType Type of order parameter (level of alignment)
   * @tparam GammaAngleType Type of the in-plane angle
   * @tparam EtaAngleType Type of the out-of-plane angle
<<<<<<< HEAD
   * 
   * @param[in] state State variables for this material
   * @param[in] displacement_grad Displacement gradient
   * @param[in] inst_order_param_tuple Instantaneous order parameter 
   * @param[in] gamma_tuple In-plane angle of alignment of liquid crystal in elastomer matrix
   * @param[in] eta_tuple Out-of-plane angle of alignment of liquid crystal in elastomer matrix

   * @return[out] strain energy
   */

=======
   *
   * @param[in] displacement_grad Displacement gradient
   * @param[in] inst_order_param_tuple Instantaneous order parameter
   * @param[in] gamma_tuple In-plane angle of alignment of liquid crystal in elastomer matrix
   * @param[in] eta_tuple Out-of-plane angle of alignment of liquid crystal in elastomer matrix
   *
   * @return strain energy
   */
>>>>>>> 00abd6b5
  template <typename DispGradType, typename orderParamType, typename GammaAngleType, typename EtaAngleType>
  auto calculateStrainEnergy(const State& /*state*/, const tensor<DispGradType, dim, dim>& displacement_grad,
                             orderParamType inst_order_param_tuple, GammaAngleType gamma_tuple,
                             EtaAngleType eta_tuple) const
  {
    using std::cos, std::sin;

    // Compute the normal
    auto   gamma = get<0>(gamma_tuple);
    auto   eta   = get<0>(eta_tuple);
    tensor normal{{cos(gamma) * cos(eta), sin(gamma) * cos(eta), 0.0 * gamma + sin(eta)}};

    // Get order parameters
    auto   St = get<0>(inst_order_param_tuple);
    double S0 = initial_order_parameter_;

    const double lambda = poisson_ratio_ * young_modulus_ / (1.0 + poisson_ratio_) / (1.0 - 2.0 * poisson_ratio_);
    const double mu     = young_modulus_ / 2.0 / (1.0 + poisson_ratio_);

    // kinematics
    auto I = Identity<dim>();
    auto F = displacement_grad + I;
    auto C = dot(transpose(F), F);
    auto E = 0.5 * (C - I);

    // Compute the second Piola-Kirchhoff stress, i.e., \partial strain_energy / \partial E
    auto strain_energy_1 = 0.5 * lambda * tr(E) * tr(E);
    auto strain_energy_2 = mu * inner(E, E);
    auto strain_energy_3 = -0.5 * beta_parameter_ * (St - S0) * inner(3 * outer(normal, normal) - I, E);

    auto strain_energy = strain_energy_1 + strain_energy_2 + strain_energy_3;

    return strain_energy;
  }

  double density;                   ///<  mass density
  double young_modulus_;            ///< Young's modulus in stress-free configuration
  double poisson_ratio_;            ///< poisson's ratio
  double initial_order_parameter_;  ///< initial value of order parameter
  double beta_parameter_;           ///< Degree of coupling between elastic and nematic energies
};

}  // namespace serac<|MERGE_RESOLUTION|>--- conflicted
+++ resolved
@@ -74,16 +74,9 @@
    * @tparam GammaAngleType number-like type for the orientation angle gamma
    *
    * @param[in,out] state A state variable object for this material. The value is updated in place.
-<<<<<<< HEAD
-   * @param[in] displacement_grad Displacement gradient with respect to the reference configuration
-   * @param[in] temperature The temperature
-   * @param[in] gamma The first polar angle used to define the liquid crystal orientation vector
-   * @param[in] eta The secpmd polar angle used to define the liquid crystal orientation vector
-=======
    * @param[in] displacement_grad displacement gradient with respect to the reference configuration
    * @param[in] temperature_tuple the temperature
    * @param[in] gamma_tuple the first polar angle used to define the liquid crystal orientation vector
->>>>>>> 00abd6b5
    * @return The calculated material response (Cauchy stress) for the material
    */
   template <typename DispGradType, typename OrderParamType, typename GammaAngleType>
@@ -141,17 +134,6 @@
    * @tparam S Type of the deformation gradient
    * @tparam T Type of angle of the liquid crystals
    * @tparam U Type of the unit length normal of liquid crystal alignment (first-order tensor)
-<<<<<<< HEAD
-   * 
-   * @param[in] state State variables for this material
-   * @param[in] F_hat Dot product of the current and previous deformation gradients
-   * @param[in] theta In-plane angle of the liquid crystals in the elastomer matrix
-   * @param[in] normal Unit length normal of angle alignment
-
-   * @return[out] distribution tensor
-   */
-
-=======
    *
    * @param state State variables for this material
    * @param F_hat Dot product of the current and previous deformation gradients
@@ -160,7 +142,6 @@
    *
    * @return distribution tensor
    */
->>>>>>> 00abd6b5
   template <typename S, typename T, typename U>
   auto calculateDistributionTensor(const State& state, const tensor<S, dim, dim>& F_hat, const T theta,
                                    const tensor<U, dim>& normal) const
@@ -267,18 +248,10 @@
    * @tparam GammaAngleType number-like type for the orientation angle gamma
    * @tparam EtaAngleType number-like type for the orientation angle eta
    *
-<<<<<<< HEAD
-   * @param[in,out] state A state variable object for this material. The value is updated in place.
-   * @param[in] displacement_grad Displacement gradient with respect to the reference configuration
-   * @param[in] inst_order_param_tuple The current order parameter
-   * @param[in] gamma The first polar angle used to define the liquid crystal orientation vector
-   * @param[in] eta the second polar angle used to define the liquid crystal orientation vector
-=======
    * @param[in] displacement_grad displacement gradient with respect to the reference configuration
    * @param[in] inst_order_param_tuple the current order parameter
    * @param[in] gamma_tuple the first polar angle used to define the liquid crystal orientation vector
    * @param[in] eta_tuple the second polar angle used to define the liquid crystal orientation vector
->>>>>>> 00abd6b5
    * @return The calculated material response (Cauchy stress) for the material
    */
   template <typename DispGradType, typename OrderParamType, typename GammaAngleType, typename EtaAngleType>
@@ -327,18 +300,6 @@
    * @tparam orderParamType Type of order parameter (level of alignment)
    * @tparam GammaAngleType Type of the in-plane angle
    * @tparam EtaAngleType Type of the out-of-plane angle
-<<<<<<< HEAD
-   * 
-   * @param[in] state State variables for this material
-   * @param[in] displacement_grad Displacement gradient
-   * @param[in] inst_order_param_tuple Instantaneous order parameter 
-   * @param[in] gamma_tuple In-plane angle of alignment of liquid crystal in elastomer matrix
-   * @param[in] eta_tuple Out-of-plane angle of alignment of liquid crystal in elastomer matrix
-
-   * @return[out] strain energy
-   */
-
-=======
    *
    * @param[in] displacement_grad Displacement gradient
    * @param[in] inst_order_param_tuple Instantaneous order parameter
@@ -347,7 +308,6 @@
    *
    * @return strain energy
    */
->>>>>>> 00abd6b5
   template <typename DispGradType, typename orderParamType, typename GammaAngleType, typename EtaAngleType>
   auto calculateStrainEnergy(const State& /*state*/, const tensor<DispGradType, dim, dim>& displacement_grad,
                              orderParamType inst_order_param_tuple, GammaAngleType gamma_tuple,
