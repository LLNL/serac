// Copyright (c) 2019-2023, Lawrence Livermore National Security, LLC and
// other Serac Project Developers. See the top-level LICENSE file for
// details.
//
// SPDX-License-Identifier: (BSD-3-Clause)

#include "serac/physics/state/state_manager.hpp"

#include "axom/core.hpp"

namespace serac {

// Initialize StateManager's static members - these will be fully initialized in StateManager::initialize
std::unordered_map<std::string, axom::sidre::MFEMSidreDataCollection> StateManager::datacolls_;
std::unordered_map<std::string, std::unique_ptr<FiniteElementState>>  StateManager::shape_displacements_;
std::unordered_map<std::string, std::unique_ptr<FiniteElementDual>>   StateManager::shape_sensitivities_;
bool                                                                  StateManager::is_restart_        = false;
axom::sidre::DataStore*                                               StateManager::ds_                = nullptr;
std::string                                                           StateManager::output_dir_        = "";
const std::string                                                     StateManager::default_mesh_name_ = "default";
std::unordered_map<std::string, mfem::ParGridFunction*>               StateManager::named_states_;
std::unordered_map<std::string, mfem::ParGridFunction*>               StateManager::named_duals_;

double StateManager::newDataCollection(const std::string& name, const std::optional<int> cycle_to_load)
{
  SLIC_ERROR_ROOT_IF(!ds_, "Cannot construct a DataCollection without a DataStore");
  std::string coll_name = name + "_datacoll";

  auto global_grp   = ds_->getRoot()->createGroup(coll_name + "_global");
  auto bp_index_grp = global_grp->createGroup("blueprint_index/" + coll_name);
  auto domain_grp   = ds_->getRoot()->createGroup(coll_name);

  // Needs to be configured to own the mesh data so all mesh data is saved to datastore/output file
  constexpr bool owns_mesh_data = true;
  auto [iter, _]                = datacolls_.emplace(std::piecewise_construct, std::forward_as_tuple(name),
                                      std::forward_as_tuple(coll_name, bp_index_grp, domain_grp, owns_mesh_data));
  auto& datacoll                = iter->second;
  datacoll.SetComm(MPI_COMM_WORLD);

  datacoll.SetPrefixPath(output_dir_);

  if (cycle_to_load) {
    // NOTE: Load invalidates previous Sidre pointers
    datacoll.Load(*cycle_to_load);
    datacoll.SetGroupPointers(ds_->getRoot()->getGroup(coll_name + "_global/blueprint_index/" + coll_name),
                              ds_->getRoot()->getGroup(coll_name));
    SLIC_ERROR_ROOT_IF(datacoll.GetBPGroup()->getNumGroups() == 0,
                       "Loaded datastore is empty, was the datastore created on a "
                       "different number of nodes?");

    datacoll.UpdateStateFromDS();
    datacoll.UpdateMeshAndFieldsFromDS();

    // Functional needs the nodal grid function and neighbor data in the mesh

    // Determine if the existing nodal grid function is discontinuous. This
    // indicates that the mesh is periodic and the new nodal grid function must also
    // be discontinuous.
    bool is_discontinuous = false;
    auto nodes            = mesh(name).GetNodes();
    if (nodes) {
      is_discontinuous = nodes->FESpace()->FEColl()->GetContType() == mfem::FiniteElementCollection::DISCONTINUOUS;
      SLIC_WARNING_ROOT_IF(
          is_discontinuous,
          "Periodic mesh detected! This will only work on translational periodic surfaces for vector H1 fields and "
          "has not been thoroughly tested. Proceed at your own risk.");
    }

    // This mfem call ensures the mesh contains an H1 grid function describing nodal
    // cordinates. The parameters do the following:
    // 1. Sets the order of the mesh to  p = 1
    // 2. Uses the existing continuity of the mesh finite element space (periodic meshes are discontinuous)
    // 3. Uses the spatial dimension as the mesh dimension (i.e. it is not a lower dimension manifold)
    // 4. Uses nodal instead of VDIM ordering (i.e. xxxyyyzzz instead of xyzxyzxyz)
    mesh(name).SetCurvature(1, is_discontinuous, -1, mfem::Ordering::byNODES);

    // Sidre will destruct the nodal grid function instead of the mesh
    mesh(name).SetNodesOwner(false);

    // Generate the face neighbor information in the mesh. This is needed by the face restriction
    // operators used by Functional
    mesh(name).ExchangeFaceNbrData();

    // Construct and store the shape displacement fields and sensitivities associated with this mesh
    constructShapeFields(name);

  } else {
    datacoll.SetCycle(0);   // Iteration counter
    datacoll.SetTime(0.0);  // Simulation time
  }

  return datacoll.GetTime();
}

void StateManager::initialize(axom::sidre::DataStore& ds, const std::string& output_directory)
{
  // If the global object has already been initialized, clear it out
  if (ds_) {
    reset();
  }
  ds_         = &ds;
  output_dir_ = output_directory;
  if (output_directory.empty()) {
    SLIC_ERROR_ROOT(
        "DataCollection output directory cannot be empty - this will result in problems if executables are run in "
        "parallel");
  }
}

FiniteElementState& StateManager::shapeDisplacement(const std::string& mesh_tag)
{
  return *shape_displacements_[mesh_tag];
}

FiniteElementDual& StateManager::shapeDisplacementSensitivity(const std::string& mesh_tag)
{
  return *shape_sensitivities_[mesh_tag];
}

void StateManager::storeState(FiniteElementState& state)
{
  SLIC_ERROR_ROOT_IF(!ds_, "Serac's data store was not initialized - call StateManager::initialize first");
  auto mesh_tag = collectionID(&state.mesh());
  SLIC_ERROR_ROOT_IF(named_states_.find(state.name()) != named_states_.end(),
                     axom::fmt::format("StateManager already contains a state named '{}'", state.name()));
  auto&                  datacoll = datacolls_.at(mesh_tag);
  const std::string      name     = state.name();
  mfem::ParGridFunction* grid_function;
  if (is_restart_) {
    grid_function = datacoll.GetParField(name);
    state.setFromGridFunction(*grid_function);
  } else {
    SLIC_ERROR_ROOT_IF(datacoll.HasField(name),
                       axom::fmt::format("StateManager already given a field named '{0}'", name));

    // Create a new grid function with unallocated data. This will be managed by sidre.
    grid_function = new mfem::ParGridFunction(&state.space(), static_cast<double*>(nullptr));
    datacoll.RegisterField(name, grid_function);
    state.setFromGridFunction(*grid_function);
  }
  named_states_[name] = grid_function;
}

FiniteElementState StateManager::newState(FiniteElementVector::Options&& options, const std::string& mesh_tag)
{
  SLIC_ERROR_ROOT_IF(!ds_, "Serac's data store was not initialized - call StateManager::initialize first");
  SLIC_ERROR_ROOT_IF(datacolls_.find(mesh_tag) == datacolls_.end(),
                     axom::fmt::format("Mesh tag '{}' not found in the data store", mesh_tag));
  SLIC_ERROR_ROOT_IF(named_states_.find(options.name) != named_states_.end(),
                     axom::fmt::format("StateManager already contains a state named '{}'", options.name));
  const std::string name  = options.name;
  auto              state = FiniteElementState(mesh(mesh_tag), std::move(options));
  storeState(state);
  return state;
}

FiniteElementState StateManager::newState(const mfem::ParFiniteElementSpace& space, const std::string& state_name)
{
  std::string mesh_tag = collectionID(space.GetParMesh());

  SLIC_ERROR_ROOT_IF(!ds_, "Serac's data store was not initialized - call StateManager::initialize first");
  SLIC_ERROR_ROOT_IF(datacolls_.find(mesh_tag) == datacolls_.end(),
                     axom::fmt::format("Mesh tag '{}' not found in the data store", mesh_tag));
  SLIC_ERROR_ROOT_IF(named_states_.find(state_name) != named_states_.end(),
                     axom::fmt::format("StateManager already contains a state named '{}'", state_name));
  auto state = FiniteElementState(space, state_name);
  storeState(state);
  return state;
}

void StateManager::storeDual(FiniteElementDual& dual)
{
  SLIC_ERROR_ROOT_IF(!ds_, "Serac's data store was not initialized - call StateManager::initialize first");
  auto mesh_tag = collectionID(&dual.mesh());
  SLIC_ERROR_ROOT_IF(named_duals_.find(dual.name()) != named_duals_.end(),
                     axom::fmt::format("StateManager already contains a state named '{}'", dual.name()));
  auto&                  datacoll = datacolls_.at(mesh_tag);
  const std::string      name     = dual.name();
  mfem::ParGridFunction* grid_function;
  if (is_restart_) {
    grid_function = datacoll.GetParField(name);
    std::unique_ptr<mfem::HypreParVector> true_dofs(grid_function->GetTrueDofs());
    dual = *true_dofs;
  } else {
    SLIC_ERROR_ROOT_IF(datacoll.HasField(name),
                       axom::fmt::format("StateManager already given a field named '{0}'", name));

    // Create a new grid function with unallocated data. This will be managed by sidre.
    grid_function = new mfem::ParGridFunction(&dual.space(), static_cast<double*>(nullptr));
    datacoll.RegisterField(name, grid_function);
    std::unique_ptr<mfem::HypreParVector> true_dofs(grid_function->GetTrueDofs());
    dual = *true_dofs;
  }
  named_duals_[name] = grid_function;
}

FiniteElementDual StateManager::newDual(const mfem::ParFiniteElementSpace& space, const std::string& dual_name)
{
  std::string mesh_tag = collectionID(space.GetParMesh());

  SLIC_ERROR_ROOT_IF(!ds_, "Serac's data store was not initialized - call StateManager::initialize first");
  SLIC_ERROR_ROOT_IF(datacolls_.find(mesh_tag) == datacolls_.end(),
                     axom::fmt::format("Mesh tag '{}' not found in the data store", mesh_tag));
  SLIC_ERROR_ROOT_IF(named_duals_.find(dual_name) != named_duals_.end(),
                     axom::fmt::format("StateManager already contains a dual named '{}'", dual_name));
  auto dual = FiniteElementDual(space, dual_name);
  storeDual(dual);
  return dual;
}

FiniteElementDual StateManager::newDual(FiniteElementVector::Options&& options, const std::string& mesh_tag)
{
  SLIC_ERROR_ROOT_IF(!ds_, "Serac's data store was not initialized - call StateManager::initialize first");
  SLIC_ERROR_ROOT_IF(datacolls_.find(mesh_tag) == datacolls_.end(),
                     axom::fmt::format("Mesh tag '{}' not found in the data store", mesh_tag));
  SLIC_ERROR_ROOT_IF(named_duals_.find(options.name) != named_duals_.end(),
                     axom::fmt::format("StateManager already contains a dual named '{}'", options.name));
  const std::string name = options.name;
  auto              dual = FiniteElementDual(mesh(mesh_tag), std::move(options));
  storeDual(dual);
  return dual;
}

void StateManager::save(const double t, const int cycle, const std::string& mesh_tag)
{
  SLIC_ERROR_ROOT_IF(!ds_, "Serac's data store was not initialized - call StateManager::initialize first");
  SLIC_ERROR_ROOT_IF(datacolls_.find(mesh_tag) == datacolls_.end(),
                     axom::fmt::format("Mesh tag '{}' not found in the data store", mesh_tag));
  auto&       datacoll  = datacolls_.at(mesh_tag);
  std::string file_path = axom::utilities::filesystem::joinPath(datacoll.GetPrefixPath(), datacoll.GetCollectionName());
  SLIC_INFO_ROOT(axom::fmt::format("Saving data collection at time: '{}' to path: '{}'", t, file_path));

  datacoll.SetTime(t);
  datacoll.SetCycle(cycle);
  datacoll.Save();
}

mfem::ParMesh* StateManager::setMesh(std::unique_ptr<mfem::ParMesh> pmesh, const std::string& mesh_tag)
{
  // Determine if the existing nodal grid function is discontinuous. This
  // indicates that the mesh is periodic and the new nodal grid function must also
  // be discontinuous.
  bool is_discontinuous = false;
  auto nodes            = pmesh->GetNodes();
  if (nodes) {
    is_discontinuous = nodes->FESpace()->FEColl()->GetContType() == mfem::FiniteElementCollection::DISCONTINUOUS;
<<<<<<< HEAD
    SLIC_WARNING_ROOT_IF(is_discontinuous,
=======
    SLIC_WARNING_ROOT_IF(
        is_discontinuous,
>>>>>>> e2ae10bb
        "Periodic mesh detected! This will only work on translational periodic surfaces for vector H1 fields and "
        "has not been thoroughly tested. Proceed at your own risk.");
  }

  // This mfem call ensures the mesh contains an H1 grid function describing nodal
  // cordinates. The parameters do the following:
  // 1. Sets the order of the mesh to  p = 1
  // 2. Uses the existing continuity of the mesh finite element space (periodic meshes are discontinuous)
  // 3. Uses the spatial dimension as the mesh dimension (i.e. it is not a lower dimension manifold)
  // 4. Uses nodal instead of VDIM ordering (i.e. xxxyyyzzz instead of xyzxyzxyz)
  pmesh->SetCurvature(1, is_discontinuous, -1, mfem::Ordering::byNODES);

  // Sidre will destruct the nodal grid function instead of the mesh
  pmesh->SetNodesOwner(false);

  newDataCollection(mesh_tag);
  auto& datacoll = datacolls_.at(mesh_tag);
  datacoll.SetMesh(pmesh.release());
  datacoll.SetOwnData(true);

  // Functional needs the nodal grid function and neighbor data in the mesh
  auto& new_pmesh = mesh(mesh_tag);

  // Generate the face neighbor information in the mesh. This is needed by the face restriction
  // operators used by Functional
  new_pmesh.ExchangeFaceNbrData();

  // We must construct the shape fields here as the mesh did not exist during the newDataCollection call
  // for the non-restart case
  constructShapeFields(mesh_tag);

  return &new_pmesh;
}

void StateManager::constructShapeFields(const std::string& mesh_tag)
{
  // Construct the shape displacement and sensitivity fields associated with this mesh
  auto& new_mesh = mesh(mesh_tag);

  shape_displacements_[mesh_tag] = std::make_unique<FiniteElementState>(
      new_mesh,
      FiniteElementState::Options{
          .order = SHAPE_ORDER, .vector_dim = new_mesh.Dimension(), .name = mesh_tag + "_shape_displacement"});

  shape_sensitivities_[mesh_tag] = std::make_unique<FiniteElementDual>(
      new_mesh, FiniteElementState::Options{
                    .order = SHAPE_ORDER, .vector_dim = new_mesh.Dimension(), .name = mesh_tag + "_shape_sensitivity"});

  storeState(*shape_displacements_[mesh_tag]);
  storeDual(*shape_sensitivities_[mesh_tag]);

  *shape_displacements_[mesh_tag] = 0.0;
  *shape_sensitivities_[mesh_tag] = 0.0;
}

mfem::ParMesh& StateManager::mesh(const std::string& mesh_tag)
{
  SLIC_ERROR_ROOT_IF(datacolls_.find(mesh_tag) == datacolls_.end(),
                     axom::fmt::format("Mesh tag \"{}\" not found in the data store", mesh_tag));
  auto mesh = datacolls_.at(mesh_tag).GetMesh();
  SLIC_ERROR_ROOT_IF(!mesh, "The datacollection does not contain a mesh object");
  return static_cast<mfem::ParMesh&>(*mesh);
}

std::string StateManager::collectionID(const mfem::ParMesh* pmesh)
{
  if (!pmesh) {
    return default_mesh_name_;
  } else {
    for (auto& [name, datacoll] : datacolls_) {
      if (datacoll.GetMesh() == pmesh) {
        return name;
      }
    }
    SLIC_ERROR_ROOT("The mesh has not been registered with StateManager");
    return {};
  }
}

}  // namespace serac<|MERGE_RESOLUTION|>--- conflicted
+++ resolved
@@ -244,12 +244,8 @@
   auto nodes            = pmesh->GetNodes();
   if (nodes) {
     is_discontinuous = nodes->FESpace()->FEColl()->GetContType() == mfem::FiniteElementCollection::DISCONTINUOUS;
-<<<<<<< HEAD
-    SLIC_WARNING_ROOT_IF(is_discontinuous,
-=======
     SLIC_WARNING_ROOT_IF(
         is_discontinuous,
->>>>>>> e2ae10bb
         "Periodic mesh detected! This will only work on translational periodic surfaces for vector H1 fields and "
         "has not been thoroughly tested. Proceed at your own risk.");
   }
