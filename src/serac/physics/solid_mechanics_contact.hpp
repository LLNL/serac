// Copyright (c) 2019-2023, Lawrence Livermore National Security, LLC and
// other Serac Project Developers. See the top-level LICENSE file for
// details.
//
// SPDX-License-Identifier: (BSD-3-Clause)

/**
 * @file solid_mechanics_contact.hpp
 *
 * @brief An object containing the solver for total Lagrangian finite deformation solid mechanics with contact
 */

#pragma once

#include "mfem.hpp"

#include "serac/physics/solid_mechanics.hpp"
#include "serac/physics/contact/contact_data.hpp"

namespace serac {

template <int order, int dim, typename parameters = Parameters<>,
          typename parameter_indices = std::make_integer_sequence<int, parameters::n>>
class SolidMechanicsContact;

/**
 * @brief The nonlinear solid with contact solver class
 *
 * The nonlinear total Lagrangian quasi-static with contact solver object. This uses Functional to compute
 * the tangent stiffness matrices.
 *
 * @tparam order The order of the discretization of the displacement field
 * @tparam dim The spatial dimension of the mesh
 */
template <int order, int dim, typename... parameter_space, int... parameter_indices>
class SolidMechanicsContact<order, dim, Parameters<parameter_space...>,
                            std::integer_sequence<int, parameter_indices...>>
    : public SolidMechanics<order, dim, Parameters<parameter_space...>,
                            std::integer_sequence<int, parameter_indices...>> {
  using SolidMechanicsBase =
      SolidMechanics<order, dim, Parameters<parameter_space...>, std::integer_sequence<int, parameter_indices...>>;

public:
  /**
   * @brief Construct a new SolidMechanicsContact object
   *
   * @param nonlinear_opts The nonlinear solver options for solving the nonlinear residual equations
   * @param lin_opts The linear solver options for solving the linearized Jacobian equations
   * @param timestepping_opts The timestepping options for the solid mechanics time evolution operator
   * @param geom_nonlin Flag to include geometric nonlinearities
   * @param physics_name A name for the physics module instance
   * @param mesh_tag The tag for the mesh in the StateManager to construct the physics module on
   * @param parameter_names A vector of the names of the requested parameter fields
   * @param cycle The simulation cycle (i.e. timestep iteration) to intialize the physics module to
   * @param time The simulation time to initialize the physics module to
   */
  SolidMechanicsContact(const NonlinearSolverOptions nonlinear_opts, const LinearSolverOptions lin_opts,
                        const serac::TimesteppingOptions timestepping_opts, const GeometricNonlinearities geom_nonlin,
                        const std::string& physics_name, std::string mesh_tag,
                        std::vector<std::string> parameter_names = {}, int cycle = 0, double time = 0.0)
      : SolidMechanicsContact(
            std::make_unique<EquationSolver>(nonlinear_opts, lin_opts, StateManager::mesh(mesh_tag).GetComm()),
            timestepping_opts, geom_nonlin, physics_name, mesh_tag, parameter_names, cycle, time)
  {
  }

  /**
   * @brief Construct a new SolidMechanicsContact object
   *
   * @param solver The nonlinear equation solver for the implicit solid mechanics equations
   * @param timestepping_opts The timestepping options for the solid mechanics time evolution operator
   * @param geom_nonlin Flag to include geometric nonlinearities
   * @param physics_name A name for the physics module instance
   * @param mesh_tag The tag for the mesh in the StateManager to construct the physics module on
   * @param parameter_names A vector of the names of the requested parameter fields
   * @param cycle The simulation cycle (i.e. timestep iteration) to intialize the physics module to
   * @param time The simulation time to initialize the physics module to
   */
  SolidMechanicsContact(std::unique_ptr<serac::EquationSolver> solver,
                        const serac::TimesteppingOptions timestepping_opts, const GeometricNonlinearities geom_nonlin,
                        const std::string& physics_name, std::string mesh_tag,
                        std::vector<std::string> parameter_names = {}, int cycle = 0, double time = 0.0)
      : SolidMechanicsBase(std::move(solver), timestepping_opts, geom_nonlin, physics_name, mesh_tag, parameter_names,
                           cycle, time),
        contact_(mesh_)
  {
  }

  /**
   * @brief Construct a new Nonlinear SolidMechanicsContact Solver object
   *
   * @param[in] input_options The solver information parsed from the input file
   * @param[in] physics_name A name for the physics module instance
   * @param[in] mesh_tag The tag for the mesh in the StateManager to construct the physics module on
   * @param[in] cycle The simulation cycle (i.e. timestep iteration) to intialize the physics module to
   * @param[in] time The simulation time to initialize the physics module to
   */
  SolidMechanicsContact(const SolidMechanicsInputOptions& input_options, const std::string& physics_name,
                        std::string mesh_tag, int cycle = 0, double time = 0.0)
      : SolidMechanicsBase(input_options, physics_name, mesh_tag, cycle, time), contact_(mesh_)
  {
  }

  /// @brief Build the quasi-static operator corresponding to the total Lagrangian formulation
  std::unique_ptr<mfem_ext::StdFunctionOperator> buildQuasistaticOperator() override
  {
    auto residual_fn = [this](const mfem::Vector& u, mfem::Vector& r) {
      const mfem::Vector u_blk(const_cast<mfem::Vector&>(u), 0, displacement_.Size());
      const mfem::Vector res = (*residual_)(ode_time_point_, u_blk, acceleration_, shape_displacement_,
                                            *parameters_[parameter_indices].state...);

      // TODO this copy is required as the sundials solvers do not allow move assignments because of their memory
      // tracking strategy
      // See https://github.com/mfem/mfem/issues/3531
      mfem::Vector r_blk(r, 0, displacement_.Size());
      r_blk = res;
      contact_.residualFunction(u, r);
      r_blk.SetSubVector(bcs_.allEssentialTrueDofs(), 0.0);
    };
    // This if-block below breaks up building the Jacobian operator depending if there is Lagrange multiplier
    // enforcement or not
    if (contact_.haveLagrangeMultipliers()) {
      // The quasistatic operator has blocks if any of the contact interactions are enforced using Lagrange multipliers.
      // Jacobian operator is an mfem::BlockOperator
      J_offsets_ = mfem::Array<int>({0, displacement_.Size(), displacement_.Size() + contact_.numPressureDofs()});
      return std::make_unique<mfem_ext::StdFunctionOperator>(
          displacement_.space().TrueVSize() + contact_.numPressureDofs(), residual_fn,
          // gradient of residual function
          [this](const mfem::Vector& u) -> mfem::Operator& {
            const mfem::Vector u_blk(const_cast<mfem::Vector&>(u), 0, displacement_.Size());
            auto [r, drdu] = (*residual_)(ode_time_point_, differentiate_wrt(u_blk), acceleration_, shape_displacement_,
                                          *parameters_[parameter_indices].state...);
            J_             = assemble(drdu);

            // create block operator holding jacobian contributions
            J_constraint_ = contact_.jacobianFunction(u, J_.release());

            // take ownership of blocks
            J_constraint_->owns_blocks = false;
            J_                         = std::unique_ptr<mfem::HypreParMatrix>(
                static_cast<mfem::HypreParMatrix*>(&J_constraint_->GetBlock(0, 0)));
            J_12_ = std::unique_ptr<mfem::HypreParMatrix>(
                static_cast<mfem::HypreParMatrix*>(&J_constraint_->GetBlock(0, 1)));
            J_21_ = std::unique_ptr<mfem::HypreParMatrix>(
                static_cast<mfem::HypreParMatrix*>(&J_constraint_->GetBlock(1, 0)));
            J_22_ = std::unique_ptr<mfem::HypreParMatrix>(
                static_cast<mfem::HypreParMatrix*>(&J_constraint_->GetBlock(1, 1)));

            // eliminate bcs and compute eliminated blocks
            J_e_    = bcs_.eliminateAllEssentialDofsFromMatrix(*J_);
            J_e_21_ = std::unique_ptr<mfem::HypreParMatrix>(J_21_->EliminateCols(bcs_.allEssentialTrueDofs()));
            J_12_->EliminateRows(bcs_.allEssentialTrueDofs());

            // create block operator for constraints
            J_constraint_e_ = std::make_unique<mfem::BlockOperator>(J_offsets_);
            J_constraint_e_->SetBlock(0, 0, J_e_.get());
            J_constraint_e_->SetBlock(1, 0, J_e_21_.get());

            J_operator_ = J_constraint_.get();
            return *J_constraint_;
          });
    } else {
      // If all of the contact interactions are penalty, then there will be no blocks.  Jacobian operator is a single
      // mfem::HypreParMatrix
      return std::make_unique<mfem_ext::StdFunctionOperator>(
          displacement_.space().TrueVSize(), residual_fn, [this](const mfem::Vector& u) -> mfem::Operator& {
            auto [r, drdu] = (*residual_)(ode_time_point_, differentiate_wrt(u), acceleration_, shape_displacement_,
                                          *parameters_[parameter_indices].state...);
            J_             = assemble(drdu);

            // get 11-block holding jacobian contributions
            auto block_J         = contact_.jacobianFunction(u, J_.release());
            block_J->owns_blocks = false;
            J_ = std::unique_ptr<mfem::HypreParMatrix>(static_cast<mfem::HypreParMatrix*>(&block_J->GetBlock(0, 0)));

            J_e_ = bcs_.eliminateAllEssentialDofsFromMatrix(*J_);

            J_operator_ = J_.get();
            return *J_;
          });
    }
  }

  /**
   * @brief Add a mortar contact boundary condition
   *
   * @param interaction_id Unique identifier for the ContactInteraction
   * @param bdry_attr_surf1 MFEM boundary attributes for the first surface
   * @param bdry_attr_surf2 MFEM boundary attributes for the second surface
   * @param contact_opts Defines contact method, enforcement, type, and penalty
   */
  void addContactInteraction(int interaction_id, const std::set<int>& bdry_attr_surf1,
                             const std::set<int>& bdry_attr_surf2, ContactOptions contact_opts)
  {
    SLIC_ERROR_ROOT_IF(!is_quasistatic_, "Contact can only be applied to quasistatic problems.");
    SLIC_ERROR_ROOT_IF(order > 1, "Contact can only be applied to linear (order = 1) meshes.");
    contact_.addContactInteraction(interaction_id, bdry_attr_surf1, bdry_attr_surf2, contact_opts);
  }

  /**
   * @brief Complete the initialization and allocation of the data structures.
   *
   * @note This must be called before AdvanceTimestep().
   */
  void completeSetup() override
  {
    double dt = 0.0;
    contact_.update(cycle_, time_, dt);

    SolidMechanicsBase::completeSetup();
  }

  /// @brief Solve the Quasi-static Newton system
  void quasiStaticSolve(double dt) override
  {
    // we can use the base class method if we don't have Lagrange multipliers
    if (!contact_.haveLagrangeMultipliers()) {
      SolidMechanicsBase::quasiStaticSolve(dt);
      return;
    }

    time_ += dt;

    // Set the ODE time point for the time-varying loads in quasi-static problems
    ode_time_point_ = time_;

    // this method is essentially equivalent to the 1-liner
    // u += dot(inv(J), dot(J_elim[:, dofs], (U(t + dt) - u)[dofs]));
    warmStartDisplacement();

    // In general, the solution vector is a stacked (block) vector:
    //  | displacement     |
    //  | contact pressure |
    // Contact pressure is only active when solving a contact problem with Lagrange multipliers.
    mfem::Vector augmented_solution(displacement_.Size() + contact_.numPressureDofs());
    augmented_solution.SetVector(displacement_, 0);
    augmented_solution.SetVector(contact_.mergedPressures(), displacement_.Size());

<<<<<<< HEAD
    for (int i = 0; i < constrained_dofs.Size(); i++) {
      int j  = constrained_dofs[i];
      dr_[j] = du_[j];
    }

    auto& lin_solver = nonlin_solver_->linearSolver();

    // J_operator_ points to a) a HypreParMatrix if no contact Lagrange multipliers are present or
    //                       b) a BlockOperator if contact Lagrange multipliers are present
    lin_solver.SetOperator(*J_operator_);

    // solve augmented_solution = (J_operator)^-1 * augmented_residual where
    // augmented_solution = du_ if no Lagrange multiplier contact, [du_; 0] otherwise
    // augmented_residual = dr_ if no Lagrange multiplier contact, [dr_; dgap = B*du_] otherwise
    augmented_solution = 0.0;
    augmented_solution.SetVector(du_, 0);

    mfem::Vector augmented_residual(augmented_solution.Size());
    augmented_residual = 0.0;
    augmented_residual.SetVector(dr_, 0);
    if (contact_.haveLagrangeMultipliers()) {
      // calculate dgap = B*du_
      mfem::Vector dgap(augmented_residual, displacement_.Size(), contact_.numPressureDofs());
      J_21_->Mult(du_, dgap);
    }
    lin_solver.Mult(augmented_residual, augmented_solution);

    // update du_, displacement_, and pressure based on linearized kinematics
    du_.Set(1.0, mfem::Vector(augmented_solution, 0, displacement_.Size()));
    displacement_ += du_;
    // call update to update gaps for new displacements
    contact_.setDisplacements(displacement_);
    contact_.update(cycle_, time_, dt);
    // update pressures based on pressures in augmented_solution (for Lagrange multiplier) and updated gaps (for
    // penalty)
    contact_.setPressures(mfem::Vector(augmented_solution, displacement_.Size(), contact_.numPressureDofs()));

    // solve the non-linear system resid = 0 and pressure * gap = 0 for Lagrange multiplier contact
    augmented_solution.SetVector(displacement_, 0);
    if (contact_.haveLagrangeMultipliers()) {
      augmented_solution.SetVector(contact_.mergedPressures(), displacement_.Size());
    }
=======
    // solve the non-linear system resid = 0 and pressure * gap = 0
>>>>>>> a06ab786
    nonlin_solver_->solve(augmented_solution);
    displacement_.Set(1.0, mfem::Vector(augmented_solution, 0, displacement_.Size()));
    contact_.setPressures(mfem::Vector(augmented_solution, displacement_.Size(), contact_.numPressureDofs()));
  }

protected:
  using BasePhysics::bcs_;
  using BasePhysics::cycle_;
  using BasePhysics::is_quasistatic_;
  using BasePhysics::mesh_;
  using BasePhysics::parameters_;
  using BasePhysics::shape_displacement_;
  using BasePhysics::time_;
  using SolidMechanicsBase::acceleration_;
  using SolidMechanicsBase::d_residual_d_;
  using SolidMechanicsBase::DERIVATIVE;
  using SolidMechanicsBase::displacement_;
  using SolidMechanicsBase::dr_;
  using SolidMechanicsBase::du_;
  using SolidMechanicsBase::J_;
  using SolidMechanicsBase::J_e_;
  using SolidMechanicsBase::nonlin_solver_;
  using SolidMechanicsBase::ode_time_point_;
  using SolidMechanicsBase::residual_;
  using SolidMechanicsBase::residual_with_bcs_;
  using SolidMechanicsBase::warmStartDisplacement;

  /// Pointer to the Jacobian operator (J_ if no Lagrange multiplier contact, J_constraint_ otherwise)
  mfem::Operator* J_operator_;

  /// 21 Jacobian block if using Lagrange multiplier contact (dg/dx)
  std::unique_ptr<mfem::HypreParMatrix> J_21_;

  /// 12 Jacobian block if using Lagrange multiplier contact (df/dp)
  std::unique_ptr<mfem::HypreParMatrix> J_12_;

  /// 22 Jacobian block if using Lagrange multiplier contact (ones on diagonal for inactive t-dofs)
  std::unique_ptr<mfem::HypreParMatrix> J_22_;

  /// Block offsets for the J_constraint_ BlockOperator (must be owned outside J_constraint_)
  mfem::Array<int> J_offsets_;

  /// Assembled sparse matrix for the Jacobian with constraint blocks
  std::unique_ptr<mfem::BlockOperator> J_constraint_;

  /// Columns of J_21_ that have been separated out because they are associated with essential boundary conditions
  std::unique_ptr<mfem::HypreParMatrix> J_e_21_;

  /// rows and columns of J_constraint_ that have been separated out
  /// because are associated with essential boundary conditions
  std::unique_ptr<mfem::BlockOperator> J_constraint_e_;

  /// @brief Class holding contact constraint data
  ContactData contact_;
};

}  // namespace serac<|MERGE_RESOLUTION|>--- conflicted
+++ resolved
@@ -11,8 +11,6 @@
  */
 
 #pragma once
-
-#include "mfem.hpp"
 
 #include "serac/physics/solid_mechanics.hpp"
 #include "serac/physics/contact/contact_data.hpp"
@@ -236,52 +234,7 @@
     augmented_solution.SetVector(displacement_, 0);
     augmented_solution.SetVector(contact_.mergedPressures(), displacement_.Size());
 
-<<<<<<< HEAD
-    for (int i = 0; i < constrained_dofs.Size(); i++) {
-      int j  = constrained_dofs[i];
-      dr_[j] = du_[j];
-    }
-
-    auto& lin_solver = nonlin_solver_->linearSolver();
-
-    // J_operator_ points to a) a HypreParMatrix if no contact Lagrange multipliers are present or
-    //                       b) a BlockOperator if contact Lagrange multipliers are present
-    lin_solver.SetOperator(*J_operator_);
-
-    // solve augmented_solution = (J_operator)^-1 * augmented_residual where
-    // augmented_solution = du_ if no Lagrange multiplier contact, [du_; 0] otherwise
-    // augmented_residual = dr_ if no Lagrange multiplier contact, [dr_; dgap = B*du_] otherwise
-    augmented_solution = 0.0;
-    augmented_solution.SetVector(du_, 0);
-
-    mfem::Vector augmented_residual(augmented_solution.Size());
-    augmented_residual = 0.0;
-    augmented_residual.SetVector(dr_, 0);
-    if (contact_.haveLagrangeMultipliers()) {
-      // calculate dgap = B*du_
-      mfem::Vector dgap(augmented_residual, displacement_.Size(), contact_.numPressureDofs());
-      J_21_->Mult(du_, dgap);
-    }
-    lin_solver.Mult(augmented_residual, augmented_solution);
-
-    // update du_, displacement_, and pressure based on linearized kinematics
-    du_.Set(1.0, mfem::Vector(augmented_solution, 0, displacement_.Size()));
-    displacement_ += du_;
-    // call update to update gaps for new displacements
-    contact_.setDisplacements(displacement_);
-    contact_.update(cycle_, time_, dt);
-    // update pressures based on pressures in augmented_solution (for Lagrange multiplier) and updated gaps (for
-    // penalty)
-    contact_.setPressures(mfem::Vector(augmented_solution, displacement_.Size(), contact_.numPressureDofs()));
-
-    // solve the non-linear system resid = 0 and pressure * gap = 0 for Lagrange multiplier contact
-    augmented_solution.SetVector(displacement_, 0);
-    if (contact_.haveLagrangeMultipliers()) {
-      augmented_solution.SetVector(contact_.mergedPressures(), displacement_.Size());
-    }
-=======
     // solve the non-linear system resid = 0 and pressure * gap = 0
->>>>>>> a06ab786
     nonlin_solver_->solve(augmented_solution);
     displacement_.Set(1.0, mfem::Vector(augmented_solution, 0, displacement_.Size()));
     contact_.setPressures(mfem::Vector(augmented_solution, displacement_.Size(), contact_.numPressureDofs()));
