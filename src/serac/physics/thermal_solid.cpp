// Copyright (c) 2019, Lawrence Livermore National Security, LLC and
// other Serac Project Developers. See the top-level LICENSE file for
// details.
//
// SPDX-License-Identifier: (BSD-3-Clause)

#include "serac/physics/thermal_solid.hpp"

#include "serac/infrastructure/logger.hpp"
#include "serac/physics/utilities/solver_config.hpp"

namespace serac {

constexpr int NUM_FIELDS = 3;

<<<<<<< HEAD
ThermalSolid::ThermalSolid(int order, const ThermalConduction::SolverOptions& therm_options,
                           const NonlinearSolid::SolverOptions& solid_options)
    : BasePhysics(NUM_FIELDS, order),
      therm_solver_(order, therm_options),
      solid_solver_(order, solid_options),
=======
ThermalSolid::ThermalSolid(int order, std::shared_ptr<mfem::ParMesh> mesh,
                           const ThermalConduction::SolverOptions& therm_options,
                           const Solid::SolverOptions&             solid_options)
    : BasePhysics(mesh, NUM_FIELDS, order),
      therm_solver_(order, mesh, therm_options),
      solid_solver_(order, mesh, solid_options),
>>>>>>> cfc2398a
      temperature_(therm_solver_.temperature()),
      velocity_(solid_solver_.velocity()),
      displacement_(solid_solver_.displacement())
{
  // The temperature_, velocity_, displacement_ members are not currently used
  // but presumably will be needed when further coupling schemes are implemented
  // This calls the non-const version
  state_.push_back(therm_solver_.temperature());
  state_.push_back(solid_solver_.velocity());
  state_.push_back(solid_solver_.displacement());

  coupling_ = serac::CouplingScheme::OperatorSplit;
}

<<<<<<< HEAD
ThermalSolid::ThermalSolid(const ThermalConduction::InputOptions& thermal_input,
                           const NonlinearSolid::InputOptions&    solid_input)
    : BasePhysics(NUM_FIELDS, std::max(thermal_input.order, solid_input.order)),
      therm_solver_(thermal_input),
      solid_solver_(solid_input),
=======
ThermalSolid::ThermalSolid(std::shared_ptr<mfem::ParMesh> mesh, const ThermalConduction::InputOptions& thermal_input,
                           const Solid::InputOptions& solid_input)
    : BasePhysics(mesh, NUM_FIELDS, std::max(thermal_input.order, solid_input.order)),
      therm_solver_(mesh, thermal_input),
      solid_solver_(mesh, solid_input),
>>>>>>> cfc2398a
      temperature_(therm_solver_.temperature()),
      velocity_(solid_solver_.velocity()),
      displacement_(solid_solver_.displacement())
{
  // The temperature_, velocity_, displacement_ members are not currently used
  // but presumably will be needed when further coupling schemes are implemented
  // This calls the non-const version
  state_.push_back(therm_solver_.temperature());
  state_.push_back(solid_solver_.velocity());
  state_.push_back(solid_solver_.displacement());

  coupling_ = serac::CouplingScheme::OperatorSplit;
}

void ThermalSolid::completeSetup()
{
  SLIC_ERROR_ROOT_IF(coupling_ != serac::CouplingScheme::OperatorSplit,
                     "Only operator split is currently implemented in the thermal structural solver.");

  therm_solver_.completeSetup();
  solid_solver_.completeSetup();
}

// Advance the timestep
void ThermalSolid::advanceTimestep(double& dt)
{
  if (coupling_ == serac::CouplingScheme::OperatorSplit) {
    double initial_dt = dt;
    therm_solver_.advanceTimestep(dt);
    solid_solver_.advanceTimestep(dt);
    SLIC_ERROR_ROOT_IF(std::abs(dt - initial_dt) > 1.0e-6,
                       "Operator split coupled solvers cannot adaptively change the timestep");
  } else {
    SLIC_ERROR_ROOT("Only operator split coupling is currently implemented");
  }

  cycle_ += 1;
}

}  // namespace serac<|MERGE_RESOLUTION|>--- conflicted
+++ resolved
@@ -13,20 +13,11 @@
 
 constexpr int NUM_FIELDS = 3;
 
-<<<<<<< HEAD
 ThermalSolid::ThermalSolid(int order, const ThermalConduction::SolverOptions& therm_options,
-                           const NonlinearSolid::SolverOptions& solid_options)
+                           const Solid::SolverOptions& solid_options)
     : BasePhysics(NUM_FIELDS, order),
       therm_solver_(order, therm_options),
       solid_solver_(order, solid_options),
-=======
-ThermalSolid::ThermalSolid(int order, std::shared_ptr<mfem::ParMesh> mesh,
-                           const ThermalConduction::SolverOptions& therm_options,
-                           const Solid::SolverOptions&             solid_options)
-    : BasePhysics(mesh, NUM_FIELDS, order),
-      therm_solver_(order, mesh, therm_options),
-      solid_solver_(order, mesh, solid_options),
->>>>>>> cfc2398a
       temperature_(therm_solver_.temperature()),
       velocity_(solid_solver_.velocity()),
       displacement_(solid_solver_.displacement())
@@ -41,19 +32,10 @@
   coupling_ = serac::CouplingScheme::OperatorSplit;
 }
 
-<<<<<<< HEAD
-ThermalSolid::ThermalSolid(const ThermalConduction::InputOptions& thermal_input,
-                           const NonlinearSolid::InputOptions&    solid_input)
+ThermalSolid::ThermalSolid(const ThermalConduction::InputOptions& thermal_input, const Solid::InputOptions& solid_input)
     : BasePhysics(NUM_FIELDS, std::max(thermal_input.order, solid_input.order)),
       therm_solver_(thermal_input),
       solid_solver_(solid_input),
-=======
-ThermalSolid::ThermalSolid(std::shared_ptr<mfem::ParMesh> mesh, const ThermalConduction::InputOptions& thermal_input,
-                           const Solid::InputOptions& solid_input)
-    : BasePhysics(mesh, NUM_FIELDS, std::max(thermal_input.order, solid_input.order)),
-      therm_solver_(mesh, thermal_input),
-      solid_solver_(mesh, solid_input),
->>>>>>> cfc2398a
       temperature_(therm_solver_.temperature()),
       velocity_(solid_solver_.velocity()),
       displacement_(solid_solver_.displacement())
