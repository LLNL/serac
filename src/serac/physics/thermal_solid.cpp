--- conflicted
+++ resolved
@@ -14,13 +14,8 @@
 constexpr int NUM_FIELDS = 3;
 
 ThermalSolid::ThermalSolid(int order, std::shared_ptr<mfem::ParMesh> mesh,
-<<<<<<< HEAD
-                           const ThermalConduction::SolverParameters& therm_params,
-                           const Solid::SolverParameters&             solid_params)
-=======
                            const ThermalConduction::SolverOptions& therm_options,
-                           const NonlinearSolid::SolverOptions&    solid_options)
->>>>>>> ce015c4b
+                           const Solid::SolverOptions&             solid_options)
     : BasePhysics(mesh, NUM_FIELDS, order),
       therm_solver_(order, mesh, therm_options),
       solid_solver_(order, mesh, solid_options),
