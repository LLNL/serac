--- conflicted
+++ resolved
@@ -106,25 +106,7 @@
   virtual std::vector<std::string> stateNames() = 0;
 
   /**
-<<<<<<< HEAD
    * @brief Register an externally-constructed FiniteElementState object as the source of values for parameter `i`
-=======
-   * @brief Generate a finite element state object for the given parameter index
-   *
-   * @param parameter_index The index of the parameter to generate
-   * @param parameter_name The name of the parameter to generate
-   *
-   * @note The user is responsible for managing the lifetime of this object. It is required
-   * to exist whenever advanceTimestep, reverseAdjointTimestep, or computeTimestepSensitivity is called.
-   *
-   * @note The finite element space for this object is generated from the parameter
-   * discretization space (e.g. L2, H1) and the computational mesh given in the physics module constructor.
-   */
-  std::unique_ptr<FiniteElementState> generateParameter(const std::string& parameter_name, size_t parameter_index);
-
-  /**
-   * @brief Register the provided FiniteElementState object as the source of values for parameter `i`
->>>>>>> b475505e
    *
    * @param parameter_state the values to use for the specified parameter
    * @param parameter_index the index of the parameter
@@ -145,15 +127,9 @@
    *
    * @return The sensitivity of the QOI (given implicitly by the adjoint load) with respect to the parameter
    *
-<<<<<<< HEAD
    * @pre completeSetup(), advanceTimestep(), and solveAdjoint() must be called prior to this method.
    */
-  virtual const FiniteElementDual& computeSensitivity(size_t /* parameter_index */)
-=======
-   * @pre `reverseAdjointTimestep` with an appropriate adjoint load must be called prior to this method.
-   */
-  virtual FiniteElementDual& computeTimestepSensitivity(size_t /* parameter_index */)
->>>>>>> b475505e
+  virtual const FiniteElementDual& computeTimestepSensitivity(size_t /* parameter_index */)
   {
     SLIC_ERROR_ROOT(axom::fmt::format("Parameter sensitivities not enabled in physics module {}", name_));
     return *parameters_[0].sensitivity;
@@ -165,24 +141,15 @@
    *
    * @return The sensitivity with respect to the shape displacement
    *
-<<<<<<< HEAD
    * @pre completeSetup(), advanceTimestep(), and solveAdjoint() must be called prior to this method.
    */
-  virtual const FiniteElementDual& computeShapeSensitivity()
-=======
-   * @pre `reverseAdjointTimestep` with an appropriate adjoint load must be called prior to this method.
-   */
-  virtual FiniteElementDual& computeTimestepShapeSensitivity()
->>>>>>> b475505e
+  virtual const FiniteElementDual& computeTimestepShapeSensitivity()
   {
     SLIC_ERROR_ROOT(axom::fmt::format("Shape sensitivities not enabled in physics module {}", name_));
     return *shape_displacement_sensitivity_;
   }
 
   /**
-<<<<<<< HEAD
-   * @brief Advance the state variables according to the chosen time integrator and timestep
-=======
    * @brief Compute the implicit sensitivity of the quantity of interest with respect to the initial condition fields
    *
    * @return Fields states corresponding to the sensitivities with respect to the initial condition fields
@@ -198,7 +165,6 @@
 
   /**
    * @brief Advance the state variables according to the chosen time integrator
->>>>>>> b475505e
    *
    * @param dt The increment of simulation time to advance the underlying physical system
    */
