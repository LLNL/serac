// Copyright (c) 2019-2023, Lawrence Livermore National Security, LLC and
// other Serac Project Developers. See the top-level LICENSE file for
// details.
//
// SPDX-License-Identifier: (BSD-3-Clause)

/**
 * @file base_physics.hpp
 *
 * @brief The base interface class for a generic PDE solver
 */

#pragma once

#include <functional>
#include <memory>

#include "mfem.hpp"
#include "axom/sidre.hpp"

#include "serac/physics/boundary_conditions/boundary_condition_manager.hpp"
#include "serac/numerics/equation_solver.hpp"
#include "serac/physics/state/finite_element_state.hpp"
#include "serac/physics/state/finite_element_dual.hpp"
#include "serac/physics/state/state_manager.hpp"
#include "serac/physics/common.hpp"

namespace serac {

namespace detail {
/**
 * @brief Prepends a prefix to a target string if @p name is non-empty with an
 * underscore delimiter
 * @param[in] prefix The string to prepend
 * @param[in] target The string to prepend to
 */
std::string addPrefix(const std::string& prefix, const std::string& target);
}  // namespace detail

/**
 * @brief This is the abstract base class for a generic forward solver
 */
class BasePhysics {
public:
  /**
   * @brief Empty constructor
   * @param[in] physics_name Name of the physics module instance
   * @param[in] mesh_tag The tag for the mesh in the StateManager to construct the physics module on
   * @param[in] cycle The simulation cycle (i.e. timestep iteration) to intialize the physics module to
   * @param[in] time The simulation time to initialize the physics module to
   */
  BasePhysics(std::string physics_name, std::string mesh_tag, int cycle = 0, double time = 0.0);

  /**
   * @brief Construct a new Base Physics object (copy constructor)
   *
   * @param other The other base physics to copy from
   */
  BasePhysics(BasePhysics&& other) = default;

  /**
   * @brief Get the current forward-solution time
   *
   * @return The current forward-solution time
   */
  virtual double time() const;

  /**
   * @brief Get the current forward-solution cycle iteration number
   *
   * @return The current forward-solution cycle iteration number
   */
  virtual int cycle() const;

  /**
   * @brief Get the maximum time reached by the forward solver
   *
   * @return The maximum time reached by the forward solver
   */
  virtual double maxTime() const;

  /**
   * @brief The maximum cycle (timestep iteration number) reached by the forward solver
   *
   * @return The maximum cycle reached by the forward solver
   */
  virtual int maxCycle() const;

  /**
   * @brief Get a vector of the timestep sizes (i.e. /f$\Delta t\f$s) taken by the forward solver
   *
   * @return The vector of timestep sizes taken by the foward solver
   */
  virtual std::vector<double> timesteps() const;

  /**
   * @brief Complete the setup and allocate the necessary data structures
   *
   * This finializes the underlying data structures in a solver and
   * enables it to be run through a timestepping loop.
   */
  virtual void completeSetup() = 0;

  /**
   * @brief Accessor for getting named finite element state primal solution from the physics modules
   *
   * @param state_name The name of the Finite Element State primal solution to retrieve
   * @return The named primal Finite Element State
   */
  virtual const FiniteElementState& state(const std::string& state_name) const = 0;

  /**
   * @brief Get a vector of the finite element state primal solution names
   *
   * @return The primal solution names
   */
  virtual std::vector<std::string> stateNames() const = 0;

  /**
<<<<<<< HEAD
=======
   * @brief Accessor for getting named finite element state adjoint solution from the physics modules
   *
   * @param adjoint_name The name of the Finite Element State adjoint solution to retrieve
   * @return The named adjoint Finite Element State
   */
  virtual const FiniteElementState& adjoint(const std::string& adjoint_name) const = 0;

  /**
   * @brief Get a vector of the finite element state adjoint solution names
   *
   * @return The adjoint solution names
   */
  virtual std::vector<std::string> adjointNames() const { return {}; }

  /**
   * @brief Accessor for getting the shape displacement field from the physics modules
   *
   * @return The shape displacement finite element state
   */
  const FiniteElementState& shapeDisplacement() const { return shape_displacement_; }

  /**
>>>>>>> beb0510e
   * @brief Accessor for getting named finite element state parameter fields from the physics modules
   *
   * @param parameter_name The name of the Finite Element State parameter to retrieve
   * @return The named parameter Finite Element State
   */
  const FiniteElementState& parameter(const std::string& parameter_name) const
  {
    for (auto& parameter : parameters_) {
      if (parameter_name == parameter.state->name()) {
        return *parameter.state;
      }
    }

    SLIC_ERROR_ROOT(axom::fmt::format("Parameter {} requested from physics module {}, but it doesn't exist.",
                                      parameter_name, name_));

    return *states_[0];
  }

  /**
   * @brief Accessor for getting the shape finite element state from this physics modules
   *
   * @return The shape displacement Finite Element State associated with this physics module
   */
  const FiniteElementState& shapeDisplacement() { return shape_displacement_; }

  /**
   * @brief Get a vector of the finite element state parameter names
   *
   * @return The parameter names
   */
  std::vector<std::string> parameterNames()
  {
    std::vector<std::string> parameter_names;

    for (auto& parameter : parameters_) {
      parameter_names.emplace_back(parameter.state->name());
    }

    return parameter_names;
  }

  /**
   * @brief Register an externally-constructed FiniteElementState object as the source of values for parameter `i`
   *
   * @param parameter_state the values to use for the specified parameter
   * @param parameter_index the index of the parameter
   *
   * @pre The discretization space and mesh for this finite element state must be consistent with the arguments
   * provided in the physics module constructor.
   *
   * @note The memory address of this parameter is stored in the physics module. If the FiniteElementState
   * given in the argument is modified, the updated parameter value will be used in the physics module.
   */
  void setParameter(const size_t parameter_index, const FiniteElementState& parameter_state);

  /**
   * @brief Set the current shape displacement for the underlying mesh
   *
   * @param shape_displacement The shape displacement to copy for use in the physics module
   *
   * This updates the shape displacement field associated with the underlying mesh. Note that the input
   * FiniteElementState is deep copied into the shape displacement object owned by the StateManager.
   */
  void setShapeDisplacement(const FiniteElementState& shape_displacement);

  /**
   * @brief Compute the implicit sensitivity of the quantity of interest used in defining the adjoint load with respect
   * to the parameter field (d QOI/d state * d state/d parameter).
   *
   * @return The sensitivity of the QOI (given implicitly by the adjoint load) with respect to the parameter
   *
   * @pre completeSetup(), advanceTimestep(), and solveAdjoint() must be called prior to this method.
   */
  virtual const FiniteElementDual& computeTimestepSensitivity(size_t /* parameter_index */)
  {
    SLIC_ERROR_ROOT(axom::fmt::format("Parameter sensitivities not enabled in physics module {}", name_));
    return *parameters_[0].sensitivity;
  }

  /**
   * @brief Compute the implicit sensitivity of the quantity of interest used in defining the adjoint load with respect
   * to the shape displacement field (d QOI/d state * d state/d shape displacement).
   *
   * @return The sensitivity with respect to the shape displacement
   *
   * @pre completeSetup(), advanceTimestep(), and solveAdjoint() must be called prior to this method.
   */
  virtual const FiniteElementDual& computeTimestepShapeSensitivity()
  {
    SLIC_ERROR_ROOT(axom::fmt::format("Shape sensitivities not enabled in physics module {}", name_));
    return *shape_displacement_sensitivity_;
  }

  /**
   * @brief Compute the implicit sensitivity of the quantity of interest with respect to the initial condition fields
   *
   * @return Fields states corresponding to the sensitivities with respect to the initial condition fields
   *
   * @pre `reverseAdjointTimestep` with an appropriate adjoint load must be called prior to this method as many times as
   * the forward advance is called.
   */
  virtual const std::unordered_map<std::string, const serac::FiniteElementDual&> computeInitialConditionSensitivity()
  {
    SLIC_ERROR_ROOT(axom::fmt::format("Initial condition sensitivities not enabled in physics module {}", name_));
    return {};
  }

  /**
   * @brief Advance the state variables according to the chosen time integrator
   *
   * @param dt The increment of simulation time to advance the underlying physical system
   */
  virtual void advanceTimestep(double dt) = 0;

  /**
   * @brief Set the loads for the adjoint reverse timestep solve
   */
  virtual void setAdjointLoad(std::unordered_map<std::string, const serac::FiniteElementDual&>)
  {
    SLIC_ERROR_ROOT(axom::fmt::format("Adjoint analysis not defined for physics module {}", name_));
  }

  /**
   * @brief Solve the adjoint reverse timestep problem
   * @pre It is expected that the forward analysis is complete and the current states are valid
   */
  virtual void reverseAdjointTimestep()
  {
    SLIC_ERROR_ROOT(axom::fmt::format("Adjoint analysis not defined for physics module {}", name_));
  }

  /**
   * @brief Output the current state of the PDE fields in Sidre format and optionally in Paraview format
   *  if \p paraview_output_dir is given.
   *
   * @param[in] paraview_output_dir Optional output directory for paraview visualization files
   */
  virtual void outputStateToDisk(std::optional<std::string> paraview_output_dir = {}) const;

  /**
   * @brief Accessor for getting named finite element state primal solution from the physics modules at a given
   * checkpointed cycle index
   *
   * @param state_name The name of the Finite Element State primal solution to retrieve
   * @param cycle The cycle to retrieve state from
   * @return The named primal Finite Element State
   */
  virtual FiniteElementState loadCheckpointedState(const std::string& state_name, int cycle) const;

  /**
   * @brief Get a timestep increment which has been previously checkpointed at the give cycle
   * @param cycle The previous 'timestep' number where the timestep increment is requested
   * @return The timestep increment
   */
  virtual double loadCheckpointedTimestep(int cycle) const;

  /**
   * @brief Initializes the Sidre structure for simulation summary data
   *
   * @param[in] datastore Sidre DataStore where data are saved
   * @param[in] t_final Final time of the simulation
   * @param[in] dt The time step
   */
  virtual void initializeSummary(axom::sidre::DataStore& datastore, const double t_final, const double dt) const;

  /**
   * @brief Saves the summary data to the Sidre Datastore
   *
   * @param[in] datastore Sidre DataStore where curves are saved
   * @param[in] t The current time of the simulation
   */
  virtual void saveSummary(axom::sidre::DataStore& datastore, const double t) const;

  /**
   * @brief Destroy the Base Solver object
   */
  virtual ~BasePhysics() = default;

  /**
   * @brief Returns a reference to the mesh object
   */
  const mfem::ParMesh& mesh() const { return mesh_; }
  /// @overload
  mfem::ParMesh& mesh() { return mesh_; }

protected:
  /// @brief Name of the physics module
  std::string name_ = {};

  /// @brief ID of the corresponding MFEMSidreDataCollection (denoting a mesh)
  std::string mesh_tag_ = {};

  /**
   * @brief The primary mesh
   */
  mfem::ParMesh& mesh_;

  /**
   * @brief The MPI communicator
   */
  MPI_Comm comm_;

  /**
   * @brief List of finite element primal states associated with this physics module
   */
  std::vector<const serac::FiniteElementState*> states_;

  /**
   * @brief List of finite element adjoint states associated with this physics module
   */
  std::vector<const serac::FiniteElementState*> adjoints_;

  /**
   * @brief List of finite element duals associated with this physics module
   */
  std::vector<const serac::FiniteElementDual*> duals_;

  /// @brief The information needed for the physics parameters stored as Finite Element State fields
  struct ParameterInfo {
    /**
     * @brief Construct a new Parameter Info object
     *
     * @tparam FunctionSpace The templated finite element function space used to construct the parameter field
     * @param mesh The mesh to build the new parameter on
     * @param space The templated finite element function space used to construct the parameter field
     * @param name The name of the new parameter field
     */
    template <typename FunctionSpace>
    ParameterInfo(mfem::ParMesh& mesh, FunctionSpace space, const std::string& name = "")
    {
      state          = std::make_unique<FiniteElementState>(mesh, space, name);
      previous_state = std::make_unique<FiniteElementState>(mesh, space, "previous_" + name);
      sensitivity    = std::make_unique<FiniteElementDual>(mesh, space, name + "_sensitivity");
      StateManager::storeState(*state);
      StateManager::storeDual(*sensitivity);
    }

    /// The finite element states representing user-defined and owned parameter fields
    std::unique_ptr<serac::FiniteElementState> state;

    /// The finite element state representing the parameter at the previous evaluation
    std::unique_ptr<serac::FiniteElementState> previous_state;

    /**
     * @brief The sensitivities (dual vectors) of the QOI encoded in the adjoint load with respect to each of the input
     * parameter fields
     * @note This quantity is also called the vector-Jacobian product during back propagation in data science.
     */
    std::unique_ptr<serac::FiniteElementDual> sensitivity;
  };

  /// @brief A vector of the parameters associated with this physics module
  std::vector<ParameterInfo> parameters_;

  /// @brief The parameter info associated with the shape displacement field
  /// @note This is owned by the State Manager since it is associated with the mesh
  FiniteElementState& shape_displacement_;

  /// @brief Sensitivity with respect to the shape displacement field
  /// @note This quantity is also called the vector-Jacobian product during back propagation in data science.
  /// @note This is owned by the physics instance as the sensitivity is with respect to a certain PDE residual (i.e.
  /// physics module)
  std::unique_ptr<FiniteElementDual> shape_displacement_sensitivity_;

  /**
   *@brief Whether the simulation is time-independent
   */
  bool is_quasistatic_ = true;

  /**
   * @brief Number of significant figures to output for floating-point
   */
  static constexpr int FLOAT_PRECISION_ = 8;

  /**
   * @brief Current time for the forward pass
   */
  double time_;

  /**
   * @brief The maximum time reached for the forward solver
   */
  double max_time_;

  /**
   * @brief A vector of the timestep sizes (i.e. \f$\Delta t\f$) taken by the forward solver
   */
  std::vector<double> timesteps_;

  /**
   * @brief Current cycle (forward pass time iteration count)
   */
  int cycle_;

  /**
   * @brief The maximum cycle (forward pass iteration count) reached by the forward solver
   */
  int max_cycle_;

  /**
   * @brief The value of time at which the ODE solver wants to evaluate the residual
   */
  double ode_time_point_;

  /**
   * @brief MPI rank
   */
  int mpi_rank_;

  /**
   * @brief MPI size
   */
  int mpi_size_;

  /**
   * @brief DataCollection pointer for optional paraview output
   */
  mutable std::unique_ptr<mfem::ParaViewDataCollection> paraview_dc_;

  /**
   * @brief Boundary condition manager instance
   */
  BoundaryConditionManager bcs_;
};

}  // namespace serac<|MERGE_RESOLUTION|>--- conflicted
+++ resolved
@@ -117,8 +117,6 @@
   virtual std::vector<std::string> stateNames() const = 0;
 
   /**
-<<<<<<< HEAD
-=======
    * @brief Accessor for getting named finite element state adjoint solution from the physics modules
    *
    * @param adjoint_name The name of the Finite Element State adjoint solution to retrieve
@@ -141,7 +139,6 @@
   const FiniteElementState& shapeDisplacement() const { return shape_displacement_; }
 
   /**
->>>>>>> beb0510e
    * @brief Accessor for getting named finite element state parameter fields from the physics modules
    *
    * @param parameter_name The name of the Finite Element State parameter to retrieve
