--- conflicted
+++ resolved
@@ -425,15 +425,8 @@
   template <int... active_parameters, typename MaterialType>
   void setMaterial(DependsOn<active_parameters...>, const MaterialType& material)
   {
-<<<<<<< HEAD
-    ThermalMaterialIntegrand<MaterialType> integrand(material);
-
-    residual_->AddDomainIntegral(Dimension<dim>{}, DependsOn<0, 1, NUM_STATE_VARS + active_parameters...>{},
-                                 std::move(integrand), mesh_);
-=======
     residual_->AddDomainIntegral(Dimension<dim>{}, DependsOn<0, 1, NUM_STATE_VARS + active_parameters...>{},
                                  ThermalMaterialIntegrand<MaterialType>(material), mesh_);
->>>>>>> 98970f5e
   }
 
   /// @overload
