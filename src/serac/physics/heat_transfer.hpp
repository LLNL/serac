--- conflicted
+++ resolved
@@ -204,22 +204,14 @@
   /**
    * @brief Construct a new Nonlinear HeatTransfer Solver object
    *
-<<<<<<< HEAD
    * @param[in] input_options The solver information parsed from the input file
-   * @param[in] name An optional name for the physics module instance. Note that this is NOT the mesh tag.
-   */
-  HeatTransfer(const HeatTransferInputOptions& input_options, const std::string& name = "")
-      : HeatTransfer(input_options.nonlin_solver_options, input_options.lin_solver_options,
-                     input_options.timestepping_options, name)
-=======
-   * @param[in] options The solver information parsed from the input file
    * @param[in] physics_name A name for the physics module instance
    * @param[in] mesh_tag The tag for the mesh in the StateManager to construct the physics module on
    */
-  HeatTransfer(const HeatTransferInputOptions& options, const std::string& physics_name, const std::string& mesh_tag)
-      : HeatTransfer(options.nonlin_solver_options, options.lin_solver_options, options.timestepping_options,
-                     physics_name, mesh_tag)
->>>>>>> dafb7c3f
+  HeatTransfer(const HeatTransferInputOptions& input_options, const std::string& physics_name,
+               const std::string& mesh_tag)
+      : HeatTransfer(input_options.nonlin_solver_options, input_options.lin_solver_options,
+                     input_options.timestepping_options, physics_name, mesh_tag)
   {
     // This is the only other options stored in the input file that we can use
     // in the initialization stage
