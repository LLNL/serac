--- conflicted
+++ resolved
@@ -541,8 +541,6 @@
   virtual std::vector<std::string> stateNames() const override { return std::vector<std::string>{{"temperature"}}; }
 
   /**
-<<<<<<< HEAD
-=======
    * @brief Accessor for getting named finite element state adjoint solution from the physics modules
    *
    * @param state_name The name of the Finite Element State adjoint solution to retrieve
@@ -560,7 +558,6 @@
   }
 
   /**
->>>>>>> beb0510e
    * @brief Complete the initialization and allocation of the data structures.
    *
    * This must be called before advanceTimestep().
@@ -712,47 +709,11 @@
       }
 
       lin_solver.SetOperator(*J_T);
-<<<<<<< HEAD
       lin_solver.Mult(temperature_adjoint_load_, adjoint_temperature_);
     } else {
       SLIC_ERROR_ROOT_IF(ode_.GetTimestepper() != TimestepMethod::BackwardEuler,
                          "Only backward Euler implemented for transient adjoint heat conduction.");
 
-      SLIC_ERROR_ROOT_IF(cycle_ == 0,
-                         "Maximum number of adjoint timesteps exceeded! The number of adjoint timesteps must equal the "
-                         "number of forward timesteps");
-
-      // Load the temperature from the previous cycle from disk
-      serac::FiniteElementState temperature_n_minus_1(temperature_);
-      StateManager::loadCheckpointedStates(cycle_, {temperature_});
-      StateManager::loadCheckpointedStates(cycle_ - 1, {temperature_n_minus_1});
-
-      temperature_rate_ = temperature_;
-      temperature_rate_.Add(-1.0, temperature_n_minus_1);
-      temperature_rate_ /= dt_;
-
-      // K := dR/du
-      auto K = serac::get<DERIVATIVE>((*residual_)(differentiate_wrt(temperature_), temperature_rate_,
-                                                   shape_displacement_, *parameters_[parameter_indices].state...));
-      std::unique_ptr<mfem::HypreParMatrix> k_mat(assemble(K));
-
-      // M := dR/du_dot
-      auto M = serac::get<DERIVATIVE>((*residual_)(temperature_, differentiate_wrt(temperature_rate_),
-                                                   shape_displacement_, *parameters_[parameter_indices].state...));
-      std::unique_ptr<mfem::HypreParMatrix> m_mat(assemble(M));
-
-      J_.reset(mfem::Add(1.0, *m_mat, dt_, *k_mat));
-      auto J_T = std::unique_ptr<mfem::HypreParMatrix>(J_->Transpose());
-
-      // recall that temperature_adjoint_load_vector and d_temperature_dt_adjoint_load_vector were already multiplied by
-      // -1 above
-      mfem::HypreParVector modified_RHS(temperature_adjoint_load_);
-      modified_RHS *= dt_;
-      modified_RHS.Add(1.0, temperature_rate_adjoint_load_);
-      modified_RHS.Add(-dt_, implicit_sensitivity_temperature_start_of_step_);
-=======
-      lin_solver.Mult(temperature_adjoint_load_vector, adjoint_temperature_);
-
       return {{"adjoint_temperature", adjoint_temperature_}};
     }
 
@@ -784,29 +745,18 @@
 
     J_.reset(mfem::Add(1.0, *m_mat, dt_, *k_mat));
     auto J_T = std::unique_ptr<mfem::HypreParMatrix>(J_->Transpose());
->>>>>>> beb0510e
-
-      for (const auto& bc : bcs_.essentials()) {
-        bc.apply(*J_T, modified_RHS, zero_);
-      }
-
-      lin_solver.SetOperator(*J_T);
-      lin_solver.Mult(modified_RHS, adjoint_temperature_);
-
-      // This multiply is technically on M transposed.  However, this matrix should be symmetric unless
-      // the thermal capacity is a function of the temperature rate of change, which is thermodynamically
-      // impossible, and fortunately not possible with our material interface.
-      // Not doing the transpose here to avoid doing unnecessary work.
-      m_mat->Mult(adjoint_temperature_, implicit_sensitivity_temperature_start_of_step_);
-      implicit_sensitivity_temperature_start_of_step_ *= -1.0 / dt_;
-      implicit_sensitivity_temperature_start_of_step_.Add(1.0 / dt_,
-                                                          temperature_rate_adjoint_load_);  // already multiplied by -1
-    }
-
-<<<<<<< HEAD
-    // Reset the equation solver to use the full nonlinear residual operator
-    nonlin_solver_->setOperator(residual_with_bcs_);
-=======
+
+    // recall that temperature_adjoint_load_vector and d_temperature_dt_adjoint_load_vector were already multiplied by
+    // -1 above
+    mfem::HypreParVector modified_RHS(temperature_adjoint_load_vector);
+    modified_RHS *= dt_;
+    modified_RHS.Add(1.0, temperature_rate_adjoint_load_vector);
+    modified_RHS.Add(-dt_, implicit_sensitivity_temperature_start_of_step_);
+
+    for (const auto& bc : bcs_.essentials()) {
+      bc.apply(*J_T, modified_RHS, adjoint_essential);
+    }
+
     lin_solver.SetOperator(*J_T);
     lin_solver.Mult(modified_RHS, adjoint_temperature_);
 
@@ -818,7 +768,6 @@
     implicit_sensitivity_temperature_start_of_step_ *= -1.0 / dt_;
     implicit_sensitivity_temperature_start_of_step_.Add(
         1.0 / dt_, temperature_rate_adjoint_load_vector);  // already multiplied by -1
->>>>>>> beb0510e
 
     time_ -= dt_;
     cycle_--;
