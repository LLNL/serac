--- conflicted
+++ resolved
@@ -74,12 +74,7 @@
 
 # Then add the examples/tests
 set(weakform_tests_mpi
-<<<<<<< HEAD
-    #tests/weak_form_boundary_test.cpp
-    examples/thermal_conduction.cpp
-=======
     # tests/weak_form_boundary_test.cpp
->>>>>>> b0555643
     tests/weak_form_comparisons.cpp
     )
     
