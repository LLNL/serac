#pragma once

#include "mfem.hpp"

#include "serac/physics/utilities/variational_form/tensor.hpp"
#include "serac/physics/utilities/variational_form/quadrature.hpp"
#include "serac/physics/utilities/variational_form/finite_element.hpp"
#include "serac/physics/utilities/variational_form/tuple_arithmetic.hpp"
#include "serac/physics/utilities/variational_form/integral.hpp"

namespace serac {

/// @cond
template <typename T>
class WeakForm;
/// @endcond

/**
 * @brief Intended to be like @p std::function for finite element kernels
 *
 * That is: you tell it the inputs (trial spaces) for a kernel, and the outputs (test space) like @p std::function
 * For example, this code represents a function that takes an integer argument and returns a double:
 * @code{.cpp}
 * std::function< double(double, int) > my_func;
 * @endcode
 * And this represents a function that takes values from an Hcurl field and returns a
 * residual vector associated with an H1 field:
 * @code{.cpp}
 * WeakForm< H1(Hcurl) > my_residual;
 * @endcode
 *
 * @tparam test The space of test functions to use
 * @tparam trial The space of trial functions to use
 *
 * To use this class, you use the methods @p WeakForm::Add****Integral(integrand,domain_of_integration)
 * where @p integrand is a q-function lambda or functor and @p domain_of_integration is an @p mfem::mesh
 *
 * @see https://libceed.readthedocs.io/en/latest/libCEEDapi/#theoretical-framework for additional
 * information on the idea behind a quadrature function and its inputs/outputs
 *
 * @code{.cpp}
 * // for domains made up of quadrilaterals embedded in R^2
 * my_residual.AddAreaIntegral(integrand, domain_of_integration);
 * // alternatively...
 * my_residual.AddDomainIntegral(Dimension<2>{}, integrand, domain_of_integration);
 *
 * // for domains made up of quadrilaterals embedded in R^3
 * my_residual.AddSurfaceIntegral(integrand, domain_of_integration);
 *
 * // for domains made up of hexahedra embedded in R^3
 * my_residual.AddVolumeIntegral(integrand, domain_of_integration);
 * // alternatively...
 * my_residual.AddDomainIntegral(Dimension<3>{}, integrand, domain_of_integration);
 * @endcode
 */
template <typename test, typename trial>
class WeakForm<test(trial)> : public mfem::Operator {
public:
  /**
   * @brief Constructs using @p mfem::ParFiniteElementSpace objects corresponding to the test/trial spaces
   * @param[in] test_fes The test space
   * @param[in] trial_fes The trial space
   */
  WeakForm(mfem::ParFiniteElementSpace* test_fes, mfem::ParFiniteElementSpace* trial_fes)
      : Operator(test_fes->GetTrueVSize(), trial_fes->GetTrueVSize()),
        test_space_(test_fes),
        trial_space_(trial_fes),
        P_test_(test_space_->GetProlongationMatrix()),
        G_test_(test_space_->GetElementRestriction(mfem::ElementDofOrdering::LEXICOGRAPHIC)),
        G_test_boundary_(
            test_space_->GetFaceRestriction(mfem::ElementDofOrdering::LEXICOGRAPHIC, mfem::FaceType::Boundary)),
        P_trial_(trial_space_->GetProlongationMatrix()),
        G_trial_(trial_space_->GetElementRestriction(mfem::ElementDofOrdering::LEXICOGRAPHIC)),
        G_trial_boundary_(
            trial_space_->GetFaceRestriction(mfem::ElementDofOrdering::LEXICOGRAPHIC, mfem::FaceType::Boundary)),
        grad_(*this)
  {
    SLIC_ERROR_IF(!G_test_, "Couldn't retrieve element restriction operator for test space");
    SLIC_ERROR_IF(!G_trial_, "Couldn't retrieve element restriction operator for trial space");

    input_L_.SetSize(P_trial_->Height(), mfem::Device::GetMemoryType());
    input_E_.SetSize(G_trial_->Height(), mfem::Device::GetMemoryType());
    input_E_boundary_.SetSize(G_trial_boundary_->Height(), mfem::Device::GetMemoryType());

    output_E_.SetSize(G_test_->Height(), mfem::Device::GetMemoryType());
    output_E_boundary_.SetSize(G_test_boundary_->Height(), mfem::Device::GetMemoryType());
    output_L_.SetSize(P_test_->Height(), mfem::Device::GetMemoryType());
    output_L_boundary_.SetSize(P_test_->Height(), mfem::Device::GetMemoryType());

    my_output_T.SetSize(test_fes->GetTrueVSize(), mfem::Device::GetMemoryType());

    dummy_.SetSize(trial_fes->GetTrueVSize(), mfem::Device::GetMemoryType());
  }

<<<<<<< HEAD
  template <int geometry_dim, int spatial_dim, typename lambda, typename PointData = void>
  void AddIntegral(Dimension<geometry_dim>, Dimension<spatial_dim>, lambda&& integrand, mfem::Mesh& domain,
                   QuadratureData<PointData>& data = dummy_qdata)
=======
  /**
   * @brief Adds an integral term to the weak formulation of the PDE
   * @tparam geometry_dim The dimension of the element (2 for quad, 3 for hex, etc)
   * @tparam spatial_dim The full dimension of the mesh
   * @tparam lambda the type of the integrand functor: must implement operator() with an appropriate function signature
   * @param[in] integrand The user-provided quadrature function, see @p Integral
   * @param[in] domain The domain on which to evaluate the integral
   * @note The @p Dimension parameters are used to assist in the deduction of the @a geometry_dim
   * and @a spatial_dim template parameter
   */
  template <int geometry_dim, int spatial_dim, typename lambda>
  void AddIntegral(Dimension<geometry_dim>, Dimension<spatial_dim>, lambda&& integrand, mfem::Mesh& domain)
>>>>>>> dab22385
  {
    if constexpr (geometry_dim == spatial_dim) {
      auto num_elements = domain.GetNE();
      SLIC_ERROR_IF(num_elements == 0, "Mesh has no elements");

      auto dim = domain.Dimension();
      for (int e = 0; e < num_elements; e++) {
        SLIC_ERROR_IF(domain.GetElementType(e) != supported_types[dim], "Mesh contains unsupported element type");
      }

      const mfem::FiniteElement&   el = *test_space_->GetFE(0);
      const mfem::IntegrationRule& ir = mfem::IntRules.Get(el.GetGeomType(), el.GetOrder() * 2);
<<<<<<< HEAD
      auto                         geom =
          domain.GetGeometricFactors(ir, mfem::GeometricFactors::COORDINATES | mfem::GeometricFactors::JACOBIANS);
      domain_integrals.emplace_back(num_elements, geom->J, geom->X, Dimension<geometry_dim>{}, Dimension<spatial_dim>{},
                                    integrand, data);
=======

      constexpr auto flags = mfem::GeometricFactors::COORDINATES | mfem::GeometricFactors::JACOBIANS;
      auto           geom  = domain.GetGeometricFactors(ir, flags);
      domain_integrals_.emplace_back(num_elements, geom->J, geom->X, Dimension<geometry_dim>{},
                                     Dimension<spatial_dim>{}, integrand);
>>>>>>> dab22385
      return;
    } else if constexpr ((geometry_dim + 1) == spatial_dim) {
      // TODO: fix mfem::FaceGeometricFactors
      constexpr bool always_false = (geometry_dim == spatial_dim);
      static_assert(always_false,
                    "unsupported integral dimensionality due to unimplemented features in mfem::FaceGeometricFactors");

      auto num_boundary_elements = domain.GetNBE();
      SLIC_ERROR_IF(num_boundary_elements == 0, "Mesh has no boundary elements");

      auto dim = domain.Dimension();
      SLIC_ERROR_IF(dim != spatial_dim, "Error: invalid mesh dimension for integral");
      for (int e = 0; e < num_boundary_elements; e++) {
        SLIC_ERROR_IF(domain.GetBdrElementType(e) != supported_types[dim - 1],
                      "Mesh contains unsupported element type");
      }

      const mfem::FiniteElement&   el = *test_space_->GetBE(0);
      const mfem::IntegrationRule& ir = mfem::IntRules.Get(el.GetGeomType(), el.GetOrder() * 2);
      constexpr auto flags            = mfem::FaceGeometricFactors::COORDINATES | mfem::FaceGeometricFactors::JACOBIANS;

      // despite what their documentation says, mfem doesn't actually support the JACOBIANS flag.
      // this is currently a dealbreaker, as we need this information to do any calculations
      auto geom = domain.GetFaceGeometricFactors(ir, flags, mfem::FaceType::Boundary);
<<<<<<< HEAD
      boundary_integrals.emplace_back(num_elements, geom->J, geom->X, Dimension<geometry_dim>{},
                                      Dimension<spatial_dim>{}, integrand, data);
=======
      boundary_integrals_.emplace_back(num_boundary_elements, geom->J, geom->X, Dimension<geometry_dim>{},
                                       Dimension<spatial_dim>{}, integrand);
>>>>>>> dab22385
      return;
    } else {
      // if static_assert has a literal 'false' for its first arg,
      // it will trigger even when this branch isn't selected. So,
      // we define an expression that is always false (see first
      // if constexpr expression) to work around this limitation
      constexpr bool always_false = (geometry_dim == spatial_dim);
      static_assert(always_false, "unsupported integral dimensionality");
    }
  }

<<<<<<< HEAD
  template <typename lambda, typename PointData = void>
  void AddAreaIntegral(lambda&& integrand, mfem::Mesh& domain, QuadratureData<PointData>& data = dummy_qdata)
=======
  /**
   * @brief Adds an area integral, i.e., over 2D elements in R^2 space
   * @tparam lambda the type of the integrand functor: must implement operator() with an appropriate function signature
   * @param[in] integrand The quadrature function
   * @param[in] domain The mesh to evaluate the integral on
   */
  template <typename lambda>
  void AddAreaIntegral(lambda&& integrand, mfem::Mesh& domain)
>>>>>>> dab22385
  {
    AddIntegral(Dimension<2>{} /* geometry */, Dimension<2>{} /* spatial */, integrand, domain, data);
  }

<<<<<<< HEAD
  template <typename lambda, typename PointData = void>
  void AddVolumeIntegral(lambda&& integrand, mfem::Mesh& domain, QuadratureData<PointData>& data = dummy_qdata)
=======
  /**
   * @brief Adds a volume integral, i.e., over 3D elements in R^3 space
   * @tparam lambda the type of the integrand functor: must implement operator() with an appropriate function signature
   * @param[in] integrand The quadrature function
   * @param[in] domain The mesh to evaluate the integral on
   */
  template <typename lambda>
  void AddVolumeIntegral(lambda&& integrand, mfem::Mesh& domain)
>>>>>>> dab22385
  {
    AddIntegral(Dimension<3>{} /* geometry */, Dimension<3>{} /* spatial */, integrand, domain, data);
  }

<<<<<<< HEAD
  template <int d, typename lambda, typename PointData = void>
  void AddDomainIntegral(Dimension<d>, lambda&& integrand, mfem::Mesh& domain,
                         QuadratureData<PointData>& data = dummy_qdata)
=======
  /**
   * @brief Adds a domain integral
   * @tparam d The dimension of the elements *and* the space they're embedded in
   * @tparam lambda the type of the integrand functor: must implement operator() with an appropriate function signature
   * @param[in] integrand The quadrature function
   * @param[in] domain The mesh to evaluate the integral on
   */
  template <int d, typename lambda>
  void AddDomainIntegral(Dimension<d>, lambda&& integrand, mfem::Mesh& domain)
>>>>>>> dab22385
  {
    AddIntegral(Dimension<d>{} /* geometry */, Dimension<d>{} /* spatial */, integrand, domain, data);
  }

<<<<<<< HEAD
  template <typename lambda, typename PointData = void>
  void AddSurfaceIntegral(lambda&& integrand, mfem::Mesh& domain, QuadratureData<PointData>& data = dummy_qdata)
=======
  /**
   * @brief Adds a surface integral, i.e., over 2D elements in R^3 space
   * @tparam lambda the type of the integrand functor: must implement operator() with an appropriate function signature
   * @param[in] integrand The quadrature function
   * @param[in] domain The mesh to evaluate the integral on
   */
  template <typename lambda>
  void AddSurfaceIntegral(lambda&& integrand, mfem::Mesh& domain)
>>>>>>> dab22385
  {
    AddIntegral(Dimension<2>{} /* geometry */, Dimension<3>{} /* spatial */, integrand, domain, data);
  }

  /**
   * @brief Implements mfem::Operator::Mult
   * @param[in] input_T The input vector
   * @param[out] output_T The output vector
   */
  void Mult(const mfem::Vector& input_T, mfem::Vector& output_T) const override
  {
    Evaluation<Operation::Mult>(input_T, output_T);
  }

  /**
   * @brief Implements mfem::Operator::GetGradient
   * @param[in] x The input vector where the gradient is evaluated
   *
   * Note: at present, this WeakForm::Gradient object only supports the action of the gradient (i.e. directional
   * derivative) We are looking into making that WeakForm::Gradient also be convertible to a sparse matrix format as
   * well.
   */
  mfem::Operator& GetGradient(const mfem::Vector& x) const override
  {
    Mult(x, dummy_);  // this is ugly
    return grad_;
  }

  /**
   * @brief Alias for @p Mult that uses a return value instead of an output parameter
   * @param[in] input_T The input vector
   */
  mfem::Vector& operator()(const mfem::Vector& input_T) const
  {
    Evaluation<Operation::Mult>(input_T, my_output_T);
    return my_output_T;
  }

  /**
   * @brief Obtains the gradients for all the constituent integrals
   * @param[in] input_T The input vector
   * @param[out] output_T The output vector
   * @see Integral::GradientMult
   */
  virtual void GradientMult(const mfem::Vector& input_T, mfem::Vector& output_T) const
  {
    Evaluation<Operation::GradientMult>(input_T, output_T);
  }

  /**
   * @brief Applies an essential boundary condition to the attributes specified by @a ess_attr
   * @param[in] ess_attr The mesh attributes to apply the BC to
   *
   * @note This gets more interesting when having more than one trial space
   */
  void SetEssentialBC(const mfem::Array<int>& ess_attr)
  {
    static_assert(std::is_same_v<test, trial>, "can't specify essential bc on incompatible spaces");
    test_space_->GetEssentialTrueDofs(ess_attr, ess_tdof_list_);
  }

private:
  /**
   * @brief Indicates whether to obtain values or gradients from a calculation
   */
  enum class Operation
  {
    Mult,
    GradientMult
  };

  /**
   * @brief Lightweight shim for mfem::Operator that produces the gradient of a @p WeakForm from a @p Mult
   */
  class Gradient : public mfem::Operator {
  public:
    /**
     * @brief Constructs a Gradient wrapper that references a parent @p WeakForm
     * @param[in] f The @p WeakForm to use for gradient calculations
     */
    Gradient(WeakForm& f) : mfem::Operator(f.Height()), form(f){};

    virtual void Mult(const mfem::Vector& x, mfem::Vector& y) const override { form.GradientMult(x, y); }

  private:
    /**
     * @brief The "parent" @p WeakForm to calculate gradients with
     */
    WeakForm<test(trial)>& form;
  };

  /**
   * @brief Helper method for evaluation/gradient evaluation
   * @tparam op Whether to obtain values or gradients
   * @param[in] input_T The input vector
   * @param[out] output_T The output vector
   */
  template <Operation op = Operation::Mult>
  void Evaluation(const mfem::Vector& input_T, mfem::Vector& output_T) const
  {
    // get the values for each local processor
    P_trial_->Mult(input_T, input_L_);

    // get the values for each element on the local processor
    G_trial_->Mult(input_L_, input_E_);
    G_trial_->Mult(input_L_, input_E_);

    // compute residual contributions at the element level and sum them
    //
    // note: why should we serialize these integral evaluations?
    //       these could be performed in parallel and merged in the reduction process
    //
    // TODO investigate performance of alternative implementation described above
    output_E_ = 0.0;
    for (auto& integral : domain_integrals_) {
      if constexpr (op == Operation::Mult) {
        integral.Mult(input_E_, output_E_);
      }

      if constexpr (op == Operation::GradientMult) {
        integral.GradientMult(input_E_, output_E_);
      }
    }

    // scatter-add to compute residuals on the local processor
    G_test_->MultTranspose(output_E_, output_L_);

    if (boundary_integrals_.size() > 0) {
      output_E_boundary_ = 0.0;
      for (auto& integral : boundary_integrals_) {
        if constexpr (op == Operation::Mult) {
          integral.Mult(input_E_boundary_, output_E_boundary_);
        }

        if constexpr (op == Operation::GradientMult) {
          integral.GradientMult(input_E_boundary_, output_E_boundary_);
        }
      }

      // scatter-add to compute residuals on the local processor
      G_test_boundary_->MultTranspose(output_E_boundary_, output_L_boundary_);

      output_L_ += output_L_boundary_;
    }

    // scatter-add to compute global residuals
    P_test_->MultTranspose(output_L_, output_T);

    output_T.HostReadWrite();
    for (int i = 0; i < ess_tdof_list_.Size(); i++) {
      if constexpr (op == Operation::Mult) {
        output_T(ess_tdof_list_[i]) = 0.0;
      }

      if constexpr (op == Operation::GradientMult) {
        output_T(ess_tdof_list_[i]) = input_T(ess_tdof_list_[i]);
      }
    }
  }

  /**
   * @brief The input set of local DOF values (i.e., on the current rank)
   */
  mutable mfem::Vector input_L_;

  /**
   * @brief The output set of local DOF values (i.e., on the current rank)
   */
  mutable mfem::Vector output_L_;

  /**
   * @brief The output set of local DOF values (i.e., on the current rank) from boundary elements
   */
  mutable mfem::Vector output_L_boundary_;

  /**
   * @brief The input set of per-element DOF values
   */
  mutable mfem::Vector input_E_;

  /**
   * @brief The input set of per-boundaryelement DOF values
   */
  mutable mfem::Vector input_E_boundary_;

  /**
   * @brief The output set of per-element DOF values
   */
  mutable mfem::Vector output_E_;

  /**
   * @brief The output set of per-boundary-element DOF values
   */
  mutable mfem::Vector output_E_boundary_;

  /**
   * @brief The set of true DOF values, used as a scratchpad for @p operator()
   */
  mutable mfem::Vector my_output_T;
  /**
   * @brief A working vector for @p GetGradient
   */
  mutable mfem::Vector dummy_;

  /**
   * @brief Manages DOFs for the test space
   */
  mfem::ParFiniteElementSpace* test_space_;

  /**
   * @brief Manages DOFs for the trial space
   */
  mfem::ParFiniteElementSpace* trial_space_;

  /**
   * @brief The set of true DOF indices to which an essential BC should be applied
   */
  mfem::Array<int> ess_tdof_list_;

  /**
   * @brief Operator that converts true (global) DOF values to local (current rank) DOF values
   * for the test space
   */
  const mfem::Operator* P_test_;

  /**
   * @brief Operator that converts local (current rank) DOF values to per-element DOF values
   * for the test space
   */
  const mfem::Operator* G_test_;

  /**
   * @brief Operator that converts local (current rank) DOF values to per-boundary element DOF values
   * for the test space
   */
  const mfem::Operator* G_test_boundary_;

  /**
   * @brief Operator that converts true (global) DOF values to local (current rank) DOF values
   * for the trial space
   */
  const mfem::Operator* P_trial_;

  /**
   * @brief Operator that converts local (current rank) DOF values to per-element DOF values
   * for the trial space
   */
  const mfem::Operator* G_trial_;

  /**
   * @brief Operator that converts local (current rank) DOF values to per-boundary element DOF values
   * for the trial space
   */
  const mfem::Operator* G_trial_boundary_;

  /**
   * @brief The set of domain integrals (spatial_dim == geometric_dim)
   */
  std::vector<Integral<test(trial)> > domain_integrals_;

  /**
   * @brief The set of boundary integral (spatial_dim > geometric_dim)
   */
  std::vector<Integral<test(trial)> > boundary_integrals_;

  // simplex elements are currently not supported;
  static constexpr mfem::Element::Type supported_types[4] = {mfem::Element::POINT, mfem::Element::SEGMENT,
                                                             mfem::Element::QUADRILATERAL, mfem::Element::HEXAHEDRON};

  /**
   * @brief The gradient object used to implement @p GetGradient
   */
  mutable Gradient grad_;
};

}  // namespace serac<|MERGE_RESOLUTION|>--- conflicted
+++ resolved
@@ -92,24 +92,21 @@
     dummy_.SetSize(trial_fes->GetTrueVSize(), mfem::Device::GetMemoryType());
   }
 
-<<<<<<< HEAD
-  template <int geometry_dim, int spatial_dim, typename lambda, typename PointData = void>
-  void AddIntegral(Dimension<geometry_dim>, Dimension<spatial_dim>, lambda&& integrand, mfem::Mesh& domain,
-                   QuadratureData<PointData>& data = dummy_qdata)
-=======
   /**
    * @brief Adds an integral term to the weak formulation of the PDE
    * @tparam geometry_dim The dimension of the element (2 for quad, 3 for hex, etc)
    * @tparam spatial_dim The full dimension of the mesh
    * @tparam lambda the type of the integrand functor: must implement operator() with an appropriate function signature
+   * @tparam PointData The type of the data to store for each quadrature point
    * @param[in] integrand The user-provided quadrature function, see @p Integral
    * @param[in] domain The domain on which to evaluate the integral
+   * @param[in] data The data structure containing per-quadrature-point data
    * @note The @p Dimension parameters are used to assist in the deduction of the @a geometry_dim
    * and @a spatial_dim template parameter
    */
-  template <int geometry_dim, int spatial_dim, typename lambda>
-  void AddIntegral(Dimension<geometry_dim>, Dimension<spatial_dim>, lambda&& integrand, mfem::Mesh& domain)
->>>>>>> dab22385
+  template <int geometry_dim, int spatial_dim, typename lambda, typename PointData = void>
+  void AddIntegral(Dimension<geometry_dim>, Dimension<spatial_dim>, lambda&& integrand, mfem::Mesh& domain,
+                   QuadratureData<PointData>& data = dummy_qdata)
   {
     if constexpr (geometry_dim == spatial_dim) {
       auto num_elements = domain.GetNE();
@@ -122,18 +119,11 @@
 
       const mfem::FiniteElement&   el = *test_space_->GetFE(0);
       const mfem::IntegrationRule& ir = mfem::IntRules.Get(el.GetGeomType(), el.GetOrder() * 2);
-<<<<<<< HEAD
-      auto                         geom =
-          domain.GetGeometricFactors(ir, mfem::GeometricFactors::COORDINATES | mfem::GeometricFactors::JACOBIANS);
-      domain_integrals.emplace_back(num_elements, geom->J, geom->X, Dimension<geometry_dim>{}, Dimension<spatial_dim>{},
-                                    integrand, data);
-=======
 
       constexpr auto flags = mfem::GeometricFactors::COORDINATES | mfem::GeometricFactors::JACOBIANS;
       auto           geom  = domain.GetGeometricFactors(ir, flags);
       domain_integrals_.emplace_back(num_elements, geom->J, geom->X, Dimension<geometry_dim>{},
-                                     Dimension<spatial_dim>{}, integrand);
->>>>>>> dab22385
+                                     Dimension<spatial_dim>{}, integrand, data);
       return;
     } else if constexpr ((geometry_dim + 1) == spatial_dim) {
       // TODO: fix mfem::FaceGeometricFactors
@@ -158,13 +148,8 @@
       // despite what their documentation says, mfem doesn't actually support the JACOBIANS flag.
       // this is currently a dealbreaker, as we need this information to do any calculations
       auto geom = domain.GetFaceGeometricFactors(ir, flags, mfem::FaceType::Boundary);
-<<<<<<< HEAD
-      boundary_integrals.emplace_back(num_elements, geom->J, geom->X, Dimension<geometry_dim>{},
-                                      Dimension<spatial_dim>{}, integrand, data);
-=======
       boundary_integrals_.emplace_back(num_boundary_elements, geom->J, geom->X, Dimension<geometry_dim>{},
-                                       Dimension<spatial_dim>{}, integrand);
->>>>>>> dab22385
+                                       Dimension<spatial_dim>{}, integrand, data);
       return;
     } else {
       // if static_assert has a literal 'false' for its first arg,
@@ -176,72 +161,60 @@
     }
   }
 
-<<<<<<< HEAD
+  /**
+   * @brief Adds an area integral, i.e., over 2D elements in R^2 space
+   * @tparam lambda the type of the integrand functor: must implement operator() with an appropriate function signature
+   * @tparam PointData The type of the data to store for each quadrature point
+   * @param[in] integrand The quadrature function
+   * @param[in] domain The mesh to evaluate the integral on
+   * @param[in] data The data structure containing per-quadrature-point data
+   */
   template <typename lambda, typename PointData = void>
   void AddAreaIntegral(lambda&& integrand, mfem::Mesh& domain, QuadratureData<PointData>& data = dummy_qdata)
-=======
-  /**
-   * @brief Adds an area integral, i.e., over 2D elements in R^2 space
+  {
+    AddIntegral(Dimension<2>{} /* geometry */, Dimension<2>{} /* spatial */, integrand, domain, data);
+  }
+
+  /**
+   * @brief Adds a volume integral, i.e., over 3D elements in R^3 space
    * @tparam lambda the type of the integrand functor: must implement operator() with an appropriate function signature
+   * @tparam PointData The type of the data to store for each quadrature point
    * @param[in] integrand The quadrature function
    * @param[in] domain The mesh to evaluate the integral on
-   */
-  template <typename lambda>
-  void AddAreaIntegral(lambda&& integrand, mfem::Mesh& domain)
->>>>>>> dab22385
-  {
-    AddIntegral(Dimension<2>{} /* geometry */, Dimension<2>{} /* spatial */, integrand, domain, data);
-  }
-
-<<<<<<< HEAD
+   * @param[in] data The data structure containing per-quadrature-point data
+   */
   template <typename lambda, typename PointData = void>
   void AddVolumeIntegral(lambda&& integrand, mfem::Mesh& domain, QuadratureData<PointData>& data = dummy_qdata)
-=======
-  /**
-   * @brief Adds a volume integral, i.e., over 3D elements in R^3 space
+  {
+    AddIntegral(Dimension<3>{} /* geometry */, Dimension<3>{} /* spatial */, integrand, domain, data);
+  }
+
+  /**
+   * @brief Adds a domain integral
+   * @tparam d The dimension of the elements *and* the space they're embedded in
    * @tparam lambda the type of the integrand functor: must implement operator() with an appropriate function signature
+   * @tparam PointData The type of the data to store for each quadrature point
    * @param[in] integrand The quadrature function
    * @param[in] domain The mesh to evaluate the integral on
-   */
-  template <typename lambda>
-  void AddVolumeIntegral(lambda&& integrand, mfem::Mesh& domain)
->>>>>>> dab22385
-  {
-    AddIntegral(Dimension<3>{} /* geometry */, Dimension<3>{} /* spatial */, integrand, domain, data);
-  }
-
-<<<<<<< HEAD
+   * @param[in] data The data structure containing per-quadrature-point data
+   */
   template <int d, typename lambda, typename PointData = void>
   void AddDomainIntegral(Dimension<d>, lambda&& integrand, mfem::Mesh& domain,
                          QuadratureData<PointData>& data = dummy_qdata)
-=======
-  /**
-   * @brief Adds a domain integral
-   * @tparam d The dimension of the elements *and* the space they're embedded in
+  {
+    AddIntegral(Dimension<d>{} /* geometry */, Dimension<d>{} /* spatial */, integrand, domain, data);
+  }
+
+  /**
+   * @brief Adds a surface integral, i.e., over 2D elements in R^3 space
    * @tparam lambda the type of the integrand functor: must implement operator() with an appropriate function signature
+   * @tparam PointData The type of the data to store for each quadrature point
    * @param[in] integrand The quadrature function
    * @param[in] domain The mesh to evaluate the integral on
-   */
-  template <int d, typename lambda>
-  void AddDomainIntegral(Dimension<d>, lambda&& integrand, mfem::Mesh& domain)
->>>>>>> dab22385
-  {
-    AddIntegral(Dimension<d>{} /* geometry */, Dimension<d>{} /* spatial */, integrand, domain, data);
-  }
-
-<<<<<<< HEAD
+   * @param[in] data The data structure containing per-quadrature-point data
+   */
   template <typename lambda, typename PointData = void>
   void AddSurfaceIntegral(lambda&& integrand, mfem::Mesh& domain, QuadratureData<PointData>& data = dummy_qdata)
-=======
-  /**
-   * @brief Adds a surface integral, i.e., over 2D elements in R^3 space
-   * @tparam lambda the type of the integrand functor: must implement operator() with an appropriate function signature
-   * @param[in] integrand The quadrature function
-   * @param[in] domain The mesh to evaluate the integral on
-   */
-  template <typename lambda>
-  void AddSurfaceIntegral(lambda&& integrand, mfem::Mesh& domain)
->>>>>>> dab22385
   {
     AddIntegral(Dimension<2>{} /* geometry */, Dimension<3>{} /* spatial */, integrand, domain, data);
   }
