--- conflicted
+++ resolved
@@ -103,9 +103,6 @@
   SERAC_HOST_DEVICE constexpr tensor() : value{} {}
   SERAC_HOST_DEVICE constexpr tensor(T v) : value(v) {}
   SERAC_HOST_DEVICE constexpr operator T() { return value; }
-<<<<<<< HEAD
-  T                 value;
-=======
   T                           value;
 };
 
@@ -163,54 +160,7 @@
   tensor(tensor<T, 1> v) : value(v) {}
 
   tensor<T, 1> value;
->>>>>>> 203bbcd2
 };
-
-template <typename T>
-struct tensor<T, 1> {
-  using type                     = T;
-  static constexpr int ndim      = 1;
-  static constexpr int first_dim = 1;
-
-  template <typename S>
-  SERAC_HOST_DEVICE constexpr auto& operator()(S, S) { return value; }
-
-  template <typename S>
-  SERAC_HOST_DEVICE constexpr auto operator()(S, S) const { return value; }
-
-  SERAC_HOST_DEVICE constexpr auto& operator[](int) { return value; };
-  SERAC_HOST_DEVICE constexpr auto  operator[](int) const { return value; };
-
-  SERAC_HOST_DEVICE constexpr operator T(){ return value; }
-  SERAC_HOST_DEVICE constexpr tensor() : value() {}
-  SERAC_HOST_DEVICE constexpr tensor(T v) : value(v) {}
-  T value;
-};
-
-template <typename T>
-struct tensor<T, 1, 1> {
-  using type                     = T;
-  static constexpr int ndim      = 2;
-  static constexpr int first_dim = 1;
-
-  template <typename S>
-  SERAC_HOST_DEVICE constexpr auto& operator()(S, S) { return value; }
-
-  template <typename S>
-  SERAC_HOST_DEVICE constexpr auto operator()(S, S) const { return value; }
-
-  SERAC_HOST_DEVICE constexpr auto& operator[](int) { return value; };
-  SERAC_HOST_DEVICE constexpr auto  operator[](int) const { return value; };
-
-  operator tensor<T, 1>(){ return value; }
-  tensor() : value() {}
-  tensor(T v) : value(v) {}
-  tensor(tensor< T, 1 > v) : value(v) {}
-
-  tensor< T, 1 > value;
-};
-
-
 
 template <typename T, int n>
 struct tensor<T, n> {
@@ -409,16 +359,11 @@
 }
 
 /** @brief let `zero` be accessed like a tuple */
-<<<<<<< HEAD
-template < int i >
-zero & get(zero & x) { return x; }
-=======
 template <int i>
 zero& get(zero& x)
 {
   return x;
 }
->>>>>>> 203bbcd2
 
 /**
  * @brief Removes 1s from tensor dimensions
@@ -668,31 +613,19 @@
 }
 
 template <typename T>
-<<<<<<< HEAD
-constexpr auto& operator+=(tensor<T>& A, const T & B)
-=======
 constexpr auto& operator+=(tensor<T>& A, const T& B)
->>>>>>> 203bbcd2
 {
   return A.value += B;
 }
 
 template <typename T>
-<<<<<<< HEAD
-constexpr auto& operator+=(tensor<T, 1>& A, const T & B)
-=======
 constexpr auto& operator+=(tensor<T, 1>& A, const T& B)
->>>>>>> 203bbcd2
 {
   return A.value += B;
 }
 
 template <typename T>
-<<<<<<< HEAD
-constexpr auto& operator+=(tensor<T, 1, 1>& A, const T & B)
-=======
 constexpr auto& operator+=(tensor<T, 1, 1>& A, const T& B)
->>>>>>> 203bbcd2
 {
   return A.value += B;
 }
@@ -1007,19 +940,6 @@
   return AB;
 }
 
-<<<<<<< HEAD
-template <typename S, typename T, int m, int ... n >
-constexpr auto dot(const tensor<S, m>& A, const tensor<T, m, n ... >& B)
-{
-  constexpr int dimensions[] = {n...};
-  tensor<decltype(S{} * T{}), n...> AB{};
-  for (int i = 0; i < dimensions[0]; i++) {
-    for (int j = 0; j < m; j++) {
-      AB[i] = AB[i] + A[j] * B[j][i];
-    }
-  }
-  return AB;
-=======
 template <typename S, typename T, int m, int... n>
 constexpr auto dot(const tensor<S, m>& A, const tensor<T, m, n...>& B)
 {
@@ -1046,7 +966,6 @@
     }
     return AB;
   }
->>>>>>> 203bbcd2
 }
 
 /**
@@ -1129,13 +1048,8 @@
 /**
  * @brief this is a shorthand for dot(A, B)
  */
-<<<<<<< HEAD
-template <typename S, typename T, int ... m, int ... n>
-constexpr auto operator*(const tensor<S, m ...>& A, const tensor<T, n ...>& B)
-=======
 template <typename S, typename T, int... m, int... n>
 constexpr auto operator*(const tensor<S, m...>& A, const tensor<T, n...>& B)
->>>>>>> 203bbcd2
 {
   return dot(A, B);
 }
