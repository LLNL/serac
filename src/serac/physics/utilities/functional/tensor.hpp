// Copyright (c) 2019-2021, Lawrence Livermore National Security, LLC and
// other Serac Project Developers. See the top-level LICENSE file for
// details.
//
// SPDX-License-Identifier: (BSD-3-Clause)

/**
 * @file tensor.hpp
 *
 * @brief Implementation of the tensor class used by Functional
 */

#pragma once

#include "serac/infrastructure/accelerator.hpp"

#include "dual.hpp"

#include "detail/metaprogramming.hpp"

namespace serac {

/// @cond
namespace detail {
template <typename T, typename i0_t>
SERAC_HOST_DEVICE constexpr auto get(const T& values, i0_t i0)
{
  return values[i0];
}

template <typename T, typename i0_t, typename i1_t>
SERAC_HOST_DEVICE constexpr auto get(const T& values, i0_t i0, i1_t i1)
{
  return values[i0][i1];
}

template <typename T, typename i0_t, typename i1_t, typename i2_t>
SERAC_HOST_DEVICE constexpr auto get(const T& values, i0_t i0, i1_t i1, i2_t i2)
{
  return values[i0][i1][i2];
}

template <typename T, typename i0_t, typename i1_t, typename i2_t, typename i3_t>
SERAC_HOST_DEVICE constexpr auto get(const T& values, i0_t i0, i1_t i1, i2_t i2, i3_t i3)
{
  return values[i0][i1][i2][i3];
}

template <typename T, typename i0_t>
SERAC_HOST_DEVICE constexpr auto& get(T& values, i0_t i0)
{
  return values[i0];
}

template <typename T, typename i0_t, typename i1_t>
SERAC_HOST_DEVICE constexpr auto& get(T& values, i0_t i0, i1_t i1)
{
  return values[i0][i1];
}

template <typename T, typename i0_t, typename i1_t, typename i2_t>
SERAC_HOST_DEVICE constexpr auto& get(T& values, i0_t i0, i1_t i1, i2_t i2)
{
  return values[i0][i1][i2];
}

template <typename T, typename i0_t, typename i1_t, typename i2_t, typename i3_t>
SERAC_HOST_DEVICE constexpr auto& get(T& values, i0_t i0, i1_t i1, i2_t i2, i3_t i3)
{
  return values[i0][i1][i2][i3];
}

template <int n>
using always_int = int;

}  // namespace detail
/// @endcond

/// @cond
template <typename T, int... n>
struct tensor;

template <typename T>
struct tensor<T> {
  using type                                  = T;
  static constexpr int              ndim      = 0;
  static constexpr int              first_dim = 1;
  SERAC_HOST_DEVICE constexpr auto& operator[](int) { return value; }
  SERAC_HOST_DEVICE constexpr auto  operator[](int) const { return value; }

  template <typename... S>
  SERAC_HOST_DEVICE constexpr auto& operator()(S...)
  {
    return value;
  }

  template <typename... S>
  SERAC_HOST_DEVICE constexpr auto operator()(S...) const
  {
    return value;
  }

  SERAC_HOST_DEVICE constexpr tensor() : value{} {}
  SERAC_HOST_DEVICE constexpr tensor(T v) : value(v) {}
  SERAC_HOST_DEVICE constexpr operator T() { return value; }
  T                 value;
};

template <typename T>
struct tensor<T, 1> {
  using type                     = T;
  static constexpr int ndim      = 1;
  static constexpr int first_dim = 1;

  template <typename S>
  SERAC_HOST_DEVICE constexpr auto& operator()(S, S) { return value; }

  template <typename S>
  SERAC_HOST_DEVICE constexpr auto operator()(S, S) const { return value; }

  SERAC_HOST_DEVICE constexpr auto& operator[](int) { return value; };
  SERAC_HOST_DEVICE constexpr auto  operator[](int) const { return value; };

  SERAC_HOST_DEVICE constexpr operator T(){ return value; }
  SERAC_HOST_DEVICE constexpr tensor() : value() {}
  SERAC_HOST_DEVICE constexpr tensor(T v) : value(v) {}
  T value;
};

template <typename T>
struct tensor<T, 1, 1> {
  using type                     = T;
  static constexpr int ndim      = 2;
  static constexpr int first_dim = 1;

  template <typename S>
  SERAC_HOST_DEVICE constexpr auto& operator()(S, S) { return value; }

  template <typename S>
  SERAC_HOST_DEVICE constexpr auto operator()(S, S) const { return value; }

  SERAC_HOST_DEVICE constexpr auto& operator[](int) { return value; };
  SERAC_HOST_DEVICE constexpr auto  operator[](int) const { return value; };

  operator tensor<T, 1>(){ return value; }
  tensor() : value() {}
  tensor(T v) : value(v) {}
  tensor(tensor< T, 1 > v) : value(v) {}

  tensor< T, 1 > value;
};



template <typename T, int n>
struct tensor<T, n> {
  using type                     = T;
  static constexpr int ndim      = 1;
  static constexpr int first_dim = n;

  template <typename S>
  SERAC_HOST_DEVICE constexpr auto& operator()(S i)
  {
    return detail::get(value, i);
  }

  template <typename S>
  SERAC_HOST_DEVICE constexpr auto operator()(S i) const
  {
    return detail::get(value, i);
  }

  SERAC_HOST_DEVICE constexpr auto& operator[](int i) { return value[i]; };
  SERAC_HOST_DEVICE constexpr auto  operator[](int i) const { return value[i]; };
  T                                 value[n];
};
/// @endcond

/**
 * @brief Arbitrary-rank tensor class
 * @tparam T The scalar type of the tensor
 * @tparam first The leading dimension of the tensor
 * @tparam last The parameter pack of the remaining dimensions
 */
template <typename T, int first, int... rest>
struct tensor<T, first, rest...> {
  /**
   * @brief The scalar type
   */
  using type = T;
  /**
   * @brief The rank of the tensor
   */
  static constexpr int ndim = 1 + sizeof...(rest);
  /**
   * @brief The array of dimensions containing the shape (not the data itself)
   * Similar to numpy.ndarray.shape
   */
  static constexpr int first_dim = first;

  /**
   * @brief Retrieves the sub-tensor corresponding to the indices provided in the pack @a i
   * @param[in] i The pack of indices
   */
  template <typename... S>
  SERAC_HOST_DEVICE constexpr auto& operator()(S... i)
  {
    // FIXME: Compile-time check for <= 4 indices??
    return detail::get(value, i...);
  };
  /// @overload
  template <typename... S>
  SERAC_HOST_DEVICE constexpr auto operator()(S... i) const
  {
    return detail::get(value, i...);
  };

  /**
   * @brief Retrieves the "row" of the tensor corresponding to index @a i
   * @param[in] i The index to retrieve a rank - 1 tensor from
   */
  SERAC_HOST_DEVICE constexpr auto& operator[](int i) { return value[i]; };
  /// @overload
  SERAC_HOST_DEVICE constexpr auto operator[](int i) const { return value[i]; };

  /**
   * @brief The actual tensor data
   */
  tensor<T, rest...> value[first];
};

/**
 * @brief class template argument deduction guide for type `tensor`.
 *
 * @note this lets users write
 * \code{.cpp} tensor A = {{0.0, 1.0, 2.0}}; \endcode
 * instead of explicitly writing the template parameters
 * \code{.cpp} tensor< double, 3 > A = {{1.0, 2.0, 3.0}}; \endcode
 */
template <typename T, int n1>
tensor(const T (&data)[n1]) -> tensor<T, n1>;

/**
 * @brief class template argument deduction guide for type `tensor`.
 *
 * @note this lets users write
 * \code{.cpp} tensor A = {{{1.0, 2.0, 3.0}, {4.0, 5.0, 6.0}, {7.0, 8.0, 9.0}}}; \endcode
 * instead of explicitly writing the template parameters
 * \code{.cpp} tensor< double, 3, 3 > A = {{{1.0, 2.0, 3.0}, {4.0, 5.0, 6.0}, {7.0, 8.0, 9.0}}}; \endcode
 */
template <typename T, int n1, int n2>
tensor(const T (&data)[n1][n2]) -> tensor<T, n1, n2>;

/**
 * @brief A sentinel struct for eliding no-op tensor operations
 */
struct zero {
  /** @brief `zero` is implicitly convertible to double with value 0.0 */
  SERAC_HOST_DEVICE operator double() { return 0.0; }

  /** @brief `zero` is implicitly convertible to a tensor of any shape */
  template <typename T, int... n>
  SERAC_HOST_DEVICE operator tensor<T, n...>()
  {
    return tensor<T, n...>{};
  }

  /** @brief `zero` can be accessed like a multidimensional array */
  template <typename... T>
  SERAC_HOST_DEVICE auto operator()(T...)
  {
    return zero{};
  }

  /** @brief anything assigned to `zero` does not change its value and returns `zero` */
  template <typename T>
  SERAC_HOST_DEVICE auto operator=(T)
  {
    return zero{};
  }
};

/** @brief checks if a type is `zero` */
template <typename T>
struct is_zero : std::false_type {
};

/** @overload */
template <>
struct is_zero<zero> : std::true_type {
};

/** @brief the sum of two `zero`s is `zero` */
SERAC_HOST_DEVICE constexpr auto operator+(zero, zero) { return zero{}; }

/** @brief the sum of `zero` with something non-`zero` just returns the other value */
template <typename T>
SERAC_HOST_DEVICE constexpr auto operator+(zero, T other)
{
  return other;
}

/** @brief the sum of `zero` with something non-`zero` just returns the other value */
template <typename T>
SERAC_HOST_DEVICE constexpr auto operator+(T other, zero)
{
  return other;
}

/////////////////////////////////////////////////

/** @brief the difference of two `zero`s is `zero` */
SERAC_HOST_DEVICE constexpr auto operator-(zero, zero) { return zero{}; }

/** @brief the difference of `zero` with something else is the unary negation of the other thing */
template <typename T>
SERAC_HOST_DEVICE constexpr auto operator-(zero, T other)
{
  return -other;
}

/** @brief the difference of something else with `zero` is the other thing itself */
template <typename T>
SERAC_HOST_DEVICE constexpr auto operator-(T other, zero)
{
  return other;
}

/////////////////////////////////////////////////

/** @brief the product of two `zero`s is `zero` */
SERAC_HOST_DEVICE constexpr auto operator*(zero, zero) { return zero{}; }

/** @brief the product `zero` with something else is also `zero` */
template <typename T>
SERAC_HOST_DEVICE constexpr auto operator*(zero, T /*other*/)
{
  return zero{};
}

/** @brief the product `zero` with something else is also `zero` */
template <typename T>
SERAC_HOST_DEVICE constexpr auto operator*(T /*other*/, zero)
{
  return zero{};
}

/**
 * @brief Removes 1s from tensor dimensions
 * For example, a tensor<T, 1, 10> is equivalent to a tensor<T, 10>
 * @tparam T The scalar type of the tensor
 * @tparam n1 The first dimension
 * @tparam n2 The second dimension
 */
template <typename T, int n1, int n2 = 1>
using reduced_tensor = std::conditional_t<
    (n1 == 1 && n2 == 1), double,
    std::conditional_t<n1 == 1, tensor<T, n2>, std::conditional_t<n2 == 1, tensor<T, n1>, tensor<T, n1, n2>>>>;

/**
 * @brief Creates a tensor given the dimensions in a @p std::integer_sequence
 * @see std::integer_sequence
 * @tparam n The parameter pack of integer dimensions
 */
template <typename T, int... n>
SERAC_HOST_DEVICE constexpr auto tensor_with_shape(std::integer_sequence<int, n...>)
{
  return tensor<T, n...>{};
}

/**
 * @brief Creates a tensor of requested dimension by subsequent calls to a functor
 * Can be thought of as analogous to @p std::transform in that the set of possible
 * indices for dimensions @p n are transformed into the values of the tensor by @a f
 * @tparam n The parameter pack of integer dimensions
 * @param[in] f The functor to generate the tensor values from
 * @pre @a f must accept @p sizeof...(n) arguments of type @p int
 *
 * @note the different cases of 0D, 1D, 2D, 3D, and 4D are implemented separately
 *       to work around a limitation in nvcc involving __host__ __device__ lambdas with `auto` parameters.
 */
<<<<<<< HEAD
template <int... n, typename lambda_type>
SERAC_HOST_DEVICE constexpr auto make_tensor(lambda_type && f)
{
  using T = decltype(f(n...));
  tensor<T, n...> A{};
  if constexpr (sizeof...(n) == 0) {
    A.value = f();
  } else {
    for_loop<n...>([&](auto... i) { A(i...) = f(i...); });
=======
SERAC_SUPPRESS_NVCC_HOSTDEVICE_WARNING
template <typename lambda_type>
SERAC_HOST_DEVICE constexpr auto make_tensor(lambda_type f)
{
  using T = decltype(f());
  return tensor<T>{f()};
}

SERAC_SUPPRESS_NVCC_HOSTDEVICE_WARNING
template <int n1, typename lambda_type>
SERAC_HOST_DEVICE constexpr auto make_tensor(lambda_type f)
{
  using T = decltype(f(n1));
  tensor<T, n1> A{};
  for (int i = 0; i < n1; i++) {
    A(i) = f(i);
  }
  return A;
}

SERAC_SUPPRESS_NVCC_HOSTDEVICE_WARNING
template <int n1, int n2, typename lambda_type>
SERAC_HOST_DEVICE constexpr auto make_tensor(lambda_type f)
{
  using T = decltype(f(n1, n2));
  tensor<T, n1, n2> A{};
  for (int i = 0; i < n1; i++) {
    for (int j = 0; j < n2; j++) {
      A(i, j) = f(i, j);
    }
  }
  return A;
}

SERAC_SUPPRESS_NVCC_HOSTDEVICE_WARNING
template <int n1, int n2, int n3, typename lambda_type>
SERAC_HOST_DEVICE constexpr auto make_tensor(lambda_type f)
{
  using T = decltype(f(n1, n2, n3));
  tensor<T, n1, n2, n3> A{};
  for (int i = 0; i < n1; i++) {
    for (int j = 0; j < n2; j++) {
      for (int k = 0; k < n3; k++) {
        A(i, j, k) = f(i, j, k);
      }
    }
  }
  return A;
}

SERAC_SUPPRESS_NVCC_HOSTDEVICE_WARNING
template <int n1, int n2, int n3, int n4, typename lambda_type>
SERAC_HOST_DEVICE constexpr auto make_tensor(lambda_type f)
{
  using T = decltype(f(n1, n2, n3, n4));
  tensor<T, n1, n2, n3, n4> A{};
  for (int i = 0; i < n1; i++) {
    for (int j = 0; j < n2; j++) {
      for (int k = 0; k < n3; k++) {
        for (int l = 0; l < n4; l++) {
          A(i, j, k, l) = f(i, j, k, l);
        }
      }
    }
>>>>>>> 6999b83e
  }
  return A;
}

/**
 * @brief return the sum of two tensors
 * @tparam S the underlying type of the lefthand argument
 * @tparam T the underlying type of the righthand argument
 * @tparam n integers describing the tensor shape
 * @param[in] A The lefthand operand
 * @param[in] B The righthand operand
 */
template <typename S, typename T, int... n>
SERAC_HOST_DEVICE constexpr auto operator+(const tensor<S, n...>& A, const tensor<T, n...>& B)
{
  tensor<decltype(S{} + T{}), n...> C{};
  for (int i = 0; i < tensor<T, n...>::first_dim; i++) {
    C[i] = A[i] + B[i];
  }
  return C;
}

/**
 * @brief return the unary negation of a tensor
 * @tparam T the underlying type of the righthand argument
 * @tparam n integers describing the tensor shape
 * @param[in] A The tensor to negate
 */
template <typename T, int... n>
SERAC_HOST_DEVICE constexpr auto operator-(const tensor<T, n...>& A)
{
  tensor<T, n...> B{};
  for (int i = 0; i < tensor<T, n...>::first_dim; i++) {
    B[i] = -A[i];
  }
  return B;
}

/**
 * @brief return the difference of two tensors
 * @tparam S the underlying type of the lefthand argument
 * @tparam T the underlying type of the righthand argument
 * @tparam n integers describing the tensor shape
 * @param[in] A The lefthand operand
 * @param[in] B The righthand operand
 */
template <typename S, typename T, int... n>
SERAC_HOST_DEVICE constexpr auto operator-(const tensor<S, n...>& A, const tensor<T, n...>& B)
{
  tensor<decltype(S{} + T{}), n...> C{};
  for (int i = 0; i < tensor<T, n...>::first_dim; i++) {
    C[i] = A[i] - B[i];
  }
  return C;
}

/**
 * @brief multiply a tensor by a scalar value
 * @tparam S the scalar value type. Must be arithmetic (e.g. float, double, int) or a dual number
 * @tparam T the underlying type of the tensor (righthand) argument
 * @tparam n integers describing the tensor shape
 * @param[in] scale The scaling factor
 * @param[in] A The tensor to be scaled
 */
template <typename S, typename T, int... n,
          typename = std::enable_if_t<std::is_arithmetic_v<S> || is_dual_number<S>::value>>
SERAC_HOST_DEVICE constexpr auto operator*(S scale, const tensor<T, n...>& A)
{
  tensor<decltype(S{} * T{}), n...> C{};
  for (int i = 0; i < tensor<T, n...>::first_dim; i++) {
    C[i] = scale * A[i];
  }
  return C;
}

/**
 * @brief multiply a tensor by a scalar value
 * @tparam S the scalar value type. Must be arithmetic (e.g. float, double, int) or a dual number
 * @tparam T the underlying type of the tensor (righthand) argument
 * @tparam n integers describing the tensor shape
 * @param[in] A The tensor to be scaled
 * @param[in] scale The scaling factor
 */
template <typename S, typename T, int... n,
          typename = std::enable_if_t<std::is_arithmetic_v<S> || is_dual_number<S>::value>>
SERAC_HOST_DEVICE constexpr auto operator*(const tensor<T, n...>& A, S scale)
{
  tensor<decltype(T{} * S{}), n...> C{};
  for (int i = 0; i < tensor<T, n...>::first_dim; i++) {
    C[i] = A[i] * scale;
  }
  return C;
}

/**
 * @brief divide a scalar by each element in a tensor
 * @tparam S the scalar value type. Must be arithmetic (e.g. float, double, int) or a dual number
 * @tparam T the underlying type of the tensor (righthand) argument
 * @tparam n integers describing the tensor shape
 * @param[in] scale The numerator
 * @param[in] A The tensor of denominators
 */
template <typename S, typename T, int... n,
          typename = std::enable_if_t<std::is_arithmetic_v<S> || is_dual_number<S>::value>>
constexpr auto operator/(S scale, const tensor<T, n...>& A)
{
  tensor<decltype(S{} * T{}), n...> C{};
  for (int i = 0; i < tensor<T, n...>::first_dim; i++) {
    C[i] = scale / A[i];
  }
  return C;
}

/**
 * @brief divide a tensor by a scalar
 * @tparam S the scalar value type. Must be arithmetic (e.g. float, double, int) or a dual number
 * @tparam T the underlying type of the tensor (righthand) argument
 * @tparam n integers describing the tensor shape
 * @param[in] A The tensor of numerators
 * @param[in] scale The denominator
 */
template <typename S, typename T, int... n,
          typename = std::enable_if_t<std::is_arithmetic_v<S> || is_dual_number<S>::value>>
constexpr auto operator/(const tensor<T, n...>& A, S scale)
{
  tensor<decltype(T{} * S{}), n...> C{};
  for (int i = 0; i < tensor<T, n...>::first_dim; i++) {
    C[i] = A[i] / scale;
  }
  return C;
}

/**
 * @brief compound assignment (+) on tensors
 * @tparam S the underlying type of the tensor (lefthand) argument
 * @tparam T the underlying type of the tensor (righthand) argument
 * @tparam n integers describing the tensor shape
 * @param[in] A The lefthand tensor
 * @param[in] B The righthand tensor
 */
template <typename S, typename T, int... n>
constexpr auto& operator+=(tensor<S, n...>& A, const tensor<T, n...>& B)
{
  for (int i = 0; i < tensor<S, n...>::first_dim; i++) {
    A[i] += B[i];
  }
  return A;
}

template <typename T>
constexpr auto& operator+=(tensor<T>& A, const T & B)
{
  return A.value += B;
}

template <typename T>
constexpr auto& operator+=(tensor<T, 1>& A, const T & B)
{
  return A.value += B;
}

template <typename T>
constexpr auto& operator+=(tensor<T, 1, 1>& A, const T & B)
{
  return A.value += B;
}

/**
 * @brief compound assignment (+) between a tensor and zero (no-op)
 * @tparam T the underlying type of the tensor (righthand) argument
 * @tparam n integers describing the tensor shape
 * @param[in] A The lefthand tensor
 */
template <typename T, int... n>
constexpr auto& operator+=(tensor<T, n...>& A, zero)
{
  return A;
}

/**
 * @brief compound assignment (-) on tensors
 * @tparam S the underlying type of the tensor (lefthand) argument
 * @tparam T the underlying type of the tensor (righthand) argument
 * @tparam n integers describing the tensor shape
 * @param[in] A The lefthand tensor
 * @param[in] B The righthand tensor
 */
template <typename S, typename T, int... n>
constexpr auto& operator-=(tensor<S, n...>& A, const tensor<T, n...>& B)
{
  for (int i = 0; i < tensor<S, n...>::first_dim; i++) {
    A[i] -= B[i];
  }
  return A;
}

/**
 * @brief compound assignment (-) between a tensor and zero (no-op)
 * @tparam T the underlying type of the tensor (righthand) argument
 * @tparam n integers describing the tensor shape
 * @param[in] A The lefthand tensor
 */
template <typename T, int... n>
constexpr auto& operator-=(tensor<T, n...>& A, zero)
{
  return A;
}

/**
 * @brief compute the outer product of two tensors
 * @tparam S the type of the lefthand argument
 * @tparam T the type of the righthand argument
 * @param[in] A The lefthand argument
 * @param[in] B The righthand argument
 *
 * @note this overload implements the special case where both arguments are scalars
 */
template <typename S, typename T>
constexpr auto outer(S A, T B)
{
  static_assert(std::is_arithmetic_v<S> && std::is_arithmetic_v<T>,
                "outer product types must be tensor or arithmetic_type");
  return A * B;
}

/**
 * @overload
 * @note this overload implements the case where the left argument is a scalar, and the right argument is a tensor
 */
template <typename S, typename T, int n>
constexpr auto outer(S A, tensor<T, n> B)
{
  static_assert(std::is_arithmetic_v<S>, "outer product types must be tensor or arithmetic_type");
  tensor<decltype(S{} * T{}), n> AB{};
  for (int i = 0; i < n; i++) {
    AB[i] = A * B[i];
  }
  return AB;
}

/**
 * @overload
 * @note this overload implements the case where the left argument is a tensor, and the right argument is a scalar
 */
template <typename S, typename T, int m>
constexpr auto outer(const tensor<S, m>& A, T B)
{
  static_assert(std::is_arithmetic_v<T>, "outer product types must be tensor or arithmetic_type");
  tensor<decltype(S{} * T{}), m> AB{};
  for (int i = 0; i < m; i++) {
    AB[i] = A[i] * B;
  }
  return AB;
}

/**
 * @overload
 * @note this overload implements the case where the left argument is `zero`, and the right argument is a tensor
 */
template <typename T, int n>
constexpr auto outer(zero, const tensor<T, n>&)
{
  return zero{};
}

/**
 * @overload
 * @note this overload implements the case where the left argument is a tensor, and the right argument is `zero`
 */
template <typename T, int n>
constexpr auto outer(const tensor<T, n>&, zero)
{
  return zero{};
}

/**
 * @overload
 * @note this overload implements the case where the left argument is a tensor, and the right argument is `zero`
 */
template <typename S, typename T, int m, int n>
constexpr auto outer(S A, const tensor<T, m, n>& B)
{
  static_assert(std::is_arithmetic_v<S>, "outer product types must be tensor or arithmetic_type");
  tensor<decltype(S{} * T{}), m, n> AB{};
  for (int i = 0; i < m; i++) {
    for (int j = 0; j < n; j++) {
      AB[i][j] = A * B[i][j];
    }
  }
  return AB;
}

/**
 * @overload
 * @note this overload implements the case where both arguments are vectors
 */
template <typename S, typename T, int m, int n>
constexpr auto outer(const tensor<S, m>& A, const tensor<T, n>& B)
{
  tensor<decltype(S{} * T{}), m, n> AB{};
  for (int i = 0; i < m; i++) {
    for (int j = 0; j < n; j++) {
      AB[i][j] = A[i] * B[j];
    }
  }
  return AB;
}

/**
 * @overload
 * @note this overload implements the case where the left argument is a 2nd order tensor, and the right argument is a
 * scalar
 */
template <typename S, typename T, int m, int n>
constexpr auto outer(const tensor<S, m, n>& A, T B)
{
  static_assert(std::is_arithmetic_v<T>, "outer product types must be tensor or arithmetic_type");
  tensor<decltype(S{} * T{}), m, n> AB{};
  for (int i = 0; i < m; i++) {
    for (int j = 0; j < n; j++) {
      AB[i][j] = A[i][j] * B;
    }
  }
  return AB;
}

/**
 * @overload
 * @note this overload implements the case where the left argument is a 2nd order tensor, and the right argument is a
 * first order tensor
 */
template <typename S, typename T, int m, int n, int p>
constexpr auto outer(const tensor<S, m, n>& A, const tensor<T, p>& B)
{
  tensor<decltype(S{} * T{}), m, n, p> AB{};
  for (int i = 0; i < m; i++) {
    for (int j = 0; j < n; j++) {
      for (int k = 0; k < p; k++) {
        AB[i][j][k] = A[i][j] * B[k];
      }
    }
  }
  return AB;
}

/**
 * @overload
 * @note this overload implements the case where the left argument is a 1st order tensor, and the right argument is a
 * 2nd order tensor
 */
template <typename S, typename T, int m, int n, int p>
constexpr auto outer(const tensor<S, m>& A, const tensor<T, n, p>& B)
{
  tensor<decltype(S{} * T{}), m, n, p> AB{};
  for (int i = 0; i < m; i++) {
    for (int j = 0; j < n; j++) {
      for (int k = 0; k < p; k++) {
        AB[i][j][k] = A[i] * B[j][k];
      }
    }
  }
  return AB;
}

/**
 * @overload
 * @note this overload implements the case where both arguments are second order tensors
 */
template <typename S, typename T, int m, int n, int p, int q>
constexpr auto outer(const tensor<S, m, n>& A, const tensor<T, p, q>& B)
{
  tensor<decltype(S{} * T{}), m, n, p, q> AB{};
  for (int i = 0; i < m; i++) {
    for (int j = 0; j < n; j++) {
      for (int k = 0; k < p; k++) {
        for (int l = 0; l < q; l++) {
          AB[i][j][k][l] = A[i][j] * B[k][l];
        }
      }
    }
  }
  return AB;
}

/**
 * @brief this function contracts over all indices of the two tensor arguments
 * @tparam S the underlying type of the tensor (lefthand) argument
 * @tparam T the underlying type of the tensor (righthand) argument
 * @tparam m the number of rows
 * @tparam n the number of columns
 * @param[in] A The lefthand tensor
 * @param[in] B The righthand tensor
 */
template <typename S, typename T, int m, int n>
constexpr auto inner(const tensor<S, m, n>& A, const tensor<T, m, n>& B)
{
  decltype(S{} * T{}) sum{};
  for (int i = 0; i < m; i++) {
    for (int j = 0; j < n; j++) {
      sum += A[i][j] * B[i][j];
    }
  }
  return sum;
}

/**
 * @brief this function contracts over the "middle" index of the two tensor arguments
 * @tparam S the underlying type of the tensor (lefthand) argument
 * @tparam T the underlying type of the tensor (righthand) argument
 * @tparam n integers describing the tensor shape
 * @param[in] A The lefthand tensor
 * @param[in] B The righthand tensor
 */
template <typename S, typename T, int m, int n, int p>
constexpr auto dot(const tensor<S, m, n>& A, const tensor<T, n, p>& B)
{
  tensor<decltype(S{} * T{}), m, p> AB{};
  for (int i = 0; i < m; i++) {
    for (int j = 0; j < p; j++) {
      for (int k = 0; k < n; k++) {
        AB[i][j] = AB[i][j] + A[i][k] * B[k][j];
      }
    }
  }
  return AB;
}

/**
 * @overload
 * @note vector . matrix
 */
template <typename S, typename T, int m, int n>
constexpr auto dot(const tensor<S, m>& A, const tensor<T, m, n>& B)
{
  tensor<decltype(S{} * T{}), n> AB{};
  for (int i = 0; i < n; i++) {
    for (int j = 0; j < m; j++) {
      AB[i] = AB[i] + A[j] * B[j][i];
    }
  }
  return AB;
}

/**
 * @overload
 * @note matrix . vector
 */
template <typename S, typename T, int m, int n>
constexpr auto dot(const tensor<S, m, n>& A, const tensor<T, n>& B)
{
  tensor<decltype(S{} * T{}), m> AB{};
  for (int i = 0; i < m; i++) {
    for (int j = 0; j < n; j++) {
      AB[i] = AB[i] + A[i][j] * B[j];
    }
  }
  return AB;
}

/**
 * @overload
 * @note vector . vector
 */
template <typename S, typename T, int n>
constexpr auto dot(const tensor<S, n>& A, const tensor<T, n>& B)
{
  decltype(S{} * T{}) AB{};
  for (int i = 0; i < n; i++) {
    AB += A[i] * B[i];
  }
  return AB;
}

/**
 * @overload
 * @note 3rd-order-tensor . vector
 */
template <typename S, typename T, int m, int n, int p>
constexpr auto dot(const tensor<S, m, n, p>& A, const tensor<T, p>& B)
{
  tensor<decltype(S{} * T{}), m, n> AB{};
  for (int i = 0; i < m; i++) {
    for (int j = 0; j < n; j++) {
      for (int k = 0; k < p; k++) {
        AB[i][j] += A[i][j][k] * B[k];
      }
    }
  }
  return AB;
}

template <typename S, typename T, int m, int ... n >
constexpr auto dot(const tensor<S, m>& A, const tensor<T, m, n ... >& B)
{
  constexpr int dimensions[] = {n...};
  tensor<decltype(S{} * T{}), n...> AB{};
  for (int i = 0; i < dimensions[0]; i++) {
    for (int j = 0; j < m; j++) {
      AB[i] = AB[i] + A[j] * B[j][i];
    }
  }
  return AB;
}

/**
 * @overload
 * @note vector . matrix . vector
 */
template <typename S, typename T, typename U, int m, int n>
constexpr auto dot(const tensor<S, m>& u, const tensor<T, m, n>& A, const tensor<U, n>& v)
{
  decltype(S{} * T{} * U{}) uAv{};
  for (int i = 0; i < m; i++) {
    for (int j = 0; j < n; j++) {
      uAv += u[i] * A[i][j] * v[j];
    }
  }
  return uAv;
}

/**
 * @brief double dot product, contracting over the two "middle" indices
 * @tparam S the underlying type of the tensor (lefthand) argument
 * @tparam T the underlying type of the tensor (righthand) argument
 * @tparam m first dimension of A
 * @tparam n second dimension of A
 * @tparam p third dimension of A, first dimensions of B
 * @tparam q fourth dimension of A, second dimensions of B
 * @param[in] A The lefthand tensor
 * @param[in] B The righthand tensor
 */
template <typename S, typename T, int m, int n, int p, int q>
constexpr auto ddot(const tensor<S, m, n, p, q>& A, const tensor<T, p, q>& B)
{
  tensor<decltype(S{} * T{}), m, n> AB{};
  for (int i = 0; i < m; i++) {
    for (int j = 0; j < n; j++) {
      for (int k = 0; k < p; k++) {
        for (int l = 0; l < q; l++) {
          AB[i][j] += A[i][j][k][l] * B[k][l];
        }
      }
    }
  }
  return AB;
}

/**
 * @overload
 * @note 3rd-order-tensor : 2nd-order-tensor
 */
template <typename S, typename T, int m, int n, int p>
constexpr auto ddot(const tensor<S, m, n, p>& A, const tensor<T, n, p>& B)
{
  tensor<decltype(S{} * T{}), m> AB{};
  for (int i = 0; i < m; i++) {
    for (int j = 0; j < n; j++) {
      for (int k = 0; k < p; k++) {
        AB[i] += A[i][j][k] * B[j][k];
      }
    }
  }
  return AB;
}

/**
 * @overload
 * @note 2nd-order-tensor : 2nd-order-tensor, like inner()
 */
template <typename S, typename T, int m, int n>
constexpr auto ddot(const tensor<S, m, n>& A, const tensor<T, m, n>& B)
{
  decltype(S{} * T{}) AB{};
  for (int i = 0; i < m; i++) {
    for (int j = 0; j < n; j++) {
      AB += A[i][j] * B[i][j];
    }
  }
  return AB;
}

/**
 * @brief this is a shorthand for dot(A, B)
 */
template <typename S, typename T, int ... m, int ... n>
constexpr auto operator*(const tensor<S, m ...>& A, const tensor<T, n ...>& B)
{
  return dot(A, B);
}

/**
 * @brief Returns the squared Frobenius norm of the tensor
 * @param[in] A The tensor to obtain the squared norm from
 */
template <typename T, int m>
constexpr auto sqnorm(const tensor<T, m>& A)
{
  T total{};
  for (int i = 0; i < m; i++) {
    total += A[i] * A[i];
  }
  return total;
}

/// @overload
template <typename T, int m, int n>
constexpr auto sqnorm(const tensor<T, m, n>& A)
{
  T total{};
  for (int i = 0; i < m; i++) {
    for (int j = 0; j < n; j++) {
      total += A[i][j] * A[i][j];
    }
  }
  return total;
}

/// @overload
template <typename T, int... n>
constexpr auto sqnorm(const tensor<T, n...>& A)
{
  T total{};
  for_constexpr<n...>([&](auto... i) { total += A(i...) * A(i...); });
  return total;
}

/**
 * @brief Returns the Frobenius norm of the tensor
 * @param[in] A The tensor to obtain the norm from
 */
template <typename T, int... n>
auto norm(const tensor<T, n...>& A)
{
  using std::sqrt;
  return sqrt(sqnorm(A));
}

/**
 * @brief Normalizes the tensor
 * Each element is divided by the Frobenius norm of the tensor, @see norm
 * @param[in] A The tensor to normalize
 */
template <typename T, int... n>
auto normalize(const tensor<T, n...>& A)
{
  return A / norm(A);
}

/**
 * @brief Returns the trace of a square matrix
 * @param[in] A The matrix to compute the trace of
 * @return The sum of the elements on the main diagonal
 */
template <typename T, int n>
constexpr auto tr(const tensor<T, n, n>& A)
{
  T trA{};
  for (int i = 0; i < n; i++) {
    trA = trA + A[i][i];
  }
  return trA;
}

/**
 * @brief Returns the symmetric part of a square matrix
 * @param[in] A The matrix to obtain the symmetric part of
 * @return (1/2) * (A + A^T)
 */
template <typename T, int n>
constexpr auto sym(const tensor<T, n, n>& A)
{
  tensor<T, n, n> symA{};
  for (int i = 0; i < n; i++) {
    for (int j = 0; j < n; j++) {
      symA[i][j] = 0.5 * (A[i][j] + A[j][i]);
    }
  }
  return symA;
}

/**
 * @brief Calculates the deviator of a matrix (rank-2 tensor)
 * @param[in] A The matrix to calculate the deviator of
 * In the context of stress tensors, the deviator is obtained by
 * subtracting the mean stress (average of main diagonal elements)
 * from each element on the main diagonal
 */
template <typename T, int n>
constexpr auto dev(const tensor<T, n, n>& A)
{
  auto devA = A;
  auto trA  = tr(A);
  for (int i = 0; i < n; i++) {
    devA[i][i] -= trA / n;
  }
  return devA;
}

/**
 * @brief Obtains the identity matrix of the specified dimension
 * @return I_dim
 */
template <int dim>
SERAC_HOST_DEVICE constexpr tensor<double, dim, dim> Identity()
{
  tensor<double, dim, dim> I{};
  for (int i = 0; i < dim; i++) {
    for (int j = 0; j < dim; j++) {
      I[i][j] = (i == j);
    }
  }
  return I;
}

/**
 * @brief Returns the transpose of the matrix
 * @param[in] A The matrix to obtain the transpose of
 */
template <typename T, int m, int n>
constexpr auto transpose(const tensor<T, m, n>& A)
{
  tensor<T, n, m> AT{};
  for (int i = 0; i < n; i++) {
    for (int j = 0; j < m; j++) {
      AT[i][j] = A[j][i];
    }
  }
  return AT;
}

/**
 * @brief Returns the determinant of a matrix
 * @param[in] A The matrix to obtain the determinant of
 */
template <typename T>
constexpr auto det(const tensor<T, 2, 2>& A)
{
  return A[0][0] * A[1][1] - A[0][1] * A[1][0];
}
/// @overload
template <typename T>
constexpr auto det(const tensor<T, 3, 3>& A)
{
  return A[0][0] * A[1][1] * A[2][2] + A[0][1] * A[1][2] * A[2][0] + A[0][2] * A[1][0] * A[2][1] -
         A[0][0] * A[1][2] * A[2][1] - A[0][1] * A[1][0] * A[2][2] - A[0][2] * A[1][1] * A[2][0];
}

/**
 * @brief Solves Ax = b for x using Gaussian elimination with partial pivoting
 * @param[in] A The coefficient matrix A
 * @param[in] b The righthand side vector b
 * @note @a A and @a b are by-value as they are mutated as part of the elimination
 */
template <typename T, int n>
constexpr tensor<T, n> linear_solve(tensor<T, n, n> A, const tensor<T, n> b)
{
  constexpr auto abs  = [](double x) { return (x < 0) ? -x : x; };
  constexpr auto swap = [](auto& x, auto& y) {
    auto tmp = x;
    x        = y;
    y        = tmp;
  };

  tensor<double, n> x{};

  for (int i = 0; i < n; i++) {
    // Search for maximum in this column
    double max_val = abs(A[i][i]);

    int max_row = i;
    for (int j = i + 1; j < n; j++) {
      if (abs(A[j][i]) > max_val) {
        max_val = abs(A[j][i]);
        max_row = j;
      }
    }

    swap(b[max_row], b[i]);
    swap(A[max_row], A[i]);

    // zero entries below in this column
    for (int j = i + 1; j < n; j++) {
      double c = -A[j][i] / A[i][i];
      A[j] += c * A[i];
      b[j] += c * b[i];
      A[j][i] = 0;
    }
  }

  // Solve equation Ax=b for an upper triangular matrix A
  for (int i = n - 1; i >= 0; i--) {
    x[i] = b[i] / A[i][i];
    for (int j = i - 1; j >= 0; j--) {
      b[j] -= A[j][i] * x[i];
    }
  }

  return x;
}

/**
 * @brief Inverts a matrix
 * @param[in] A The matrix to invert
 * @note Uses a shortcut for inverting a 2-by-2 matrix
 */
constexpr tensor<double, 2, 2> inv(const tensor<double, 2, 2>& A)
{
  double inv_detA(1.0 / det(A));

  tensor<double, 2, 2> invA{};

  invA[0][0] = A[1][1] * inv_detA;
  invA[0][1] = -A[0][1] * inv_detA;
  invA[1][0] = -A[1][0] * inv_detA;
  invA[1][1] = A[0][0] * inv_detA;

  return invA;
}

/**
 * @overload
 * @note Uses a shortcut for inverting a 3-by-3 matrix
 */
constexpr tensor<double, 3, 3> inv(const tensor<double, 3, 3>& A)
{
  double inv_detA(1.0 / det(A));

  tensor<double, 3, 3> invA{};

  invA[0][0] = (A[1][1] * A[2][2] - A[1][2] * A[2][1]) * inv_detA;
  invA[0][1] = (A[0][2] * A[2][1] - A[0][1] * A[2][2]) * inv_detA;
  invA[0][2] = (A[0][1] * A[1][2] - A[0][2] * A[1][1]) * inv_detA;
  invA[1][0] = (A[1][2] * A[2][0] - A[1][0] * A[2][2]) * inv_detA;
  invA[1][1] = (A[0][0] * A[2][2] - A[0][2] * A[2][0]) * inv_detA;
  invA[1][2] = (A[0][2] * A[1][0] - A[0][0] * A[1][2]) * inv_detA;
  invA[2][0] = (A[1][0] * A[2][1] - A[1][1] * A[2][0]) * inv_detA;
  invA[2][1] = (A[0][1] * A[2][0] - A[0][0] * A[2][1]) * inv_detA;
  invA[2][2] = (A[0][0] * A[1][1] - A[0][1] * A[1][0]) * inv_detA;

  return invA;
}
/**
 * @overload
 * @note For N-by-N matrices with N > 3, requires Gaussian elimination
 * with partial pivoting
 */
template <typename T, int n>
constexpr tensor<T, n, n> inv(const tensor<T, n, n>& A)
{
  constexpr auto abs  = [](double x) { return (x < 0) ? -x : x; };
  constexpr auto swap = [](auto& x, auto& y) {
    auto tmp = x;
    x        = y;
    y        = tmp;
  };

  tensor<double, n, n> B = Identity<n>();

  for (int i = 0; i < n; i++) {
    // Search for maximum in this column
    double max_val = abs(A[i][i]);

    int max_row = i;
    for (int j = i + 1; j < n; j++) {
      if (abs(A[j][i]) > max_val) {
        max_val = abs(A[j][i]);
        max_row = j;
      }
    }

    swap(B[max_row], B[i]);
    swap(A[max_row], A[i]);

    // zero entries below in this column
    for (int j = i + 1; j < n; j++) {
      if (A[j][i] != 0.0) {
        double c = -A[j][i] / A[i][i];
        A[j] += c * A[i];
        B[j] += c * B[i];
        A[j][i] = 0;
      }
    }
  }

  // upper triangular solve
  for (int i = n - 1; i >= 0; i--) {
    B[i] = B[i] / A[i][i];
    for (int j = i - 1; j >= 0; j--) {
      if (A[j][i] != 0.0) {
        B[j] -= A[j][i] * B[i];
      }
    }
  }

  return B;
}

/**
 * @overload
 * @note when inverting a tensor of dual numbers,
 * hardcode the analytic derivative of the
 * inverse of a square matrix, rather than
 * apply gauss elimination directly on the dual number types
 *
 * TODO: compare performance of this hardcoded implementation to just using inv() directly
 */
template <typename gradient_type, int n>
auto inv(tensor<dual<gradient_type>, n, n> A)
{
  auto invA = inv(get_value(A));
  return make_tensor<n, n>([&](int i, int j) {
    auto          value = invA[i][j];
    gradient_type gradient{};
    for (int k = 0; k < n; k++) {
      for (int l = 0; l < n; l++) {
        gradient -= invA[i][k] * A[k][l].gradient * invA[l][j];
      }
    }
    return dual<gradient_type>{value, gradient};
  });
}

/**
 * @brief recursively serialize the entries in a tensor to an ostream.
 * Output format uses braces and comma separators to mimic C syntax for multidimensional array
 * initialization.
 *
 * @param[in] out the std::ostream to write to (e.g. std::cout or std::ofstream)
 * @param[in] A The tensor to write out
 */
template <typename T, int... n>
auto& operator<<(std::ostream& out, const tensor<T, n...>& A)
{
  out << '{' << A[0];
  for (int i = 1; i < tensor<T, n...>::first_dim; i++) {
    out << ", " << A[i];
  }
  out << '}';
  return out;
}

/**
 * @brief replace all entries in a tensor satisfying |x| < 1.0e-10 by literal zero
 * @param[in] A The tensor to "chop"
 */
template <int n>
constexpr auto chop(const tensor<double, n>& A)
{
  auto copy = A;
  for (int i = 0; i < n; i++) {
    if (copy[i] * copy[i] < 1.0e-20) {
      copy[i] = 0.0;
    }
  }
  return copy;
}

/// @overload
template <int m, int n>
constexpr auto chop(const tensor<double, m, n>& A)
{
  auto copy = A;
  for (int i = 0; i < m; i++) {
    for (int j = 0; j < n; j++) {
      if (copy[i][j] * copy[i][j] < 1.0e-20) {
        copy[i][j] = 0.0;
      }
    }
  }
  return copy;
}

/**
 * @brief Constructs a tensor of dual numbers from a tensor of values
 * @param[in] A The tensor of values
 * @note a d-order tensor's gradient will be initialized to the (2*d)-order identity tensor
 */
template <int... n>
constexpr auto make_dual(const tensor<double, n...>& A)
{
  tensor<dual<tensor<double, n...>>, n...> A_dual{};
  for_constexpr<n...>([&](auto... i) {
    A_dual(i...).value          = A(i...);
    A_dual(i...).gradient(i...) = 1.0;
  });
  return A_dual;
}

/// @cond
namespace detail {

template <typename T1, typename T2>
struct outer_prod;

template <int... m, int... n>
struct outer_prod<tensor<double, m...>, tensor<double, n...>> {
  using type = tensor<double, m..., n...>;
};

template <int... n>
struct outer_prod<double, tensor<double, n...>> {
  using type = tensor<double, n...>;
};

template <int... n>
struct outer_prod<tensor<double, n...>, double> {
  using type = tensor<double, n...>;
};

template <>
struct outer_prod<double, double> {
  using type = tensor<double>;
};

template <typename T>
struct outer_prod<zero, T> {
  using type = zero;
};

template <typename T>
struct outer_prod<T, zero> {
  using type = zero;
};

}  // namespace detail
/// @endcond

/**
 * @brief a type function that returns the tensor type of an outer product of two tensors
 * @tparam T1 the first argument to the outer product
 * @tparam T2 the second argument to the outer product
 */
template <typename T1, typename T2>
using outer_product_t = typename detail::outer_prod<T1, T2>::type;

/**
 * @brief Retrieves a value tensor from a tensor of dual numbers
 * @param[in] arg The tensor of dual numbers
 */
template <typename T, int... n>
SERAC_HOST_DEVICE auto get_value(const tensor<dual<T>, n...>& arg)
{
  tensor<double, n...> value{};
  for_constexpr<n...>([&](auto... i) { value(i...) = arg(i...).value; });
  return value;
}

/**
 * @brief Retrieves the gradient component of a double (which is nothing)
 * @return The sentinel, @see zero
 */
SERAC_HOST_DEVICE auto get_gradient(double /* arg */) { return zero{}; }

/**
 * @brief Retrieves a gradient tensor from a tensor of dual numbers
 * @param[in] arg The tensor of dual numbers
 */
template <typename T, int... n>
SERAC_HOST_DEVICE auto get_gradient(const tensor<dual<double>, n...>& arg)
{
  tensor<double, n...> g{};
  for_constexpr<n...>([&](auto... i) { g[{i...}] = arg[{i...}].gradient; });
  return g;
}

/// @overload
template <int... n, int... m>
SERAC_HOST_DEVICE auto get_gradient(const tensor<dual<tensor<double, m...>>, n...>& arg)
{
  tensor<double, n..., m...> g{};
  for_constexpr<n...>([&](auto... i) { g(i...) = arg(i...).gradient; });
  return g;
}

/**
 * @brief evaluate the change (to first order) in a function, f, given a small change in the input argument, dx.
 */
SERAC_HOST_DEVICE constexpr auto chain_rule(const zero /* df_dx */, const zero /* dx */) { return zero{}; }

/**
 * @overload
 * @note this overload implements a no-op for the case where the gradient w.r.t. an input argument is identically zero
 */
template <typename T>
SERAC_HOST_DEVICE constexpr auto chain_rule(const zero /* df_dx */, const T /* dx */)
{
  return zero{};
}

/**
 * @overload
 * @note this overload implements a no-op for the case where the small change is indentically zero
 */
template <typename T>
SERAC_HOST_DEVICE constexpr auto chain_rule(const T /* df_dx */, const zero /* dx */)
{
  return zero{};
}

/**
 * @overload
 * @note for a scalar-valued function of a scalar, the chain rule is just multiplication
 */
SERAC_HOST_DEVICE constexpr auto chain_rule(const double df_dx, const double dx) { return df_dx * dx; }

/**
 * @overload
 * @note for a tensor-valued function of a scalar, the chain rule is just scalar multiplication
 */
template <int... n>
SERAC_HOST_DEVICE constexpr auto chain_rule(const tensor<double, n...>& df_dx, const double dx)
{
  return df_dx * dx;
}

/**
 * @overload
 * @note for a scalar-valued function of a tensor, the chain rule is the inner product
 */
template <int... n>
SERAC_HOST_DEVICE constexpr auto chain_rule(const tensor<double, n...>& df_dx, const tensor<double, n...>& dx)
{
  double total{};
  for_constexpr<n...>([&](auto... i) { total += df_dx(i...) * dx(i...); });
  return total;
}

/**
 * @overload
 * @note for a vector-valued function of a tensor, the chain rule contracts over all indices of dx
 */
template <int m, int... n>
SERAC_HOST_DEVICE constexpr auto chain_rule(const tensor<double, m, n...>& df_dx, const tensor<double, n...>& dx)
{
  tensor<double, m> total{};
  for (int i = 0; i < m; i++) {
    total[i] = chain_rule(df_dx[i], dx);
  }
  return total;
}

/**
 * @overload
 * @note for a matrix-valued function of a tensor, the chain rule contracts over all indices of dx
 */
template <int m, int n, int... p>
SERAC_HOST_DEVICE auto chain_rule(const tensor<double, m, n, p...>& df_dx, const tensor<double, p...>& dx)
{
  tensor<double, m, n> total{};
  for (int i = 0; i < m; i++) {
    for (int j = 0; j < n; j++) {
      total[i][j] = chain_rule(df_dx[i][j], dx);
    }
  }
  return total;
}

/**
 * @brief Recast the shape of a tensor <m,n>
 */
template <int m, int n, typename T>
auto convert_to_tensor_with_shape(const tensor<T, m, n>& A)
{
  return A;
}

/**
 * @brief Recast a double as a tensor
 */
template <int m, int n, typename T>
auto convert_to_tensor_with_shape(T value)
{
  tensor<T, m, n> A;
  A[0][0] = value;
  return A;
}

/**
 * @brief Recast the shape of a tensor<m, n, o>
 */
template <int m, int n, int o, typename T>
auto convert_to_tensor_with_shape(const tensor<T, m, n, o>& A)
{
  return A;
}

/**
 * @brief Recast a double as a tensor
 */
template <int m, int n, int o, typename T>
auto convert_to_tensor_with_shape(T value)
{
  tensor<T, m, n, o> A;
  A[0][0][0] = value;
  return A;
}

}  // namespace serac<|MERGE_RESOLUTION|>--- conflicted
+++ resolved
@@ -379,17 +379,6 @@
  * @note the different cases of 0D, 1D, 2D, 3D, and 4D are implemented separately
  *       to work around a limitation in nvcc involving __host__ __device__ lambdas with `auto` parameters.
  */
-<<<<<<< HEAD
-template <int... n, typename lambda_type>
-SERAC_HOST_DEVICE constexpr auto make_tensor(lambda_type && f)
-{
-  using T = decltype(f(n...));
-  tensor<T, n...> A{};
-  if constexpr (sizeof...(n) == 0) {
-    A.value = f();
-  } else {
-    for_loop<n...>([&](auto... i) { A(i...) = f(i...); });
-=======
 SERAC_SUPPRESS_NVCC_HOSTDEVICE_WARNING
 template <typename lambda_type>
 SERAC_HOST_DEVICE constexpr auto make_tensor(lambda_type f)
@@ -454,7 +443,6 @@
         }
       }
     }
->>>>>>> 6999b83e
   }
   return A;
 }
