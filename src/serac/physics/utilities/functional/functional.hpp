--- conflicted
+++ resolved
@@ -26,7 +26,6 @@
 
 namespace serac {
 
-<<<<<<< HEAD
 struct QoIProlongation : public mfem::Operator { 
   QoIProlongation(MPI_Comm c) : mfem::Operator(1, 1), comm(c) {}
 
@@ -54,35 +53,6 @@
     output[0] = input.Sum();
   }
 };
-=======
-/**
- * @brief a type trait used to identify the Hcurl family
- */
-template <typename T>
-struct is_hcurl {
-  static constexpr bool value = false;
-};
-
-template <int p, int c>
-struct is_hcurl<Hcurl<p, c> > {
-  static constexpr bool value = true;
-};
-
-/**
- * @brief Right now, mfem doesn't have an implementation of GetFaceRestriction for Hcurl.
- *   This function exists to avoid calling that unimplemented case.
- */
-template <typename space>
-const mfem::Operator* GetFaceRestriction(mfem::ParFiniteElementSpace* pfes)
-{
-  if (!is_hcurl<space>::value) {
-    return pfes->GetFaceRestriction(mfem::ElementDofOrdering::LEXICOGRAPHIC, mfem::FaceType::Boundary,
-                                    mfem::L2FaceValues::SingleValued);
-  } else {
-    return nullptr;
-  }
-}
->>>>>>> 8e1cb46c
 
 /// @cond
 template <typename T>
@@ -136,6 +106,18 @@
   void InitializeVectors() {
     SLIC_ERROR_IF(!G_test_, "Couldn't retrieve element restriction operator for test space");
     SLIC_ERROR_IF(!G_trial_, "Couldn't retrieve element restriction operator for trial space");
+
+    // Ensure the mesh has the appropriate neighbor information before constructing the face restriction operators
+    test_fes->ExchangeFaceNbrData();
+    trial_fes->ExchangeFaceNbrData();
+
+    // for now, limitations in mfem prevent us from implementing surface integrals for Hcurl test/trial space
+    if (!(is_hcurl<test>::value || is_hcurl<trial>::value)) {
+      input_E_boundary_.SetSize(G_trial_boundary_->Height(), mfem::Device::GetMemoryType());
+      output_E_boundary_.SetSize(G_test_boundary_->Height(), mfem::Device::GetMemoryType());
+      output_L_boundary_.SetSize(P_test_->Height(), mfem::Device::GetMemoryType());
+    }
+
     input_L_.SetSize(P_trial_->Height(), mfem::Device::GetMemoryType());
     input_E_.SetSize(G_trial_->Height(), mfem::Device::GetMemoryType());
     output_E_.SetSize(G_test_->Height(), mfem::Device::GetMemoryType());
@@ -176,41 +158,10 @@
         G_test_(test_space_->GetElementRestriction(mfem::ElementDofOrdering::LEXICOGRAPHIC)),
         P_trial_(trial_space_->GetProlongationMatrix()),
         G_trial_(trial_space_->GetElementRestriction(mfem::ElementDofOrdering::LEXICOGRAPHIC)),
-<<<<<<< HEAD
-        grad_(*this) {
-    static_assert(!is_qoi_v<test>, "Functional::Functional(ParFES, ParFES) constructor only enabled for non-QoI test spaces");
+        grad_(*this)
+  {
+    static_assert(!is_qoi_v<test>, "Functional::Functional(ParFES, ParFES) constructor not enabled for QoI test space");
     InitializeVectors();
-=======
-        grad_(*this)
-  {
-    SLIC_ERROR_IF(!G_test_, "Couldn't retrieve element restriction operator for test space");
-    SLIC_ERROR_IF(!G_trial_, "Couldn't retrieve element restriction operator for trial space");
-
-    // Ensure the mesh has the appropriate neighbor information before constructing the face restriction operators
-    test_fes->ExchangeFaceNbrData();
-    trial_fes->ExchangeFaceNbrData();
-
-    // Generate the face restriction operators using the shared face mesh data
-    G_test_boundary_  = GetFaceRestriction<test>(test_fes);
-    G_trial_boundary_ = GetFaceRestriction<trial>(trial_fes);
-
-    input_L_.SetSize(P_trial_->Height(), mfem::Device::GetMemoryType());
-    input_E_.SetSize(G_trial_->Height(), mfem::Device::GetMemoryType());
-
-    output_E_.SetSize(G_test_->Height(), mfem::Device::GetMemoryType());
-    output_L_.SetSize(P_test_->Height(), mfem::Device::GetMemoryType());
-
-    // for now, limitations in mfem prevent us from implementing surface integrals for Hcurl test/trial space
-    if (!(is_hcurl<test>::value || is_hcurl<trial>::value)) {
-      input_E_boundary_.SetSize(G_trial_boundary_->Height(), mfem::Device::GetMemoryType());
-      output_E_boundary_.SetSize(G_test_boundary_->Height(), mfem::Device::GetMemoryType());
-      output_L_boundary_.SetSize(P_test_->Height(), mfem::Device::GetMemoryType());
-    }
-
-    my_output_T_.SetSize(test_fes->GetTrueVSize(), mfem::Device::GetMemoryType());
-
-    dummy_.SetSize(trial_fes->GetTrueVSize(), mfem::Device::GetMemoryType());
->>>>>>> 8e1cb46c
   }
 
   /**
@@ -232,20 +183,9 @@
     auto num_elements = domain.GetNE();
     if (num_elements == 0) return;
 
-<<<<<<< HEAD
-      const mfem::FiniteElement&   el = *trial_space_->GetFE(0);
-      const mfem::IntegrationRule& ir = mfem::IntRules.Get(el.GetGeomType(), el.GetOrder() * 2);
-
-      constexpr auto flags = mfem::GeometricFactors::COORDINATES | mfem::GeometricFactors::JACOBIANS;
-      auto           geom  = domain.GetGeometricFactors(ir, flags);
-      domain_integrals_.emplace_back(num_elements, geom->J, geom->X, Dimension<geometry_dim>{},
-                                     Dimension<spatial_dim>{}, integrand);
-      return;
-=======
     SLIC_ERROR_ROOT_IF(dim != domain.Dimension(), "Error: invalid mesh dimension for domain integral");
     for (int e = 0; e < num_elements; e++) {
       SLIC_ERROR_ROOT_IF(domain.GetElementType(e) != supported_types[dim], "Mesh contains unsupported element type");
->>>>>>> 8e1cb46c
     }
 
     const mfem::FiniteElement&   el = *test_space_->GetFE(0);
