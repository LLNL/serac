// Copyright (c) 2019-2021, Lawrence Livermore National Security, LLC and
// other Serac Project Developers. See the top-level LICENSE file for
// details.
//
// SPDX-License-Identifier: (BSD-3-Clause)

/**
 * @file functional.hpp
 *
 * @brief Implementation of the quadrature-function-based functional enabling rapid development of FEM formulations
 */

#pragma once

#include "mfem.hpp"

#include "serac/infrastructure/logger.hpp"
#include "serac/physics/utilities/functional/tensor.hpp"
#include "serac/physics/utilities/functional/quadrature.hpp"
#include "serac/physics/utilities/functional/finite_element.hpp"
#include "serac/physics/utilities/functional/tuple_arithmetic.hpp"
#include "serac/physics/utilities/functional/domain_integral.hpp"
#include "serac/physics/utilities/functional/boundary_integral.hpp"
#include "serac/numerics/assembled_sparse_matrix.hpp"
#include "serac/infrastructure/logger.hpp"

namespace detail {

  struct elem_info{
    int global_row;
    int global_col;
    int local_row;
    int local_col;
    int element_id;
    int sign;
    bool on_boundary;
  };

  // for sorting lexicographically by {global_row, global_col}
  bool operator<(const elem_info & x, const elem_info & y) {
    return (x.global_row < y.global_row) || (x.global_row == y.global_row && x.global_col < y.global_col);
  }

  bool operator!=(const elem_info & x, const elem_info & y) {
    return (x.global_row != y.global_row) || (x.global_col != y.global_col);
  }

  int get_sign(int i) { return (i >= 0) ? 1 : -1; }
  int get_index(int i) { return (i >= 0) ? i : - 1 - i; }

  struct signed_index{
    int index;
    int sign;
    operator int(){ return index; }
  };

  void apply_permutation(mfem::Array<int> & input, const mfem::Array<int> & permutation) {
    auto output = input;
    for (int i = 0; i < permutation.Size(); i++) {
      if (permutation[i] >= 0) {
        output[i] = input[permutation[i]];
      } else {
        output[i] = -input[-permutation[i]-1]-1;
      }
    }
    input = output;
  }



}

namespace serac {

<<<<<<< HEAD
struct QoIProlongation : public mfem::Operator { 
  QoIProlongation(MPI_Comm c) : mfem::Operator(1, 1), comm(c) {}

  void Mult(const mfem::Vector&, mfem::Vector&) const override {
    std::cout << "QoIProlongation::Mult() is not defined, exiting..." << std::endl;
    std::exit(1);
  }

  void MultTranspose(const mfem::Vector& input, mfem::Vector& output) const override {
    MPI_Allreduce (&input[0], &output[0], 1, MPI_DOUBLE, MPI_SUM, comm);
  }

  MPI_Comm comm;
=======
/**
 * @brief a type trait used to identify the Hcurl family
 */
template <typename T>
struct is_hcurl {
  /**
   * @brief Flag denoting the type contained is Hcurl
   */
  static constexpr bool value = false;
};

/**
 * @brief a type trait used to identify the Hcurl family
 */
template <int p, int c>
struct is_hcurl<Hcurl<p, c> > {
  /**
   * @brief Flag denoting the type contained is Hcurl
   */
  static constexpr bool value = true;
>>>>>>> 6999b83e
};

struct QoIElementRestriction : public mfem::Operator { 
  QoIElementRestriction(int num_elements) : mfem::Operator(num_elements, 1) {}

  void Mult(const mfem::Vector&, mfem::Vector&) const override {
    std::cout << "QoIElementRestriction::Mult() is not defined, exiting..." << std::endl;
    std::exit(1);
  }

  void MultTranspose(const mfem::Vector& input, mfem::Vector& output) const override {
    output[0] = input.Sum();
  }
};

/// @cond
template <typename T, typename execution_policy = serac::default_policy>
class Functional;
/// @endcond

/**
 * @brief Intended to be like @p std::function for finite element kernels
 *
 * That is: you tell it the inputs (trial spaces) for a kernel, and the outputs (test space) like @p std::function
 * For example, this code represents a function that takes an integer argument and returns a double:
 * @code{.cpp}
 * std::function< double(double, int) > my_func;
 * @endcode
 * And this represents a function that takes values from an Hcurl field and returns a
 * residual vector associated with an H1 field:
 * @code{.cpp}
 * Functional< H1(Hcurl) > my_residual;
 * @endcode
 *
 * @tparam execution_policy which kind of processor should be used to carry out calculations
 * @tparam test The space of test functions to use
 * @tparam trial The space of trial functions to use
 *
 * To use this class, you use the methods @p Functional::Add****Integral(integrand,domain_of_integration)
 * where @p integrand is a q-function lambda or functor and @p domain_of_integration is an @p mfem::mesh
 *
 * @see https://libceed.readthedocs.io/en/latest/libCEEDapi/#theoretical-framework for additional
 * information on the idea behind a quadrature function and its inputs/outputs
 *
 * @code{.cpp}
 * // for domains made up of quadrilaterals embedded in R^2
 * my_residual.AddAreaIntegral(integrand, domain_of_integration);
 * // alternatively...
 * my_residual.AddDomainIntegral(Dimension<2>{}, integrand, domain_of_integration);
 *
 * // for domains made up of quadrilaterals embedded in R^3
 * my_residual.AddSurfaceIntegral(integrand, domain_of_integration);
 *
 * // for domains made up of hexahedra embedded in R^3
 * my_residual.AddVolumeIntegral(integrand, domain_of_integration);
 * // alternatively...
 * my_residual.AddDomainIntegral(Dimension<3>{}, integrand, domain_of_integration);
 * @endcode
 */
<<<<<<< HEAD
template <typename test, typename trial>
class Functional<test(trial)> : public mfem::Operator {

  static constexpr bool is_qoi = test::family == Family::QOI;

  using return_type = std::conditional_t< is_qoi, double, mfem::Vector & >;

 private:
  void InitializeVectors() {
    SLIC_ERROR_IF(!G_test_, "Couldn't retrieve element restriction operator for test space");
    SLIC_ERROR_IF(!G_trial_, "Couldn't retrieve element restriction operator for trial space");

    // Ensure the mesh has the appropriate neighbor information before constructing the face restriction operators
    if (test_space_) test_space_->ExchangeFaceNbrData();
    if (trial_space_) trial_space_->ExchangeFaceNbrData();

    // for now, limitations in mfem prevent us from implementing surface integrals for Hcurl test/trial space
    if (trial::family != Family::HCURL && test::family != Family::HCURL) {
      if (test_space_) {
        G_test_boundary_  = test_space_->GetFaceRestriction(mfem::ElementDofOrdering::LEXICOGRAPHIC, mfem::FaceType::Boundary, mfem::L2FaceValues::SingleValued);
      }
      if (trial_space_) {
        G_trial_boundary_  = trial_space_->GetFaceRestriction(mfem::ElementDofOrdering::LEXICOGRAPHIC, mfem::FaceType::Boundary, mfem::L2FaceValues::SingleValued);
      }
      input_E_boundary_.SetSize(G_trial_boundary_->Height(), mfem::Device::GetMemoryType());
      output_E_boundary_.SetSize(G_test_boundary_->Height(), mfem::Device::GetMemoryType());
      output_L_boundary_.SetSize(P_test_->Height(), mfem::Device::GetMemoryType());
    }

    input_L_.SetSize(P_trial_->Height(), mfem::Device::GetMemoryType());
    input_E_.SetSize(G_trial_->Height(), mfem::Device::GetMemoryType());
    output_E_.SetSize(G_test_->Height(), mfem::Device::GetMemoryType());
    output_L_.SetSize(P_test_->Height(), mfem::Device::GetMemoryType());
    my_output_T_.SetSize(Height(), mfem::Device::GetMemoryType());
    dummy_.SetSize(Width(), mfem::Device::GetMemoryType());
  }

 public:

  /**
   * @brief Constructs using a @p mfem::ParFiniteElementSpace object corresponding to the trial space
   * @param[in] trial_fes The trial space
   */
  Functional(mfem::ParFiniteElementSpace* trial_fes)
      : Operator(1 /* the output of a QoI is a scalar */, trial_fes->GetTrueVSize()),
        test_space_(nullptr),
        trial_space_(trial_fes),
        P_test_(new QoIProlongation(trial_fes->GetParMesh()->GetComm())),
        G_test_(new QoIElementRestriction(trial_fes->GetParMesh()->GetNE())),
        P_trial_(trial_space_->GetProlongationMatrix()),
        G_trial_(trial_space_->GetElementRestriction(mfem::ElementDofOrdering::LEXICOGRAPHIC)),
        grad_(*this) {
    static_assert(is_qoi, "Functional::Functional(ParFES) constructor only enabled for QoI test space");
    InitializeVectors();
  }

=======
template <typename test, typename trial, typename execution_policy>
class Functional<test(trial), execution_policy> : public mfem::Operator {
public:
>>>>>>> 6999b83e
  /**
   * @brief Constructs using @p mfem::ParFiniteElementSpace objects corresponding to the test/trial spaces
   * @param[in] test_fes The (non-qoi) test space
   * @param[in] trial_fes The trial space
   */
  Functional(mfem::ParFiniteElementSpace* test_fes, mfem::ParFiniteElementSpace* trial_fes)
      : Operator(test_fes->GetTrueVSize(), trial_fes->GetTrueVSize()),
        test_space_(test_fes),
        trial_space_(trial_fes),
        P_test_(test_space_->GetProlongationMatrix()),
        G_test_(test_space_->GetElementRestriction(mfem::ElementDofOrdering::LEXICOGRAPHIC)),
        P_trial_(trial_space_->GetProlongationMatrix()),
        G_trial_(trial_space_->GetElementRestriction(mfem::ElementDofOrdering::LEXICOGRAPHIC)),
        grad_(*this)
  {
    static_assert(!is_qoi, "Functional::Functional(ParFES, ParFES) constructor not enabled for QoI test space");
    InitializeVectors();
  }

  /**
   * @brief Adds a domain integral term to the weak formulation of the PDE
   * @tparam dim The dimension of the element (2 for quad, 3 for hex, etc)
   * @tparam lambda the type of the integrand functor: must implement operator() with an appropriate function signature
   * @tparam qpt_data_type The type of the data to store for each quadrature point
   * @param[in] integrand The user-provided quadrature function, see @p Integral
   * @param[in] domain The domain on which to evaluate the integral
   * @param[in] data The data structure containing per-quadrature-point data
   * @note The @p Dimension parameters are used to assist in the deduction of the @a geometry_dim
   * and @a spatial_dim template parameter
   */
  template <int dim, typename lambda, typename qpt_data_type = void>
  void AddDomainIntegral(Dimension<dim>, lambda&& integrand, mfem::Mesh& domain,
                         QuadratureData<qpt_data_type>& data = dummy_qdata)
  {
    auto num_elements = domain.GetNE();
    if (num_elements == 0) return;

    SLIC_ERROR_ROOT_IF(dim != domain.Dimension(), "Error: invalid mesh dimension for domain integral");
    for (int e = 0; e < num_elements; e++) {
      SLIC_ERROR_ROOT_IF(domain.GetElementType(e) != supported_types[dim], "Mesh contains unsupported element type");
    }

    const mfem::FiniteElement&   el = *test_space_->GetFE(0);
    const mfem::IntegrationRule& ir = mfem::IntRules.Get(el.GetGeomType(), el.GetOrder() * 2);

    constexpr auto flags = mfem::GeometricFactors::COORDINATES | mfem::GeometricFactors::JACOBIANS;
    auto           geom  = domain.GetGeometricFactors(ir, flags);
    domain_integrals_.emplace_back(num_elements, geom->J, geom->X, Dimension<dim>{}, integrand, data);
  }

  /**
   * @brief Adds a boundary integral term to the weak formulation of the PDE
   * @tparam dim The dimension of the boundary element (1 for line, 2 for quad, etc)
   * @tparam lambda the type of the integrand functor: must implement operator() with an appropriate function signature
   * @tparam qpt_data_type The type of the data to store for each quadrature point
   * @param[in] integrand The user-provided quadrature function, see @p Integral
   * @param[in] domain The domain on which to evaluate the integral
   * @param[in] data The data structure containing per-quadrature-point data
   * @note The @p Dimension parameters are used to assist in the deduction of the @a geometry_dim
   * and @a spatial_dim template parameter
   */
  template <int dim, typename lambda, typename qpt_data_type = void>
  void AddBoundaryIntegral(Dimension<dim>, lambda&& integrand, mfem::Mesh& domain,
                           QuadratureData<qpt_data_type>& data = dummy_qdata)
  {
    // TODO: fix mfem::FaceGeometricFactors
    auto num_boundary_elements = domain.GetNBE();
    if (num_boundary_elements == 0) return;

    SLIC_ERROR_ROOT_IF((dim + 1) != domain.Dimension(), "Error: invalid mesh dimension for boundary integral");
    for (int e = 0; e < num_boundary_elements; e++) {
      SLIC_ERROR_ROOT_IF(domain.GetBdrElementType(e) != supported_types[dim], "Mesh contains unsupported element type");
    }

    const mfem::FiniteElement&   el = *test_space_->GetFE(0);
    const mfem::IntegrationRule& ir = mfem::IntRules.Get(supported_types[dim], el.GetOrder() * 2);
    constexpr auto flags = mfem::FaceGeometricFactors::COORDINATES | mfem::FaceGeometricFactors::DETERMINANTS |
                           mfem::FaceGeometricFactors::NORMALS;

    // despite what their documentation says, mfem doesn't actually support the JACOBIANS flag.
    // this is currently a dealbreaker, as we need this information to do any calculations
    auto geom = domain.GetFaceGeometricFactors(ir, flags, mfem::FaceType::Boundary);
    boundary_integrals_.emplace_back(num_boundary_elements, geom->detJ, geom->X, geom->normal, Dimension<dim>{},
                                     integrand, data);
  }

  /**
   * @brief Adds an area integral, i.e., over 2D elements in R^2 space
   * @tparam lambda the type of the integrand functor: must implement operator() with an appropriate function signature
   * @tparam qpt_data_type The type of the data to store for each quadrature point
   * @param[in] integrand The quadrature function
   * @param[in] domain The mesh to evaluate the integral on
   * @param[in] data The data structure containing per-quadrature-point data
   */
  template <typename lambda, typename qpt_data_type = void>
  void AddAreaIntegral(lambda&& integrand, mfem::Mesh& domain, QuadratureData<qpt_data_type>& data = dummy_qdata)
  {
    AddDomainIntegral(Dimension<2>{}, integrand, domain, data);
  }

  /**
   * @brief Adds a volume integral, i.e., over 3D elements in R^3 space
   * @tparam lambda the type of the integrand functor: must implement operator() with an appropriate function signature
   * @tparam qpt_data_type The type of the data to store for each quadrature point
   * @param[in] integrand The quadrature function
   * @param[in] domain The mesh to evaluate the integral on
   * @param[in] data The data structure containing per-quadrature-point data
   */
  template <typename lambda, typename qpt_data_type = void>
  void AddVolumeIntegral(lambda&& integrand, mfem::Mesh& domain, QuadratureData<qpt_data_type>& data = dummy_qdata)
  {
    AddDomainIntegral(Dimension<3>{}, integrand, domain, data);
  }

  /**
   * @brief Implements mfem::Operator::Mult
   * @param[in] input_T The input vector
   * @param[out] output_T The output vector
   */
  void Mult(const mfem::Vector& input_T, mfem::Vector& output_T) const override
  {
    Evaluation<Operation::Mult>(input_T, output_T);
  }

  /**
   * @brief Implements mfem::Operator::GetGradient
   * @param[in] x The input vector where the gradient is evaluated
   *
   * Note: at present, this Functional::Gradient object only supports the action of the gradient (i.e. directional
   * derivative) We are looking into making that Functional::Gradient also be convertible to a sparse matrix format as
   * well.
   */
  mfem::Operator& GetGradient(const mfem::Vector& x) const override
  {
    Mult(x, dummy_);  // this is ugly
    return grad_;
  }

  /**
   * @brief Alias for @p Mult that uses a return value instead of an output parameter
   * @param[in] input_T The input vector
   */
  return_type operator()(const mfem::Vector& input_T) const
  {
    Evaluation<Operation::Mult>(input_T, my_output_T_);
    if constexpr (is_qoi) {
      return my_output_T_[0];
    } else {
      return my_output_T_;
    }
  }

  /**
   * @brief Obtains the gradients for all the constituent integrals
   * @param[in] input_T The input vector
   * @param[out] output_T The output vector
   * @see DomainIntegral::GradientMult, BoundaryIntegral::GradientMult
   */
  virtual void GradientMult(const mfem::Vector& input_T, mfem::Vector& output_T) const
  {
    Evaluation<Operation::GradientMult>(input_T, output_T);
  }

  /**
   * @brief calculate and return the element stiffness matrices flattened into a mfem::Vector
   * @returns A mfem::Vector containing the element stiffness matrix entries (flattened from a 3D array 
   * with dimensions test_dim * test_ndof, trial_dim * trial_ndof, nelem)
   */
  mfem::Vector ComputeElementMatrices()
  {
    // Resize K_e_ if this is the first time
    if (K_e_.Size() == 0) {
      const auto& test_el  = *test_space_->GetFE(0);
      const auto& trial_el = *trial_space_->GetFE(0);
      K_e_.SetSize(test_el.GetDof() * test_space_->GetVDim() * trial_el.GetDof() * trial_space_->GetVDim() *
                   test_space_->GetNE());
    }
    // zero out internal vector
    K_e_ = 0.;
    // loop through integrals and accumulate
    for (auto & domain : domain_integrals_) domain.ComputeElementMatrices(K_e_);

    return K_e_;
  }

  /**
   * @brief calculate and return the boundary element stiffness matrices flattened into a mfem::Vector
   * @returns A mfem::Vector containing the boundary element matrix entries (flattened from a 3D array 
   * with dimensions test_dim * test_ndof, trial_dim * trial_ndof, nelem)
   */
  mfem::Vector ComputeBoundaryElementMatrices()
  {
    // Resize K_b_ if this is the first time
    if (K_b_.Size() == 0) {
      int num_boundary_elements = test_space_->GetNBE();
      int dofs_per_test_boundary_element = test_space_->GetBE(0)->GetDof() * test_space_->GetVDim();
      int dofs_per_trial_boundary_element = trial_space_->GetBE(0)->GetDof() * trial_space_->GetVDim();
      K_b_.SetSize(dofs_per_test_boundary_element * dofs_per_trial_boundary_element * num_boundary_elements);
    }
    // zero out internal vector
    K_b_ = 0.;
    // loop through integrals and accumulate
    for (auto & boundary : boundary_integrals_) boundary.ComputeElementMatrices(K_b_);

    return K_b_;
  }



  /**
   * @brief Computes element matrices and returns AssembledSparseMatrix
   * @return reference to AssembledSparseMatrix with newly assembled entries
   */

  serac::mfem_ext::AssembledSparseMatrix& GetAssembledSparseMatrix()
  {
    ComputeElementMatrices();  // Updates K_e_
    if (!assembled_spmat_) {
      assembled_spmat_ = std::make_unique<serac::mfem_ext::AssembledSparseMatrix>(
          *test_space_, *trial_space_, mfem::ElementDofOrdering::LEXICOGRAPHIC);
    }
    assembled_spmat_->FillData(K_e_);
    return *assembled_spmat_;
  }

  /**
   * @brief Applies an essential boundary condition to the attributes specified by @a ess_attr
   * @param[in] ess_attr The mesh attributes to apply the BC to
   *
   * @note This gets more interesting when having more than one trial space
   */
  void SetEssentialBC(const mfem::Array<int>& ess_attr)
  {
    static_assert(std::is_same_v<test, trial>, "can't specify essential bc on incompatible spaces");
    trial_space_->GetEssentialTrueDofs(ess_attr, ess_tdof_list_);
  }

private:
  /**
   * @brief Indicates whether to obtain values or gradients from a calculation
   */
  enum class Operation
  {
    Mult,
    GradientMult
  };

  /**
   * @brief Lightweight shim for mfem::Operator that produces the gradient of a @p Functional from a @p Mult
   */
  class Gradient : public mfem::Operator {

    template < typename T >
    struct Array3D{
      Array3D() = default;
      Array3D(int n1, int n2, int n3) : strides{n2 * n3, n3, 1}, data(n1 * n2 * n3) {}
      auto & operator()(int i, int j, int k) { return data[i * strides[0] + j * strides[1] + k * strides[2]]; }
      int strides[3];
      std::vector < T > data;
    };

  public:
    /**
     * @brief Constructs a Gradient wrapper that references a parent @p Functional
     * @param[in] f The @p Functional to use for gradient calculations
     */
    Gradient(Functional<test(trial)> & f) : mfem::Operator(f.Height(), f.Width()), form(f), sparsity_pattern_initialized(false) {};

    virtual void Mult(const mfem::Vector& x, mfem::Vector& y) const override { form.GradientMult(x, y); }

    void initialize_sparsity_pattern() {

      mfem::Array<int> test_dofs;
      mfem::Array<int> trial_dofs;

      int test_vdim  = form.test_space_->GetVDim();
      int trial_vdim = form.trial_space_->GetVDim();

      form.test_space_->GetElementDofs(0, test_dofs);
      form.trial_space_->GetElementDofs(0, trial_dofs);
      int num_elements = form.test_space_->GetNE();
      int dofs_per_test_element = test_dofs.Size();
      int dofs_per_trial_element = trial_dofs.Size();
      int entries_per_element = dofs_per_test_element * dofs_per_trial_element;

      form.test_space_->GetBdrElementDofs(0, test_dofs);
      form.trial_space_->GetBdrElementDofs(0, trial_dofs);
      int num_boundary_elements = form.test_space_->GetNBE();
      int dofs_per_test_boundary_element = test_dofs.Size();
      int dofs_per_trial_boundary_element = trial_dofs.Size();
      int entries_per_boundary_element = dofs_per_test_boundary_element * test_vdim * dofs_per_trial_boundary_element * trial_vdim;

      int num_infos[2] = {
        (form.domain_integrals_.size() > 0) * entries_per_element * num_elements,
        (form.boundary_integrals_.size() > 0) * entries_per_boundary_element * num_boundary_elements
      };

      std::vector < ::detail::elem_info > infos;
      infos.reserve(num_infos[0] + num_infos[1]);

      if (form.domain_integrals_.size() > 0) {
        bool on_boundary = false;

        for (int e = 0; e < num_elements; e++) {
          form.test_space_->GetElementDofs(e, test_dofs);
          form.trial_space_->GetElementDofs(e, trial_dofs);

          const mfem::Array<int> & test_native_to_lexicographic = dynamic_cast<const mfem::TensorBasisElement *>(form.test_space_->GetFE(0))->GetDofMap();
          const mfem::Array<int> & trial_native_to_lexicographic = dynamic_cast<const mfem::TensorBasisElement *>(form.trial_space_->GetFE(0))->GetDofMap();
          ::detail::apply_permutation(test_dofs, test_native_to_lexicographic);
          ::detail::apply_permutation(trial_dofs, trial_native_to_lexicographic);
          for (int i = 0; i < dofs_per_test_element; i++) {
            for (int j = 0; j < dofs_per_trial_element; j++) {
              for (int k = 0; k < test_vdim; k++) {
                int test_vdof = form.test_space_->DofToVDof(::detail::get_index(test_dofs[i]), k);
                for (int l = 0; l < trial_vdim; l++) {
                  int trial_vdof = form.trial_space_->DofToVDof(::detail::get_index(trial_dofs[j]), l);
                  infos.push_back({test_vdof, trial_vdof, i + dofs_per_test_element * k, j + dofs_per_trial_element * l, e, ::detail::get_sign(test_dofs[i]) * ::detail::get_sign(trial_dofs[j]), on_boundary});
                }
              }
            }
          }
        }

      }

      // mfem doesn't implement GetDofMap for some of its Nedelec elements (??),
      // so we have to temporarily disable boundary terms for Hcurl until they do
      if (form.boundary_integrals_.size() > 0) {
        bool on_boundary = true;

        for (int b = 0; b < num_boundary_elements; b++) {
          form.test_space_->GetBdrElementDofs(b, test_dofs);
          form.trial_space_->GetBdrElementDofs(b, trial_dofs);

          if constexpr (test::family != Family::HCURL) {
            const mfem::Array<int> & test_native_to_lexicographic = dynamic_cast<const mfem::TensorBasisElement *>(form.test_space_->GetBE(0))->GetDofMap();
            ::detail::apply_permutation(test_dofs, test_native_to_lexicographic);
          }

          if constexpr (trial::family != Family::HCURL) {
            const mfem::Array<int> & trial_native_to_lexicographic = dynamic_cast<const mfem::TensorBasisElement *>(form.trial_space_->GetBE(0))->GetDofMap();
            ::detail::apply_permutation(trial_dofs, trial_native_to_lexicographic);
          }

          for (int i = 0; i < dofs_per_test_boundary_element; i++) {
            for (int j = 0; j < dofs_per_trial_boundary_element; j++) {
              for (int k = 0; k < test_vdim; k++) {
                int test_vdof = form.test_space_->DofToVDof(::detail::get_index(test_dofs[i]), k);
                for (int l = 0; l < trial_vdim; l++) {
                  int trial_vdof = form.trial_space_->DofToVDof(::detail::get_index(trial_dofs[j]), l);
                  infos.push_back({test_vdof, trial_vdof, i + dofs_per_test_boundary_element * k, j + dofs_per_trial_boundary_element * l, b, ::detail::get_sign(test_dofs[i]) * ::detail::get_sign(trial_dofs[j]), on_boundary});
                }
              }
            }
          }
        }
      }

      std::sort(infos.begin(), infos.end());

      int nrows = form.test_space_->GetNDofs() * form.test_space_->GetVDim();
      row_ptr.resize(nrows + 1);
      std::vector < ::detail::signed_index > nonzero_ids(infos.size());

      int nnz = 0;
      row_ptr[0] = 0;
      col_ind.push_back(infos[0].global_col);
      nonzero_ids[0] = {0, infos[0].sign};

      for (size_t i = 1; i < infos.size(); i++) {
        // increment the nonzero count every time we find a new (i,j) pair
        nnz += (infos[i-1] != infos[i]);

        nonzero_ids[i] = {nnz, infos[i].sign};

        if (infos[i-1] != infos[i]) {
          col_ind.push_back(infos[i].global_col);
        }

        for (int j = infos[i-1].global_row; j < infos[i].global_row; j++) {
          row_ptr[j+1] = nonzero_ids[i];
        }
      }

      ++nnz;
      for (int j = infos.back().global_row; j < nrows; j++) {
        row_ptr[j+1] = nnz;
      }

      element_nonzero_LUT = Array3D<::detail::signed_index>(num_elements, dofs_per_test_element * test_vdim, dofs_per_trial_element * trial_vdim);
      boundary_element_nonzero_LUT = Array3D<::detail::signed_index>(num_boundary_elements, dofs_per_test_boundary_element * test_vdim, dofs_per_trial_boundary_element * trial_vdim);

      for (size_t i = 0; i < infos.size(); i++) {

        auto [_1, _2, local_row, local_col, element_id, _3, on_boundary] = infos[i];
        if (on_boundary) {
          boundary_element_nonzero_LUT(element_id, local_row, local_col) = nonzero_ids[i];
        } else {
          element_nonzero_LUT(element_id, local_row, local_col) = nonzero_ids[i];
        }
      }

      sparsity_pattern_initialized = true;

    }

    operator mfem::SparseMatrix() {

      if (!sparsity_pattern_initialized) initialize_sparsity_pattern();

      // the CSR graph (sparsity pattern) is reusable, so we cache
      // that and ask mfem to not free that memory in ~SparseMatrix()
      constexpr bool sparse_matrix_frees_graph_ptrs = false;

      // the CSR values are NOT reusable, so we pass ownership of
      // them to the mfem::SparseMatrix, to be freed in ~SparseMatrix()
      constexpr bool sparse_matrix_frees_values_ptr = true;

      constexpr bool col_ind_is_sorted = true;


      int nnz = row_ptr.back();
      double * values = new double[nnz]{};

      if (form.domain_integrals_.size() > 0) {
        int num_elements = form.test_space_->GetNE();
        int test_vdim  = form.test_space_->GetVDim();
        int trial_vdim = form.trial_space_->GetVDim();
        int dofs_per_test_element = form.test_space_->GetFE(0)->GetDof();
        int dofs_per_trial_element = form.trial_space_->GetFE(0)->GetDof();

        mfem::Vector element_matrices = form.ComputeElementMatrices();
        auto K_elem = mfem::Reshape(element_matrices.HostReadWrite(), dofs_per_test_element * test_vdim, dofs_per_trial_element * trial_vdim, num_elements);
        for (int e = 0; e < num_elements; e++) {
          for (int i = 0; i < dofs_per_test_element * test_vdim; i++) {
            for (int j = 0; j < dofs_per_trial_element * trial_vdim; j++) {
              auto [index, sign] = element_nonzero_LUT(e,i,j);
              values[index] += sign * K_elem(i,j,e);
            }
          }
        }
      }

      if (form.boundary_integrals_.size() > 0) {
        int num_boundary_elements = form.test_space_->GetNBE();
        int test_vdim  = form.test_space_->GetVDim();
        int trial_vdim = form.trial_space_->GetVDim();
        int dofs_per_test_boundary_element = form.test_space_->GetBE(0)->GetDof();
        int dofs_per_trial_boundary_element = form.trial_space_->GetBE(0)->GetDof();
 
        mfem::Vector boundary_element_matrices = form.ComputeBoundaryElementMatrices();
        auto K_elem = mfem::Reshape(boundary_element_matrices.HostReadWrite(), dofs_per_test_boundary_element * test_vdim, dofs_per_trial_boundary_element * trial_vdim, num_boundary_elements);
        for (int e = 0; e < num_boundary_elements; e++) {
          for (int i = 0; i < dofs_per_test_boundary_element * test_vdim; i++) {
            for (int j = 0; j < dofs_per_trial_boundary_element * trial_vdim; j++) {
              auto [index, sign] = boundary_element_nonzero_LUT(e,i,j);
              values[index] += sign * K_elem(i,j,e);
            }
          }
        }
      }

      return mfem::SparseMatrix(row_ptr.data(), col_ind.data(), values, Height(), Width(), sparse_matrix_frees_graph_ptrs, sparse_matrix_frees_values_ptr, col_ind_is_sorted);
      
    }

  private:

    /**
     * @brief The "parent" @p Functional to calculate gradients with
     */
<<<<<<< HEAD
    Functional<test(trial)>& form;

    std::vector< int > row_ptr;
    std::vector< int > col_ind;

    Array3D< ::detail::signed_index > element_nonzero_LUT;
    Array3D< ::detail::signed_index > boundary_element_nonzero_LUT;

    mfem::SparseMatrix A;

    bool sparsity_pattern_initialized;

=======
    Functional<test(trial), execution_policy>& form;
>>>>>>> 6999b83e
  };

  /**
   * @brief Helper method for evaluation/gradient evaluation
   * @tparam op Whether to obtain values or gradients
   * @param[in] input_T The input vector
   * @param[out] output_T The output vector
   */
  template <Operation op = Operation::Mult>
  void Evaluation(const mfem::Vector& input_T, mfem::Vector& output_T) const
  {
    // get the values for each local processor
    P_trial_->Mult(input_T, input_L_);

    output_L_ = 0.0;
    if (domain_integrals_.size() > 0) {
      // get the values for each element on the local processor
      G_trial_->Mult(input_L_, input_E_);

      // compute residual contributions at the element level and sum them
      output_E_ = 0.0;
      for (auto& integral : domain_integrals_) {
        if constexpr (op == Operation::Mult) {
          integral.Mult(input_E_, output_E_);
        }

        if constexpr (op == Operation::GradientMult) {
          integral.GradientMult(input_E_, output_E_);
        }
      }

      // scatter-add to compute residuals on the local processor
      G_test_->MultTranspose(output_E_, output_L_);
    }

    if (boundary_integrals_.size() > 0) {
      G_trial_boundary_->Mult(input_L_, input_E_boundary_);

      output_E_boundary_ = 0.0;
      for (auto& integral : boundary_integrals_) {
        if constexpr (op == Operation::Mult) {
          integral.Mult(input_E_boundary_, output_E_boundary_);
        }

        if constexpr (op == Operation::GradientMult) {
          integral.GradientMult(input_E_boundary_, output_E_boundary_);
        }
      }

      output_L_boundary_ = 0.0;

      // scatter-add to compute residuals on the local processor
      G_test_boundary_->MultTranspose(output_E_boundary_, output_L_boundary_);

      output_L_ += output_L_boundary_;
    }

    // scatter-add to compute global residuals
    P_test_->MultTranspose(output_L_, output_T);

    output_T.HostReadWrite();
    for (int i = 0; i < ess_tdof_list_.Size(); i++) {
      if constexpr (op == Operation::Mult) {
        output_T(ess_tdof_list_[i]) = 0.0;
      }

      if constexpr (op == Operation::GradientMult) {
        output_T(ess_tdof_list_[i]) = input_T(ess_tdof_list_[i]);
      }
    }
  }

  /**
   * @brief The input set of local DOF values (i.e., on the current rank)
   */
  mutable mfem::Vector input_L_;

  /**
   * @brief The output set of local DOF values (i.e., on the current rank)
   */
  mutable mfem::Vector output_L_;

  /**
   * @brief The input set of per-element DOF values
   */
  mutable mfem::Vector input_E_;

  /**
   * @brief The output set of per-element DOF values
   */
  mutable mfem::Vector output_E_;

  /**
   * @brief The input set of per-boundaryelement DOF values
   */
  mutable mfem::Vector input_E_boundary_;

  /**
   * @brief The output set of per-boundary-element DOF values
   */
  mutable mfem::Vector output_E_boundary_;

  /**
   * @brief The output set of local DOF values (i.e., on the current rank) from boundary elements
   */
  mutable mfem::Vector output_L_boundary_;

  /**
   * @brief The set of true DOF values, used as a scratchpad for @p operator()
   */
  mutable mfem::Vector my_output_T_;

  /**
   * @brief A working vector for @p GetGradient
   */
  mutable mfem::Vector dummy_;

  /**
   * @brief Manages DOFs for the test space
   */
  mfem::ParFiniteElementSpace* test_space_;

  /**
   * @brief Manages DOFs for the trial space
   */
  mfem::ParFiniteElementSpace* trial_space_;

  /**
   * @brief The set of true DOF indices to which an essential BC should be applied
   */
  mfem::Array<int> ess_tdof_list_;

  /**
   * @brief Operator that converts true (global) DOF values to local (current rank) DOF values
   * for the test space
   */
  const mfem::Operator* P_test_;

  /**
   * @brief Operator that converts local (current rank) DOF values to per-element DOF values
   * for the test space
   */
  const mfem::Operator* G_test_;

  /**
   * @brief Operator that converts true (global) DOF values to local (current rank) DOF values
   * for the trial space
   */
  const mfem::Operator* P_trial_;

  /**
   * @brief Operator that converts local (current rank) DOF values to per-element DOF values
   * for the trial space
   */
  const mfem::Operator* G_trial_;

  /**
   * @brief Operator that converts local (current rank) DOF values to per-boundary element DOF values
   * for the test space
   */
  const mfem::Operator* G_test_boundary_;

  /**
   * @brief Operator that converts local (current rank) DOF values to per-boundary element DOF values
   * for the trial space
   */
  const mfem::Operator* G_trial_boundary_;

  /**
   * @brief The set of domain integrals (spatial_dim == geometric_dim)
   */
  std::vector<DomainIntegral<test(trial), execution_policy> > domain_integrals_;

  /**
   * @brief The set of boundary integral (spatial_dim > geometric_dim)
   */
  std::vector<BoundaryIntegral<test(trial)> > boundary_integrals_;

  // simplex elements are currently not supported;
  static constexpr mfem::Element::Type supported_types[4] = {mfem::Element::POINT, mfem::Element::SEGMENT,
                                                             mfem::Element::QUADRILATERAL, mfem::Element::HEXAHEDRON};

  /**
   * @brief The gradient object used to implement @p GetGradient
   */
  mutable Gradient grad_;

  /**
   * @brief storage buffer for element stiffness matrices, used in ComputeElementMatrices() and
   * UpdateAssembledSparseMatrix()
   */
  mutable mfem::Vector K_e_;

  /**
   * @brief storage buffer for boundary element stiffness matrices, used in ComputeBoundaryElementMatrices() and
   * UpdateAssembledSparseMatrix()
   */
  mutable mfem::Vector K_b_;

  /**
   * @brief Local internal AssembledSparseMatrix storage for ComputeElementMatrices
   *
   * If unique_ptr is empty, construct AssembledSparseMatrix.
   *
   */
  std::unique_ptr<serac::mfem_ext::AssembledSparseMatrix> assembled_spmat_;


  template < typename T >
  friend typename Functional<T>::Gradient & grad(Functional<T> &);
};

template < typename T >
typename Functional<T>::Gradient & grad(Functional<T> & f) { return f.grad_; }

}  // namespace serac<|MERGE_RESOLUTION|>--- conflicted
+++ resolved
@@ -72,7 +72,6 @@
 
 namespace serac {
 
-<<<<<<< HEAD
 struct QoIProlongation : public mfem::Operator { 
   QoIProlongation(MPI_Comm c) : mfem::Operator(1, 1), comm(c) {}
 
@@ -86,28 +85,6 @@
   }
 
   MPI_Comm comm;
-=======
-/**
- * @brief a type trait used to identify the Hcurl family
- */
-template <typename T>
-struct is_hcurl {
-  /**
-   * @brief Flag denoting the type contained is Hcurl
-   */
-  static constexpr bool value = false;
-};
-
-/**
- * @brief a type trait used to identify the Hcurl family
- */
-template <int p, int c>
-struct is_hcurl<Hcurl<p, c> > {
-  /**
-   * @brief Flag denoting the type contained is Hcurl
-   */
-  static constexpr bool value = true;
->>>>>>> 6999b83e
 };
 
 struct QoIElementRestriction : public mfem::Operator { 
@@ -142,9 +119,9 @@
  * Functional< H1(Hcurl) > my_residual;
  * @endcode
  *
- * @tparam execution_policy which kind of processor should be used to carry out calculations
  * @tparam test The space of test functions to use
  * @tparam trial The space of trial functions to use
+ * @tparam execution_policy which kind of processor should be used to carry out calculations
  *
  * To use this class, you use the methods @p Functional::Add****Integral(integrand,domain_of_integration)
  * where @p integrand is a q-function lambda or functor and @p domain_of_integration is an @p mfem::mesh
@@ -167,9 +144,8 @@
  * my_residual.AddDomainIntegral(Dimension<3>{}, integrand, domain_of_integration);
  * @endcode
  */
-<<<<<<< HEAD
-template <typename test, typename trial>
-class Functional<test(trial)> : public mfem::Operator {
+template <typename test, typename trial, typename execution_policy>
+class Functional<test(trial), execution_policy> : public mfem::Operator {
 
   static constexpr bool is_qoi = test::family == Family::QOI;
 
@@ -224,11 +200,6 @@
     InitializeVectors();
   }
 
-=======
-template <typename test, typename trial, typename execution_policy>
-class Functional<test(trial), execution_policy> : public mfem::Operator {
-public:
->>>>>>> 6999b83e
   /**
    * @brief Constructs using @p mfem::ParFiniteElementSpace objects corresponding to the test/trial spaces
    * @param[in] test_fes The (non-qoi) test space
@@ -701,8 +672,7 @@
     /**
      * @brief The "parent" @p Functional to calculate gradients with
      */
-<<<<<<< HEAD
-    Functional<test(trial)>& form;
+    Functional<test(trial), execution_policy>& form;
 
     std::vector< int > row_ptr;
     std::vector< int > col_ind;
@@ -713,10 +683,6 @@
     mfem::SparseMatrix A;
 
     bool sparsity_pattern_initialized;
-
-=======
-    Functional<test(trial), execution_policy>& form;
->>>>>>> 6999b83e
   };
 
   /**
