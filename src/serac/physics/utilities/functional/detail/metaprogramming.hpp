// Copyright (c) 2019-2021, Lawrence Livermore National Security, LLC and
// other Serac Project Developers. See the top-level LICENSE file for
// details.
//
// SPDX-License-Identifier: (BSD-3-Clause)

/**
 * @file metaprogramming.hpp
 *
 * @brief Utilities for C++ metaprogramming
 */

#pragma once

#include <tuple>
#include <utility>
#include <type_traits>

#include "serac/infrastructure/accelerator.hpp"

/**
 * @brief return the Ith integer in `{n...}`
 */
template <int I, int... n>
constexpr auto get(std::integer_sequence<int, n...>)
{
  constexpr int values[sizeof...(n)] = {n...};
  return values[I];
}

/// @cond
namespace detail {

SERAC_SUPPRESS_NVCC_HOSTDEVICE_WARNING
template <typename lambda, int... i>
SERAC_HOST_DEVICE constexpr void for_constexpr(lambda&& f, std::integral_constant<int, i>... args)
{
  f(args...);
}

SERAC_SUPPRESS_NVCC_HOSTDEVICE_WARNING
template <int... n, typename lambda, typename... arg_types>
SERAC_HOST_DEVICE constexpr void for_constexpr(lambda&& f, std::integer_sequence<int, n...>, arg_types... args)
{
  (detail::for_constexpr(f, args..., std::integral_constant<int, n>{}), ...);
}

}  // namespace detail
/// @endcond

/**
 * @brief multidimensional loop tool that evaluates the lambda body inside the innermost loop.
 *
 * @tparam n integer template arguments describing the shape of the iteration space
 * @tparam lambda the type of the functor object to be executed in the loop
 *
 * @note
 * \code{.cpp}
 * for_constexpr< 2, 3 >([](auto i, auto j) { std::cout << i << " " << j << std::endl; }
 * \endcode
 * will print:
 * \code{.cpp}
 * 0 0
 * 0 1
 * 0 2
 * 1 0
 * 1 1
 * 1 2
 * \endcode
 *
 * @note latter integer template parameters correspond to more nested loops
 *
 * @note The lambda function should be a callable object taking sizeof ... (n) arguments.
 * Anything returned from f() will be discarded
 * note: this forces multidimensional loop unrolling, which can be beneficial for
 * runtime performance, but can hurt compile time and executable size as the loop
 * dimensions become larger.
 *
 */
template <int... n, typename lambda>
SERAC_HOST_DEVICE constexpr void for_constexpr(lambda&& f)
{
  detail::for_constexpr(f, std::make_integer_sequence<int, n>{}...);
}

<<<<<<< HEAD
=======
/**
 * @overload
 */
>>>>>>> 6999b83e
template <int n1, typename lambda>
constexpr void for_loop(lambda f)
{
  for (int i = 0; i < n1; i++) {
    f(i);
  }
}

/**
 * @overload
 */
template <int n1, int n2, typename lambda>
constexpr void for_loop(lambda f)
{
  for (int i = 0; i < n1; i++) {
    for (int j = 0; j < n2; j++) {
      f(i, j);
    }
  }
}

/**
 * @overload
 */
template <int n1, int n2, int n3, typename lambda>
constexpr void for_loop(lambda f)
{
  for (int i = 0; i < n1; i++) {
    for (int j = 0; j < n2; j++) {
      for (int k = 0; k < n3; k++) {
        f(i, j, k);
      }
    }
  }
}

/**
 * @overload
 */
template <int n1, int n2, int n3, int n4, typename lambda>
constexpr void for_loop(lambda f)
{
  for (int i = 0; i < n1; i++) {
    for (int j = 0; j < n2; j++) {
      for (int k = 0; k < n3; k++) {
        for (int l = 0; l < n4; l++) {
          f(i, j, k, l);
        }
      }
    }
  }
}

/**
 * @overload
 */
template <int n1, int n2, int n3, int n4, int n5, typename lambda>
constexpr void for_loop(lambda f)
{
  for (int i = 0; i < n1; i++) {
    for (int j = 0; j < n2; j++) {
      for (int k = 0; k < n3; k++) {
        for (int l = 0; l < n4; l++) {
          for (int m = 0; m < n5; m++) {
            f(i, j, k, l, m);
          }
        }
      }
    }
  }
}

/**
 * @overload
 */
template <int n1, int n2, int n3, int n4, int n5, int n6, typename lambda>
constexpr void for_loop(lambda f)
{
  for (int i = 0; i < n1; i++) {
    for (int j = 0; j < n2; j++) {
      for (int k = 0; k < n3; k++) {
        for (int l = 0; l < n4; l++) {
          for (int m = 0; m < n5; m++) {
            for (int n = 0; n < n6; n++) {
              f(i, j, k, l, m, n);
            }
          }
        }
      }
    }
  }
}<|MERGE_RESOLUTION|>--- conflicted
+++ resolved
@@ -83,12 +83,9 @@
   detail::for_constexpr(f, std::make_integer_sequence<int, n>{}...);
 }
 
-<<<<<<< HEAD
-=======
 /**
  * @overload
  */
->>>>>>> 6999b83e
 template <int n1, typename lambda>
 constexpr void for_loop(lambda f)
 {
