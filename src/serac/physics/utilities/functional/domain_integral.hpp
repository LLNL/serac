--- conflicted
+++ resolved
@@ -25,336 +25,6 @@
 
 namespace serac {
 
-<<<<<<< HEAD
-namespace domain_integral {
-
-
-
-/**
- * @brief The base kernel template used to create different finite element calculation routines
- *
- * @tparam test The type of the test function space
- * @tparam trial The type of the trial function space
- * The above spaces can be any combination of {H1, Hcurl, Hdiv (TODO), L2 (TODO)}
- *
- * Template parameters other than the test and trial spaces are used for customization + optimization
- * and are erased through the @p std::function members of @p DomainIntegral
- * @tparam g The shape of the element (only quadrilateral and hexahedron are supported at present)
- * @tparam Q Quadrature parameter describing how many points per dimension
- * @tparam derivatives_type Type representing the derivative of the q-function (see below) w.r.t. its input arguments
- * @tparam lambda The actual quadrature-function (either lambda function or functor object) to
- * be evaluated at each quadrature point.
- * @see https://libceed.readthedocs.io/en/latest/libCEEDapi/#theoretical-framework for additional
- * information on the idea behind a quadrature function and its inputs/outputs
- * @tparam qpt_data_type The type of the data to store for each quadrature point
- *
- * @param[in] U The full set of per-element DOF values (primary input)
- * @param[inout] R The full set of per-element residuals (primary output)
- * @param[out] derivatives_ptr The address at which derivatives of @a lambda with
- * respect to its arguments will be stored
- * @param[in] J_ The Jacobians of the element transformations at all quadrature points
- * @param[in] X_ The actual (not reference) coordinates of all quadrature points
- * @see mfem::GeometricFactors
- * @param[in] num_elements The number of elements in the mesh
- * @param[in] qf The actual quadrature function, see @p lambda
- * @param[inout] data The data for each quadrature point
- */
-template <Geometry g, typename test, typename trial, int Q, typename derivatives_type, typename lambda,
-          typename qpt_data_type = void>
-void evaluation_kernel(const mfem::Vector& U, mfem::Vector& R, derivatives_type* derivatives_ptr,
-                       const mfem::Vector& J_, const mfem::Vector& X_, int num_elements, lambda qf,
-                       QuadratureData<qpt_data_type>& data = dummy_qdata)
-{
-  using test_element               = finite_element<g, test>;
-  using trial_element              = finite_element<g, trial>;
-  using element_residual_type      = typename test_element::residual_type;
-  static constexpr int  dim        = dimension_of(g);
-  static constexpr int  test_ndof  = test_element::ndof;
-  static constexpr int  trial_ndof = trial_element::ndof;
-  static constexpr auto rule       = GaussQuadratureRule<g, Q>();
-
-  // mfem provides this information in 1D arrays, so we reshape it
-  // into strided multidimensional arrays before using
-  auto X = mfem::Reshape(X_.Read(), rule.size(), dim, num_elements);
-  auto J = mfem::Reshape(J_.Read(), rule.size(), dim, dim, num_elements);
-  auto u = detail::Reshape<trial>(U.Read(), trial_ndof, num_elements);
-  auto r = detail::Reshape<test>(R.ReadWrite(), test_ndof, num_elements);
-
-  // for each element in the domain
-  for (int e = 0; e < num_elements; e++) {
-    // get the DOF values for this particular element
-    tensor u_elem = detail::Load<trial_element>(u, e);
-
-    // this is where we will accumulate the element residual tensor
-    element_residual_type r_elem{};
-
-    // for each quadrature point in the element
-    for (int q = 0; q < static_cast<int>(rule.size()); q++) {
-      // eval_quadrature is a SERAC_HOST_DEVICE quadrature point calculation
-
-      // At the moment, the GPU versions of the kernels don't support quadrature data.
-      // That will be addressed in an upcoming PR.
-      // We check if quadrature data is empty and execute on the GPU, otherwise we must execute on the CPU.
-      if constexpr (std::is_same_v<qpt_data_type, void>) {
-        eval_quadrature<g, test, trial, Q, derivatives_type, lambda>(e, q, u_elem, r_elem, derivatives_ptr, J, X,
-                                                                     num_elements, qf);
-      } else {
-        auto   xi  = rule.points[q];
-        auto   dxi = rule.weights[q];
-        auto   x_q = make_tensor<dim>([&](int i) { return X(q, i, e); });  // Physical coords of qpt
-        auto   J_q = make_tensor<dim, dim>([&](int i, int j) { return J(q, i, j, e); });
-        double dx  = det(J_q) * dxi;
-
-        // evaluate the value/derivatives needed for the q-function at this quadrature point
-        auto arg = Preprocess<trial_element>(u_elem, xi, J_q);
-
-        // evaluate the user-specified constitutive model
-        //
-        // note: make_dual(arg) promotes those arguments to dual number types
-        // so that qf_output will contain values and derivatives
-        // TODO: Refactor the call to qf here since the current approach is somewhat messy
-        auto qf_output = [&qf, &x_q, &arg, &data, e, q]() { return qf(x_q, make_dual(arg), data(e, q)); }();
-
-        // integrate qf_output against test space shape functions / gradients
-        // to get element residual contributions
-        r_elem += Postprocess<test_element>(get_value(qf_output), xi, J_q) * dx;
-
-        // here, we store the derivative of the q-function w.r.t. its input arguments
-        //
-        // this will be used by other kernels to evaluate gradients / adjoints / directional derivatives
-        detail::AccessDerivatives(derivatives_ptr, e, q, rule, num_elements) = get_gradient(qf_output);
-      }
-    }
-
-    // once we've finished the element integration loop, write our element residuals
-    // out to memory, to be later assembled into global residuals by mfem
-    detail::Add(r, r_elem, e);
-  }
-}
-
-/**
- * @brief The base kernel template used to create create custom directional derivative
- * kernels associated with finite element calculations
- *
- * @tparam test The type of the test function space
- * @tparam trial The type of the trial function space
- * The above spaces can be any combination of {H1, Hcurl, Hdiv (TODO), L2 (TODO)}
- *
- * Template parameters other than the test and trial spaces are used for customization + optimization
- * and are erased through the @p std::function members of @p DomainIntegral
- * @tparam g The shape of the element (only quadrilateral and hexahedron are supported at present)
- * @tparam Q Quadrature parameter describing how many points per dimension
- * @tparam derivatives_type Type representing the derivative of the q-function w.r.t. its input arguments
- *
- * @note lambda does not appear as a template argument, as the directional derivative is
- * inherently just a linear transformation
- *
- * @param[in] dU The full set of per-element DOF values (primary input)
- * @param[inout] dR The full set of per-element residuals (primary output)
- * @param[in] derivatives_ptr The address at which derivatives of the q-function with
- * respect to its arguments are stored
- * @param[in] J_ The Jacobians of the element transformations at all quadrature points
- * @see mfem::GeometricFactors
- * @param[in] num_elements The number of elements in the mesh
- */
-template <Geometry g, typename test, typename trial, int Q, typename derivatives_type>
-void gradient_kernel(const mfem::Vector& dU, mfem::Vector& dR, derivatives_type* derivatives_ptr,
-                     const mfem::Vector& J_, int num_elements)
-{
-  using test_element               = finite_element<g, test>;
-  using trial_element              = finite_element<g, trial>;
-  using element_residual_type      = typename test_element::residual_type;
-  static constexpr int  dim        = dimension_of(g);
-  static constexpr int  test_ndof  = test_element::ndof;
-  static constexpr int  trial_ndof = trial_element::ndof;
-  static constexpr auto rule       = GaussQuadratureRule<g, Q>();
-
-  // mfem provides this information in 1D arrays, so we reshape it
-  // into strided multidimensional arrays before using
-  auto J  = mfem::Reshape(J_.Read(), rule.size(), dim, dim, num_elements);
-  auto du = detail::Reshape<trial>(dU.Read(), trial_ndof, num_elements);
-  auto dr = detail::Reshape<test>(dR.ReadWrite(), test_ndof, num_elements);
-
-  // for each element in the domain
-  for (int e = 0; e < num_elements; e++) {
-    // get the (change in) values for this particular element
-    tensor du_elem = detail::Load<trial_element>(du, e);
-
-    // this is where we will accumulate the (change in) element residual tensor
-    element_residual_type dr_elem{};
-
-    // for each quadrature point in the element
-    for (int q = 0; q < static_cast<int>(rule.size()); q++) {
-      gradient_quadrature<g, test, trial, Q, derivatives_type>(e, q, du_elem, dr_elem, derivatives_ptr, J,
-                                                               num_elements);
-    }
-
-    // once we've finished the element integration loop, write our element residuals
-    // out to memory, to be later assembled into global residuals by mfem
-    detail::Add(dr, dr_elem, e);
-  }
-}
-
-template < typename T1, typename T2 >
-struct linear_approximation {
-  T1 value;
-  T2 derivative;
-};
-
-template < typename element_type, int dim >
-auto evaluate_shape_functions(tensor < double, dim > xi, tensor< double, dim, dim > J) {
-  if constexpr (element_type::family == Family::HCURL) {
-    auto N = dot(element_type::shape_functions(xi), inv(J));
-    auto curl_N = element_type::shape_function_curl(xi) / det(J);
-    if constexpr (dim == 3) {
-      curl_N = dot(curl_N, transpose(J));
-    }
-
-    using pair_t = linear_approximation< 
-      typename std::remove_reference<decltype(N[0])>::type, 
-      typename std::remove_reference<decltype(curl_N[0])>::type
-    >;
-    tensor < pair_t, element_type::ndof > output{};
-    for (int i = 0; i < element_type::ndof; i++) {
-      output[i].value = N[i];
-      output[i].derivative = curl_N[i];
-    }
-    return output;
-  } else {
-    auto N = element_type::shape_functions(xi);
-    auto grad_N = dot(element_type::shape_function_gradients(xi), inv(J));
-
-    using pair_t = linear_approximation< 
-      typename std::remove_reference<decltype(N[0])>::type, 
-      typename std::remove_reference<decltype(grad_N[0])>::type
-    >;
-    tensor < pair_t, element_type::ndof > output{};
-    for (int i = 0; i < element_type::ndof; i++) {
-      output[i].value = N[i];
-      output[i].derivative = grad_N[i];
-    }
-    return output;   
-
-  }
-}
-
-/**
- * @brief The base kernel template used to compute tangent element entries that can be assembled
- * into a tangent matrix
- *
- * @tparam test The type of the test function space
- * @tparam trial The type of the trial function space
- * The above spaces can be any combination of {H1, Hcurl, Hdiv (TODO), L2 (TODO)}
- *
- * Template parameters other than the test and trial spaces are used for customization + optimization
- * and are erased through the @p std::function members of @p Integral
- * @tparam g The shape of the element (only quadrilateral and hexahedron are supported at present)
- * @tparam Q Quadrature parameter describing how many points per dimension
- * @tparam derivatives_type Type representing the derivative of the q-function w.r.t. its input arguments
- *
- *
- * @param[inout] K_e The full set of per-element element tangents [test_ndofs x test_dim, trial_ndofs x trial_dim]
- * @param[in] derivatives_ptr The address at which derivatives of the q-function with
- * respect to its arguments are stored
- * @param[in] J_ The Jacobians of the element transformations at all quadrature points
- * @see mfem::GeometricFactors
- * @param[in] num_elements The number of elements in the mesh
- */
-template <Geometry g, typename test, typename trial, int Q, typename derivatives_type>
-void gradient_matrix_kernel(mfem::Vector& K_e, derivatives_type* derivatives_ptr, const mfem::Vector& J_,
-                            int num_elements)
-{
-  using test_element  = finite_element<g, test>;
-  using trial_element = finite_element<g, trial>;
-  static constexpr int   dim        = dimension_of(g);
-  static constexpr int   test_ndof  = test_element::ndof;
-  static constexpr int   test_dim   = test_element::components;
-  static constexpr int   trial_ndof = trial_element::ndof;
-  static constexpr int   trial_dim  = test_element::components;
-  static constexpr auto  rule       = GaussQuadratureRule<g, Q>();
-
-  // mfem provides this information in 1D arrays, so we reshape it
-  // into strided multidimensional arrays before using
-  auto J  = mfem::Reshape(J_.Read(), rule.size(), dim, dim, num_elements);
-  auto dk = mfem::Reshape(K_e.ReadWrite(), test_ndof * test_dim, trial_ndof * trial_dim, num_elements);
-  //auto derivatives = mfem::Reshape(derivatives_ptr, );
-
-  // for each element in the domain
-  for (int e = 0; e < num_elements; e++) {
-    tensor<double, test_ndof, trial_ndof, test_dim, trial_dim> K_elem{};
-
-    // for each quadrature point in the element
-    for (int q = 0; q < static_cast<int>(rule.size()); q++) {
-
-      // get the position of this quadrature point in the parent and physical space,
-      // and calculate the measure of that point in physical space.
-      auto xi_q  = rule.points[q];
-      auto dxi_q = rule.weights[q];
-      auto J_q   = make_tensor<dim, dim>([&](int i, int j) { return J(q, i, j, e); });
-      double dx = det(J_q) * dxi_q;
-
-      // recall the derivative of the q-function w.r.t. its arguments at this quadrature point
-      //auto dq_darg = detail::AccessDerivatives(derivatives_ptr, e, q, rule, num_elements);
-      auto dq_darg = detail::AccessDerivatives(derivatives_ptr, e, q, rule, num_elements);
-
-      if constexpr (std::is_same< test, QOI >::value) {
-        auto & q0 = serac::get<0>(dq_darg); // derivative of QoI w.r.t. field value
-        auto & q1 = serac::get<1>(dq_darg); // derivative of QoI w.r.t. field derivative
-
-        auto N = evaluate_shape_functions< trial_element >(xi_q, J_q);
-
-        for (int j = 0; j < trial_ndof; j++) {
-          K_elem[0][j] += (q0 * N[j].value + q1 * N[j].derivative) * dx;
-        } 
-      } 
-
-      if constexpr (!std::is_same< test, QOI >::value) {
-        auto & q00 = serac::get<0>(serac::get<0>(dq_darg)); // derivative of source term w.r.t. field value
-        auto & q01 = serac::get<1>(serac::get<0>(dq_darg)); // derivative of source term w.r.t. field derivative
-        auto & q10 = serac::get<0>(serac::get<1>(dq_darg)); // derivative of   flux term w.r.t. field value
-        auto & q11 = serac::get<1>(serac::get<1>(dq_darg)); // derivative of   flux term w.r.t. field derivative
-
-        auto M = evaluate_shape_functions< test_element >(xi_q, J_q);
-        auto N = evaluate_shape_functions< trial_element >(xi_q, J_q);
-
-        // clang-format off
-        for (int i = 0; i < test_ndof; i++) {
-          for (int j = 0; j < trial_ndof; j++) {
-            K_elem[i][j] += (
-              M[i].value      * q00 * N[j].value +
-              M[i].value      * q01 * N[j].derivative + 
-              M[i].derivative * q10 * N[j].value +
-              M[i].derivative * q11 * N[j].derivative
-            ) * dx;
-          } 
-        } 
-        // clang-format on
-      } 
-
-    }
-
-    // once we've finished the element integration loop, write our element gradients
-    // out to memory, to be later assembled into the global gradient by mfem
-    if constexpr (std::is_same< test, QOI >::value) {
-      for_loop<trial_ndof, trial_dim>([&](int k, int l) {
-        dk(0, k + trial_ndof * l, e) += K_elem[0][k][0][l];
-      });
-    } 
-
-    if constexpr (!std::is_same< test, QOI >::value) {
-      // Note: we "transpose" these values to get them into the layout that mfem expects
-      for_loop<test_ndof, test_dim, trial_ndof, trial_dim>([&](int i, int j, int k, int l) {
-        dk(i + test_ndof * j, k + trial_ndof * l, e) += K_elem[i][k][j][l];
-      });
-    }
-
-  }
-}
-
-}  // namespace domain_integral
-
-=======
->>>>>>> 40387c51
 /**
  * @brief Describes a single integral term in a weak forumulation of a partial differential equation
  * @tparam spaces A @p std::function -like set of template parameters that describe the test and trial
@@ -431,14 +101,9 @@
                                                                                          J_, num_elements);
       };
 
-<<<<<<< HEAD
-      gradient_mat_ = [=](mfem::Vector& K_e) {
-        domain_integral::gradient_matrix_kernel<geometry, test_space, trial_space, Q>(K_e, qf_derivatives.get(), J_, num_elements);
-=======
       element_gradient_ = [this, qf_derivatives, num_elements](mfem::Vector& K_e) {
         domain_integral::element_gradient_kernel<geometry, test_space, trial_space, Q>(K_e, qf_derivatives.get(), J_,
                                                                                        num_elements);
->>>>>>> 40387c51
       };
     }
 
