// Copyright (c) 2019-2021, Lawrence Livermore National Security, LLC and
// other Serac Project Developers. See the top-level LICENSE file for
// details.
//
// SPDX-License-Identifier: (BSD-3-Clause)

/**
 * @file integral_utilities.hpp
 *
 * @brief this file contains functions and tools used by both domain_integral.hpp and boundary_integral.hpp
 */

#pragma once

#include "mfem.hpp"
#include "mfem/linalg/dtensor.hpp"

#include "serac/physics/utilities/functional/tensor.hpp"
#include "serac/physics/utilities/functional/finite_element.hpp"
#include "serac/physics/utilities/functional/tuple.hpp"

namespace serac {

namespace detail {

/**
 * @brief a constexpr function for computing an integer raised to an integer power
 * @param[in] x the (integer) number to be raised to some power
 * @param[in] n the (integer) power
 */
constexpr int pow(int x, int n)
{
  int x_to_the_n = 1;
  for (int i = 0; i < n; i++) {
    x_to_the_n *= x;
  }
  return x_to_the_n;
}

/**
 * @brief Wrapper for mfem::Reshape compatible with Serac's finite element space types
 * @tparam space A test or trial space
 * @param[in] u The raw data to reshape into an mfem::DeviceTensor
 * @param[in] n1 The first dimension to reshape into
 * @param[in] n2 The second dimension to reshape into
 * @see mfem::Reshape
 */
template <typename space>
auto Reshape(double* u, int n1, int n2)
{
  if constexpr (space::components == 1) {
    return mfem::Reshape(u, n1, n2);
  }
  if constexpr (space::components > 1) {
    return mfem::Reshape(u, n1, space::components, n2);
  }
};

/// @overload
template <typename space>
auto Reshape(const double* u, int n1, int n2)
{
  if constexpr (space::components == 1) {
    return mfem::Reshape(u, n1, n2);
  }
  if constexpr (space::components > 1) {
    return mfem::Reshape(u, n1, space::components, n2);
  }
};

/**
 * @brief Extracts the dof values for a particular element
 * @param[in] u The decomposed per-element DOFs, libCEED's E-vector
 * @param[in] e The index of the element to retrieve DOFs for
 * @note For the case of only 1 dof per node, detail::Load returns a tensor<double, ndof>
 */
template <int ndof>
SERAC_HOST_DEVICE inline auto Load(const mfem::DeviceTensor<2, const double>& u, int e)
{
  return make_tensor<ndof>([&u, e](int i) { return u(i, e); });
}

/**
 * @overload
 * @note For the case of multiple dofs per node, detail::Load returns a tensor<double, components, ndof>
 */
template <int ndof, int components>
SERAC_HOST_DEVICE inline auto Load(const mfem::DeviceTensor<3, const double>& u, int e)
{
  return make_tensor<components, ndof>([&u, e](int j, int i) { return u(i, j, e); });
}

/**
 * @overload
 * @note Intended to be used with Serac's finite element space types
 */
template <typename space, typename T>
SERAC_HOST_DEVICE auto Load(const T& u, int e)
{
  if constexpr (space::components == 1) {
    return detail::Load<space::ndof>(u, e);
  }
  if constexpr (space::components > 1) {
    return detail::Load<space::ndof, space::components>(u, e);
  }
};

/**
 * @brief Adds the contributions of the local residual to the global residual
 * @param[inout] r_global The full element-decomposed residual
 * @param[in] r_local The contributions to a residual from a single element
 * @param[in] e The index of the element whose residual is @a r_local
 */
template <int ndof>
SERAC_HOST_DEVICE void Add(const mfem::DeviceTensor<2, double>& r_global, tensor<double, ndof> r_local, int e)
{
  for (int i = 0; i < ndof; i++) {
    AtomicAdd(r_global(i, e), r_local[i]);
  }
}

/**
 * @overload
 * @note Used when each node has multiple DOFs
 */
template <int ndof, int components>
SERAC_HOST_DEVICE void Add(const mfem::DeviceTensor<3, double>& r_global, tensor<double, ndof, components> r_local,
                           int e)
{
  for (int i = 0; i < ndof; i++) {
    for (int j = 0; j < components; j++) {
      AtomicAdd(r_global(i, j, e), r_local[i][j]);
    }
  }
}

/**
 * @brief a class that helps to extract the test space from a function signature template parameter
 * @tparam space The function signature itself
 */
template <typename spaces>
struct get_test_space;  // undefined

/**
 * @brief a class that helps to extract the test space from a function signature template parameter
 * @tparam space The function signature itself
 */
template <typename test_space, typename trial_space>
struct get_test_space<test_space(trial_space)> {
  using type = test_space;  ///< the test space
};

/**
 * @brief a class that helps to extract the trial space from a function signature template parameter
 * @tparam space The function signature itself
 */
template <typename spaces>
struct get_trial_space;  // undefined

/**
 * @brief a class that helps to extract the trial space from a function signature template parameter
 * @tparam space The function signature itself
 */
template <typename test_space, typename trial_space>
struct get_trial_space<test_space(trial_space)> {
  using type = trial_space;  ///< the trial space
};

/**
 * @brief a class that provides the lambda argument types for a given integral
 * @tparam trial_space the trial space associated with the integral
 * @tparam geometry_dim the dimensionality of the element type
 * @tparam spatial_dim the dimensionality of the space the mesh lives in
 */
template <typename space, int geometry_dim, int spatial_dim>
struct lambda_argument;

/**
 * @overload
 * @note specialization for an H1 space with polynomial order p, and c components
 */
template <int p, int c, int dim>
struct lambda_argument<H1<p, c>, dim, dim> {
<<<<<<< HEAD
  using type = serac::tuple<reduced_tensor<double, c>, reduced_tensor<double, c, dim>>;
=======
  /**
   * @brief The arguments for the lambda function
   */
  using type = std::tuple<reduced_tensor<double, c>, reduced_tensor<double, c, dim>>;
>>>>>>> f175da69
};

/**
 * @overload
 * @note specialization for an L2 space with polynomial order p, and c components
 */
template <int p, int c, int dim>
struct lambda_argument<L2<p, c>, dim, dim> {
<<<<<<< HEAD
  using type = serac::tuple<reduced_tensor<double, c>, reduced_tensor<double, c, dim>>;
=======
  /**
   * @brief The arguments for the lambda function
   */
  using type = std::tuple<reduced_tensor<double, c>, reduced_tensor<double, c, dim>>;
>>>>>>> f175da69
};

/**
 * @overload
 * @note specialization for an H1 space with polynomial order p, and c components
 *       evaluated in a line integral or surface integral. Note: only values are provided in this case
 */
template <int p, int c, int geometry_dim, int spatial_dim>
struct lambda_argument<H1<p, c>, geometry_dim, spatial_dim> {
  /**
   * @brief The arguments for the lambda function
   */
  using type = reduced_tensor<double, c>;
};

/**
 * @overload
 * @note specialization for an H1 space with polynomial order p, and c components
 *       evaluated in a line integral or surface integral. Note: only values are provided in this case
 */
template <int p, int c, int geometry_dim, int spatial_dim>
struct lambda_argument<L2<p, c>, geometry_dim, spatial_dim> {
  /**
   * @brief The arguments for the lambda function
   */
  using type = reduced_tensor<double, c>;
};

/**
 * @overload
 * @note specialization for an Hcurl space with polynomial order p in 2D
 */
template <int p>
struct lambda_argument<Hcurl<p>, 2, 2> {
<<<<<<< HEAD
  using type = serac::tuple<tensor<double, 2>, double>;
=======
  /**
   * @brief The arguments for the lambda function
   */
  using type = std::tuple<tensor<double, 2>, double>;
>>>>>>> f175da69
};

/**
 * @overload
 * @note specialization for an Hcurl space with polynomial order p in 3D
 */
template <int p>
struct lambda_argument<Hcurl<p>, 3, 3> {
<<<<<<< HEAD
  using type = serac::tuple<tensor<double, 3>, tensor<double, 3>>;
=======
  /**
   * @brief The arguments for the lambda function
   */
  using type = std::tuple<tensor<double, 3>, tensor<double, 3>>;
>>>>>>> f175da69
};

/**
 * @brief Determines the return type of a qfunction lambda
 * @tparam lambda_type The type of the lambda itself
 * @tparam x_t The type of the "value" itself
 * @tparam u_du_t The type of the derivative
 * @tparam qpt_data_type The type of the per-quadrature state data, @p void when not applicable
 */
template <typename lambda_type, typename x_t, typename u_du_t, typename qpt_data_type, typename SFINAE = void>
struct qf_result {
  /**
   * @brief The type of the quadrature function result
   */
  using type = std::invoke_result_t<lambda_type, x_t, decltype(make_dual(std::declval<u_du_t>()))>;
};

/**
 * @overload
 */
template <typename lambda_type, typename x_t, typename u_du_t, typename qpt_data_type>
struct qf_result<lambda_type, x_t, u_du_t, qpt_data_type, std::enable_if_t<!std::is_same_v<qpt_data_type, void>>> {
  /**
   * @brief The type of the quadrature function result
   * @note Expecting that qf lambdas take an lvalue reference to a state
   */
  using type = std::invoke_result_t<lambda_type, x_t, decltype(make_dual(std::declval<u_du_t>())),
                                    std::add_lvalue_reference_t<qpt_data_type>>;
};

/**
 * @brief derivatives_ptr access
 *
 * Templating this will allow us to change the stride-access patterns more consistently
 * By default derivatives_ptr is accessed using row_major ordering derivatives_ptr(element, quadrature).
 *
 * @tparam derivatives_type The type of the derivatives
 * @tparam rule_type The type of the quadrature rule
 * @tparam row_major A boolean to choose to use row major access patterns or column major
 * @param[in] derivative_ptr pointer to derivatives
 * @param[in] e element number
 * @param[in] q qaudrature number
 * @param[in] rule quadrature rule
 * @param[in] num_elements number of finite elements
 */
template <typename derivatives_type, typename rule_type, bool row_major = true>
SERAC_HOST_DEVICE constexpr derivatives_type& AccessDerivatives(derivatives_type* derivatives_ptr, int e, int q,
                                                                [[maybe_unused]] rule_type& rule,
                                                                [[maybe_unused]] int        num_elements)
{
  if constexpr (row_major) {
    return derivatives_ptr[e * int(rule.size()) + q];
  } else {
    return derivatives_ptr[q * num_elements + e];
  }
}

}  // namespace detail

/**
 * @brief a type function that extracts the test space from a function signature template parameter
 * @tparam space The function signature itself
 */
template <typename spaces>
using test_space_t = typename detail::get_test_space<spaces>::type;

/**
 * @brief a type function that extracts the trial space from a function signature template parameter
 * @tparam space The function signature itself
 */
template <typename spaces>
using trial_space_t = typename detail::get_trial_space<spaces>::type;

static constexpr Geometry supported_geometries[] = {Geometry::Point, Geometry::Segment, Geometry::Quadrilateral,
                                                    Geometry::Hexahedron};

/**
 * @brief create shared_ptr to an array of `n` values of type `T`, either on the host or device
 * @tparam T the type of the value to be stored in the array
 * @tparam execution_policy the memory space where the data lives
 * @param n how many entries to allocate in the array
 */
template <typename T, typename execution_policy>
std::shared_ptr<T> make_shared_array(std::size_t n)
{
  if constexpr (std::is_same_v<execution_policy, serac::cpu_policy>) {
    T*   data    = static_cast<T*>(malloc(sizeof(T) * n));
    auto deleter = [](auto ptr) { free(ptr); };
    return std::shared_ptr<T>(data, deleter);
  }

  if constexpr (std::is_same_v<execution_policy, serac::gpu_policy>) {
    T* data;
    cudaMalloc(&data, sizeof(T) * n);
    auto deleter = [](T* ptr) { cudaFree(ptr); };
    return std::shared_ptr<T>(data, deleter);
  }
}

}  // namespace serac<|MERGE_RESOLUTION|>--- conflicted
+++ resolved
@@ -181,14 +181,10 @@
  */
 template <int p, int c, int dim>
 struct lambda_argument<H1<p, c>, dim, dim> {
-<<<<<<< HEAD
+  /**
+   * @brief The arguments for the lambda function
+   */
   using type = serac::tuple<reduced_tensor<double, c>, reduced_tensor<double, c, dim>>;
-=======
-  /**
-   * @brief The arguments for the lambda function
-   */
-  using type = std::tuple<reduced_tensor<double, c>, reduced_tensor<double, c, dim>>;
->>>>>>> f175da69
 };
 
 /**
@@ -197,14 +193,10 @@
  */
 template <int p, int c, int dim>
 struct lambda_argument<L2<p, c>, dim, dim> {
-<<<<<<< HEAD
+  /**
+   * @brief The arguments for the lambda function
+   */
   using type = serac::tuple<reduced_tensor<double, c>, reduced_tensor<double, c, dim>>;
-=======
-  /**
-   * @brief The arguments for the lambda function
-   */
-  using type = std::tuple<reduced_tensor<double, c>, reduced_tensor<double, c, dim>>;
->>>>>>> f175da69
 };
 
 /**
@@ -239,14 +231,10 @@
  */
 template <int p>
 struct lambda_argument<Hcurl<p>, 2, 2> {
-<<<<<<< HEAD
+  /**
+   * @brief The arguments for the lambda function
+   */
   using type = serac::tuple<tensor<double, 2>, double>;
-=======
-  /**
-   * @brief The arguments for the lambda function
-   */
-  using type = std::tuple<tensor<double, 2>, double>;
->>>>>>> f175da69
 };
 
 /**
@@ -255,14 +243,10 @@
  */
 template <int p>
 struct lambda_argument<Hcurl<p>, 3, 3> {
-<<<<<<< HEAD
+  /**
+   * @brief The arguments for the lambda function
+   */
   using type = serac::tuple<tensor<double, 3>, tensor<double, 3>>;
-=======
-  /**
-   * @brief The arguments for the lambda function
-   */
-  using type = std::tuple<tensor<double, 3>, tensor<double, 3>>;
->>>>>>> f175da69
 };
 
 /**
