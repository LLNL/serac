--- conflicted
+++ resolved
@@ -80,15 +80,9 @@
  */
 template <int p, int c = 1>
 struct H1 {
-<<<<<<< HEAD
-  static constexpr int order      = p;  ///< the polynomial order of the elements
-  static constexpr int components = c;  ///< the number of components at each node
-  static constexpr Family family = Family::H1;
-=======
   static constexpr int    order      = p;  ///< the polynomial order of the elements
   static constexpr int    components = c;  ///< the number of components at each node
   static constexpr Family family     = Family::H1;
->>>>>>> 203bbcd2
 };
 
 /**
@@ -98,15 +92,9 @@
  */
 template <int p, int c = 1>
 struct Hcurl {
-<<<<<<< HEAD
-  static constexpr int order      = p;  ///< the polynomial order of the elements
-  static constexpr int components = c;  ///< the number of components at each node
-  static constexpr Family family = Family::HCURL;
-=======
   static constexpr int    order      = p;  ///< the polynomial order of the elements
   static constexpr int    components = c;  ///< the number of components at each node
   static constexpr Family family     = Family::HCURL;
->>>>>>> 203bbcd2
 };
 
 /**
@@ -116,15 +104,9 @@
  */
 template <int p, int c = 1>
 struct L2 {
-<<<<<<< HEAD
-  static constexpr int order      = p;  ///< the polynomial order of the elements
-  static constexpr int components = c;  ///< the number of components at each node
-  static constexpr Family family = Family::L2;
-=======
   static constexpr int    order      = p;  ///< the polynomial order of the elements
   static constexpr int    components = c;  ///< the number of components at each node
   static constexpr Family family     = Family::L2;
->>>>>>> 203bbcd2
 };
 
 /**
