// Copyright (c) 2019-2021, Lawrence Livermore National Security, LLC and
// other Serac Project Developers. See the top-level LICENSE file for
// details.
//
// SPDX-License-Identifier: (BSD-3-Clause)

/**
 * @file boundary_integral.hpp
 *
 * @brief This file defines a class, BoundaryIntegral, for integrating q-functions against finite element
 * basis functions on a mesh boundary region.
 */
#pragma once

#include "mfem.hpp"
#include "mfem/linalg/dtensor.hpp"

#include "serac/physics/utilities/finite_element_state.hpp"

#include "serac/physics/utilities/functional/tensor.hpp"
#include "serac/physics/utilities/functional/quadrature.hpp"
#include "serac/physics/utilities/functional/tuple_arithmetic.hpp"
#include "serac/physics/utilities/functional/integral_utilities.hpp"

namespace serac {

namespace boundary_integral {

/**
 * @overload
 * @note This specialization of detail::Preprocess is called when doing integrals
 * where the spatial dimension is different from the dimension of the element geometry
 * (i.e. surface integrals in 3D space, line integrals in 2D space, etc)
 *
 * TODO: provide gradients as well (needs some more info from mfem)
 */
template <typename element_type, typename T, typename coord_type>
auto Preprocess(const T& u, const coord_type& xi)
{
  if constexpr (element_type::family == Family::H1 || element_type::family == Family::L2) {
    return dot(u, element_type::shape_functions(xi));
  }

  // we can't support HCURL until some issues in mfem are fixed
  // if constexpr (element_type::family == Family::HCURL) {
  //  return dot(u, dot(element_type::shape_functions(xi), inv(J)));
  //}
}

/**
 * @overload
 * @note This specialization of detail::Postprocess is called when doing integrals
 * where the spatial dimension is different from the dimension of the element geometry
 * (i.e. surface integrals in 3D space, line integrals in 2D space, etc)
 *
 * In this case, q-function outputs are only integrated against test space shape functions
 */
template <typename element_type, typename T, typename coord_type>
<<<<<<< HEAD
auto Postprocess(T f, [[maybe_unused]] coord_type xi)
=======
auto Postprocess(const T& f, [[maybe_unused]] const coord_type& xi)
>>>>>>> 203bbcd2
{
  if constexpr (element_type::family == Family::H1 || element_type::family == Family::L2) {
    return outer(element_type::shape_functions(xi), f);
  }

  // we can't support HCURL until fixing some shortcomings in mfem
  // if constexpr (element_type::family == Family::HCURL) {
  //  return outer(element_type::shape_functions(xi), dot(inv(J), f));
  //}
}

/**
 * @brief The base kernel template used to create different finite element calculation routines
 *
 * @tparam test The type of the test function space
 * @tparam trial The type of the trial function space
 * The above spaces can be any combination of {H1, Hcurl, Hdiv (TODO), L2 (TODO)}
 *
 * Template parameters other than the test and trial spaces are used for customization + optimization
 * and are erased through the @p std::function members of @p BoundaryIntegral
 * @tparam g The shape of the element (only quadrilateral and hexahedron are supported at present)
 * @tparam geometry_dim The dimension of the element (2 for quad, 3 for hex, etc)
 * @tparam spatial_dim The full dimension of the mesh
 * @tparam Q Quadrature parameter describing how many points per dimension
 * @tparam derivatives_type Type representing the derivative of the q-function (see below) w.r.t. its input arguments
 * @tparam lambda The actual quadrature-function (either lambda function or functor object) to
 * be evaluated at each quadrature point.
 * @see https://libceed.readthedocs.io/en/latest/libCEEDapi/#theoretical-framework for additional
 * information on the idea behind a quadrature function and its inputs/outputs
 * @tparam qpt_data_type The type of the data to store for each quadrature point
 *
 * @param[in] U The full set of per-element DOF values (primary input)
 * @param[inout] R The full set of per-element residuals (primary output)
 * @param[out] derivatives_ptr The address at which derivatives of @a lambda with
 * respect to its arguments will be stored
 * @param[in] J_ The Jacobians of the element transformations at all quadrature points
 * @param[in] X_ The actual (not reference) coordinates of all quadrature points
 * @param[in] N_ The unit normals of all quadrature points
 * @see mfem::GeometricFactors
 * @param[in] num_elements The number of elements in the mesh
 * @param[in] qf The actual quadrature function, see @p lambda
 * @param[in] data The quadrature point data
 */
template <Geometry g, typename test, typename trial, int Q, typename derivatives_type, typename lambda,
          typename qpt_data_type = void>
void evaluation_kernel(const mfem::Vector& U, mfem::Vector& R, derivatives_type* derivatives_ptr,
                       const mfem::Vector& J_, const mfem::Vector& X_, const mfem::Vector& N_, int num_elements,
                       lambda qf)

{
  using test_element               = finite_element<g, test>;
  using trial_element              = finite_element<g, trial>;
  using element_residual_type      = typename test_element::residual_type;
  static constexpr int  dim        = dimension_of(g);
  static constexpr int  test_ndof  = test_element::ndof;
  static constexpr int  trial_ndof = trial_element::ndof;
  static constexpr auto rule       = GaussQuadratureRule<g, Q>();

  // mfem provides this information in 1D arrays, so we reshape it
  // into strided multidimensional arrays before using
  auto N = mfem::Reshape(N_.Read(), rule.size(), dim + 1, num_elements);
  auto X = mfem::Reshape(X_.Read(), rule.size(), dim + 1, num_elements);
  auto J = mfem::Reshape(J_.Read(), rule.size(), num_elements);
  auto u = detail::Reshape<trial>(U.Read(), trial_ndof, num_elements);
  auto r = detail::Reshape<test>(R.ReadWrite(), test_ndof, num_elements);

  // for each element in the domain
  for (int e = 0; e < num_elements; e++) {
    // get the DOF values for this particular element
    tensor u_elem = detail::Load<trial_element>(u, e);

    // this is where we will accumulate the element residual tensor
    element_residual_type r_elem{};

    // for each quadrature point in the element
    for (int q = 0; q < static_cast<int>(rule.size()); q++) {
      // get the position of this quadrature point in the parent and physical space,
      // and calculate the measure of that point in physical space.
      auto   xi  = rule.points[q];
      auto   dxi = rule.weights[q];
      auto   x_q = make_tensor<dim + 1>([&](int i) { return X(q, i, e); });  // Physical coords of qpt
      auto   n_q = make_tensor<dim + 1>([&](int i) { return N(q, i, e); });  // Physical coords of unit normal
      double dx  = J(q, e) * dxi;

      // evaluate the value/derivatives needed for the q-function at this quadrature point
      auto arg = Preprocess<trial_element>(u_elem, xi);

      // evaluate the user-specified constitutive model
      //
      // note: make_dual(arg) promotes those arguments to dual number types
      // so that qf_output will contain values and derivatives
      auto qf_output = qf(x_q, n_q, make_dual(arg));

      // integrate qf_output against test space shape functions / gradients
      // to get element residual contributions
      r_elem += Postprocess<test_element>(get_value(qf_output), xi) * dx;

      // here, we store the derivative of the q-function w.r.t. its input arguments
      //
      // this will be used by other kernels to evaluate gradients / adjoints / directional derivatives
      derivatives_ptr[e * int(rule.size()) + q] = get_gradient(qf_output);
    }

    // once we've finished the element integration loop, write our element residuals
    // out to memory, to be later assembled into global residuals by mfem
    detail::Add(r, r_elem, e);
  }
}

/**
 * @brief The base kernel template used to create create custom directional derivative
 * kernels associated with finite element calculations
 *
 * @tparam test The type of the test function space
 * @tparam trial The type of the trial function space
 * The above spaces can be any combination of {H1, Hcurl, Hdiv (TODO), L2 (TODO)}
 *
 * Template parameters other than the test and trial spaces are used for customization + optimization
 * and are erased through the @p std::function members of @p BoundaryIntegral
 * @tparam g The shape of the element (only quadrilateral and hexahedron are supported at present)
 * @tparam geometry_dim The dimension of the element (2 for quad, 3 for hex, etc)
 * @tparam spatial_dim The full dimension of the mesh
 * @tparam Q Quadrature parameter describing how many points per dimension
 * @tparam derivatives_type Type representing the derivative of the q-function w.r.t. its input arguments
 *
 * @note lambda does not appear as a template argument, as the directional derivative is
 * inherently just a linear transformation
 *
 * @param[in] dU The full set of per-element DOF values (primary input)
 * @param[inout] dR The full set of per-element residuals (primary output)
 * @param[in] derivatives_ptr The address at which derivatives of the q-function with
 * respect to its arguments are stored
 * @param[in] J_ The Jacobians of the element transformations at all quadrature points
 * @see mfem::GeometricFactors
 * @param[in] num_elements The number of elements in the mesh
 */
template <Geometry g, typename test, typename trial, int Q, typename derivatives_type>
void action_of_gradient_kernel(const mfem::Vector& dU, mfem::Vector& dR, derivatives_type* derivatives_ptr,
                               const mfem::Vector& J_, int num_elements)
{
  using test_element               = finite_element<g, test>;
  using trial_element              = finite_element<g, trial>;
  using element_residual_type      = typename test_element::residual_type;
  static constexpr int  test_ndof  = test_element::ndof;
  static constexpr int  trial_ndof = trial_element::ndof;
  static constexpr auto rule       = GaussQuadratureRule<g, Q>();

  // mfem provides this information in 1D arrays, so we reshape it
  // into strided multidimensional arrays before using
  auto J  = mfem::Reshape(J_.Read(), rule.size(), num_elements);
  auto du = detail::Reshape<trial>(dU.Read(), trial_ndof, num_elements);
  auto dr = detail::Reshape<test>(dR.ReadWrite(), test_ndof, num_elements);

  // for each element in the domain
  for (int e = 0; e < num_elements; e++) {
    // get the (change in) values for this particular element
    tensor du_elem = detail::Load<trial_element>(du, e);

    // this is where we will accumulate the (change in) element residual tensor
    element_residual_type dr_elem{};

    // for each quadrature point in the element
    for (int q = 0; q < static_cast<int>(rule.size()); q++) {
      // get the position of this quadrature point in the parent and physical space,
      // and calculate the measure of that point in physical space.
      auto   xi  = rule.points[q];
      auto   dxi = rule.weights[q];
      double dx  = J(q, e) * dxi;

      // evaluate the (change in) value/derivatives at this quadrature point
      auto darg = Preprocess<trial_element>(du_elem, xi);

      // recall the derivative of the q-function w.r.t. its arguments at this quadrature point
      auto dq_darg = derivatives_ptr[e * int(rule.size()) + q];

      // use the chain rule to compute the first-order change in the q-function output
      auto dq = chain_rule(dq_darg, darg);

      // integrate dq against test space shape functions / gradients
      // to get the (change in) element residual contributions
      dr_elem += Postprocess<test_element>(dq, xi) * dx;
    }

    // once we've finished the element integration loop, write our element residuals
    // out to memory, to be later assembled into global residuals by mfem
    detail::Add(dr, dr_elem, e);
  }
}

template <Geometry g, typename test, typename trial, int Q, typename derivatives_type>
<<<<<<< HEAD
void element_gradient_kernel(mfem::Vector& K_e, derivatives_type* derivatives_ptr, const mfem::Vector& J_, int num_elements)
=======
void element_gradient_kernel(mfem::Vector& K_e, derivatives_type* derivatives_ptr, const mfem::Vector& J_,
                             int num_elements)
>>>>>>> 203bbcd2
{
  using test_element               = finite_element<g, test>;
  using trial_element              = finite_element<g, trial>;
  static constexpr int  test_ndof  = test_element::ndof;
  static constexpr int  test_dim   = test_element::components;
  static constexpr int  trial_ndof = trial_element::ndof;
  static constexpr int  trial_dim  = test_element::components;
  static constexpr auto rule       = GaussQuadratureRule<g, Q>();

  // mfem provides this information in 1D arrays, so we reshape it
  // into strided multidimensional arrays before using
  auto J  = mfem::Reshape(J_.Read(), rule.size(), num_elements);
  auto dk = mfem::Reshape(K_e.ReadWrite(), test_ndof * test_dim, trial_ndof * trial_dim, num_elements);

  // for each element in the domain
  for (int e = 0; e < num_elements; e++) {
    tensor<double, test_ndof, trial_ndof, test_dim, trial_dim> K_elem{};

    // for each quadrature point in the element
    for (int q = 0; q < static_cast<int>(rule.size()); q++) {
<<<<<<< HEAD

      // get the position of this quadrature point in the parent and physical space,
      // and calculate the measure of that point in physical space.
      auto   xi_q   = rule.points[q];
      auto   dxi_q  = rule.weights[q];
      double dx     = J(q, e) * dxi_q;
=======
      // get the position of this quadrature point in the parent and physical space,
      // and calculate the measure of that point in physical space.
      auto   xi_q  = rule.points[q];
      auto   dxi_q = rule.weights[q];
      double dx    = J(q, e) * dxi_q;
>>>>>>> 203bbcd2

      // recall the derivative of the q-function w.r.t. its arguments at this quadrature point
      auto dq_darg = derivatives_ptr[e * int(rule.size()) + q];

      auto M = test_element::shape_functions(xi_q);
      auto N = trial_element::shape_functions(xi_q);

      for (int i = 0; i < test_ndof; i++) {
        for (int j = 0; j < trial_ndof; j++) {
          K_elem[i][j] += M[i] * dq_darg * N[j] * dx;
<<<<<<< HEAD
        } 
      } 

=======
        }
      }
>>>>>>> 203bbcd2
    }

    // once we've finished the element integration loop, write our element gradients
    // out to memory, to be later assembled into the global gradient by mfem
<<<<<<< HEAD
    // 
    // Note: we "transpose" these values to get them into the layout that mfem expects
    for_loop<test_ndof, test_dim, trial_ndof, trial_dim>([&](int i, int j, int k, int l) {
      dk(i + test_ndof * j, k + trial_ndof * l, e) += K_elem[i][k][j][l];
    });

  }

=======
    //
    // Note: we "transpose" these values to get them into the layout that mfem expects
    for_loop<test_ndof, test_dim, trial_ndof, trial_dim>(
        [&](int i, int j, int k, int l) { dk(i + test_ndof * j, k + trial_ndof * l, e) += K_elem[i][k][j][l]; });
  }
>>>>>>> 203bbcd2
}

}  // namespace boundary_integral

/**
 * @brief Describes a single integral term in a weak forumulation of a partial differential equation
 * @tparam spaces A @p std::function -like set of template parameters that describe the test and trial
 * function spaces, i.e., @p test(trial)
 */
template <typename spaces>
class BoundaryIntegral {
public:
  using test_space  = test_space_t<spaces>;   ///< the test function space
  using trial_space = trial_space_t<spaces>;  ///< the trial function space

  /**
   * @brief Constructs an @p BoundaryIntegral from a user-provided quadrature function
   * @tparam dim The dimension of the element (2 for quad, 3 for hex, etc)
   * @tparam qpt_data_type The type of the data to store for each quadrature point
   * @param[in] num_elements The number of elements in the mesh
   * @param[in] J The Jacobians of the element transformations at all quadrature points
   * @param[in] X The actual (not reference) coordinates of all quadrature points
   * @param[in] normals The unit normals of all quadrature points
   * @see mfem::GeometricFactors
   * @param[in] qf The user-provided quadrature function
   * @param[in] data The quadrature point data
   * @note The @p Dimension parameters are used to assist in the deduction of the dim template parameter
   */
  template <int dim, typename lambda_type, typename qpt_data_type = void>
  BoundaryIntegral(int num_elements, const mfem::Vector& J, const mfem::Vector& X, const mfem::Vector& normals,
<<<<<<< HEAD
                   Dimension<dim>, lambda_type&& qf) : J_(J), X_(X), normals_(normals)
=======
                   Dimension<dim>, lambda_type&& qf)
      : J_(J), X_(X), normals_(normals)
>>>>>>> 203bbcd2

  {
    constexpr auto geometry                      = supported_geometries[dim];
    constexpr auto Q                             = std::max(test_space::order, trial_space::order) + 1;
    constexpr auto quadrature_points_per_element = detail::pow(Q, dim);

    uint32_t num_quadrature_points = quadrature_points_per_element * uint32_t(num_elements);

    // these lines of code figure out the argument types that will be passed
    // into the quadrature function in the finite element kernel.
    //
    // we use them to observe the output type and allocate memory to store
    // the derivative information at each quadrature point
    using x_t             = tensor<double, dim + 1>;
    using u_du_t          = typename detail::lambda_argument<trial_space, dim, dim + 1>::type;
    using derivative_type = decltype(get_gradient(qf(x_t{}, x_t{}, make_dual(u_du_t{}))));

    std::shared_ptr<derivative_type[]> qf_derivatives(new derivative_type[num_quadrature_points]);

    // this is where we actually specialize the finite element kernel templates with
    // our specific requirements (element type, test/trial spaces, quadrature rule, q-function, etc).
    //
    // std::function's type erasure lets us wrap those specific details inside a function with known signature
    //
    // note: the qf_derivatives_ptr is copied by value to each lambda function below,
    //       to allow the evaluation kernel to pass derivative values to the gradient kernel
<<<<<<< HEAD
    evaluation_ = [=](const mfem::Vector& U, mfem::Vector& R) {
=======
    evaluation_ = [this, qf_derivatives, num_elements, qf](const mfem::Vector& U, mfem::Vector& R) {
>>>>>>> 203bbcd2
      boundary_integral::evaluation_kernel<geometry, test_space, trial_space, Q>(U, R, qf_derivatives.get(), J_, X_,
                                                                                 normals_, num_elements, qf);
    };

    action_of_gradient_ = [this, qf_derivatives, num_elements](const mfem::Vector& dU, mfem::Vector& dR) {
      boundary_integral::action_of_gradient_kernel<geometry, test_space, trial_space, Q>(dU, dR, qf_derivatives.get(),
                                                                                         J_, num_elements);
    };

    element_gradient_ = [this, qf_derivatives, num_elements](mfem::Vector& K_b) {
      boundary_integral::element_gradient_kernel<geometry, test_space, trial_space, Q>(K_b, qf_derivatives.get(), J_,
                                                                                       num_elements);
    };

    gradient_mat_ = [=](mfem::Vector& K_b) {
      boundary_integral::element_gradient_kernel<geometry, test_space, trial_space, Q>(K_b, qf_derivatives.get(), J_, num_elements);
    };
  }

  /**
   * @brief Applies the integral, i.e., @a output_E = evaluate( @a input_E )
   * @param[in] input_E The input to the evaluation; per-element DOF values
   * @param[out] output_E The output of the evalution; per-element DOF residuals
   * @see evaluation_kernel
   */
  void Mult(const mfem::Vector& input_E, mfem::Vector& output_E) const { evaluation_(input_E, output_E); }

  /**
   * @brief Applies the integral, i.e., @a output_E = gradient( @a input_E )
   * @param[in] input_E The input to the evaluation; per-element DOF values
   * @param[out] output_E The output of the evalution; per-element DOF residuals
   * @see action_of_gradient_kernel
   */
  void GradientMult(const mfem::Vector& input_E, mfem::Vector& output_E) const
  {
    action_of_gradient_(input_E, output_E);
  }

  /**
   * @brief Computes the derivative of each element's residual with respect to the element values
   * @param[inout] K_b The reshaped vector as a mfem::DeviceTensor of size (test_dim * test_dof, trial_dim * trial_dof,
   * nelems)
   */
  void ComputeElementGradients(mfem::Vector& K_b) const { element_gradient_(K_b); }

  /**
   * @brief Computes the element stiffness matrices, storing them in an `mfem::Vector` that has been reshaped into a
   * multidimensional array
   * @param[inout] K_b The reshaped vector as a mfem::DeviceTensor of size (test_dim * test_dof, trial_dim * trial_dof,
   * elem)
   */
  void ComputeElementMatrices(mfem::Vector& K_b) const { gradient_mat_(K_b); }

private:
  /**
   * @brief Jacobians of the element transformations at all quadrature points
   */
  const mfem::Vector J_;

  /**
   * @brief Mapped (physical) coordinates of all quadrature points
   */
  const mfem::Vector X_;

  /**
   * @brief physical coordinates of surface unit normals at all quadrature points
   */
  const mfem::Vector normals_;

  /**
   * @brief Type-erased handle to evaluation kernel
   * @see evaluation_kernel
   */
  std::function<void(const mfem::Vector&, mfem::Vector&)> evaluation_;

  /**
   * @brief Type-erased handle to kernel that evaluates the action of the gradient
   * @see action_of_gradient_kernel
   */
  std::function<void(const mfem::Vector&, mfem::Vector&)> action_of_gradient_;

  /**
   * @brief Type-erased handle to kernel that computes each element's gradients
   * @see gradient_matrix_kernel
   */
<<<<<<< HEAD
  std::function<void(const mfem::Vector&, mfem::Vector&)> gradient_;

  /**
   * @brief Type-erased handle to gradient matrix assembly kernel
   * @see gradient_matrix_kernel
   */
  std::function<void(mfem::Vector&)> gradient_mat_;
=======
  std::function<void(mfem::Vector&)> element_gradient_;
>>>>>>> 203bbcd2
};

}  // namespace serac<|MERGE_RESOLUTION|>--- conflicted
+++ resolved
@@ -56,11 +56,7 @@
  * In this case, q-function outputs are only integrated against test space shape functions
  */
 template <typename element_type, typename T, typename coord_type>
-<<<<<<< HEAD
-auto Postprocess(T f, [[maybe_unused]] coord_type xi)
-=======
 auto Postprocess(const T& f, [[maybe_unused]] const coord_type& xi)
->>>>>>> 203bbcd2
 {
   if constexpr (element_type::family == Family::H1 || element_type::family == Family::L2) {
     return outer(element_type::shape_functions(xi), f);
@@ -251,12 +247,8 @@
 }
 
 template <Geometry g, typename test, typename trial, int Q, typename derivatives_type>
-<<<<<<< HEAD
-void element_gradient_kernel(mfem::Vector& K_e, derivatives_type* derivatives_ptr, const mfem::Vector& J_, int num_elements)
-=======
 void element_gradient_kernel(mfem::Vector& K_e, derivatives_type* derivatives_ptr, const mfem::Vector& J_,
                              int num_elements)
->>>>>>> 203bbcd2
 {
   using test_element               = finite_element<g, test>;
   using trial_element              = finite_element<g, trial>;
@@ -277,20 +269,11 @@
 
     // for each quadrature point in the element
     for (int q = 0; q < static_cast<int>(rule.size()); q++) {
-<<<<<<< HEAD
-
-      // get the position of this quadrature point in the parent and physical space,
-      // and calculate the measure of that point in physical space.
-      auto   xi_q   = rule.points[q];
-      auto   dxi_q  = rule.weights[q];
-      double dx     = J(q, e) * dxi_q;
-=======
       // get the position of this quadrature point in the parent and physical space,
       // and calculate the measure of that point in physical space.
       auto   xi_q  = rule.points[q];
       auto   dxi_q = rule.weights[q];
       double dx    = J(q, e) * dxi_q;
->>>>>>> 203bbcd2
 
       // recall the derivative of the q-function w.r.t. its arguments at this quadrature point
       auto dq_darg = derivatives_ptr[e * int(rule.size()) + q];
@@ -301,34 +284,17 @@
       for (int i = 0; i < test_ndof; i++) {
         for (int j = 0; j < trial_ndof; j++) {
           K_elem[i][j] += M[i] * dq_darg * N[j] * dx;
-<<<<<<< HEAD
-        } 
-      } 
-
-=======
         }
       }
->>>>>>> 203bbcd2
     }
 
     // once we've finished the element integration loop, write our element gradients
     // out to memory, to be later assembled into the global gradient by mfem
-<<<<<<< HEAD
-    // 
-    // Note: we "transpose" these values to get them into the layout that mfem expects
-    for_loop<test_ndof, test_dim, trial_ndof, trial_dim>([&](int i, int j, int k, int l) {
-      dk(i + test_ndof * j, k + trial_ndof * l, e) += K_elem[i][k][j][l];
-    });
-
-  }
-
-=======
     //
     // Note: we "transpose" these values to get them into the layout that mfem expects
     for_loop<test_ndof, test_dim, trial_ndof, trial_dim>(
         [&](int i, int j, int k, int l) { dk(i + test_ndof * j, k + trial_ndof * l, e) += K_elem[i][k][j][l]; });
   }
->>>>>>> 203bbcd2
 }
 
 }  // namespace boundary_integral
@@ -359,12 +325,8 @@
    */
   template <int dim, typename lambda_type, typename qpt_data_type = void>
   BoundaryIntegral(int num_elements, const mfem::Vector& J, const mfem::Vector& X, const mfem::Vector& normals,
-<<<<<<< HEAD
-                   Dimension<dim>, lambda_type&& qf) : J_(J), X_(X), normals_(normals)
-=======
                    Dimension<dim>, lambda_type&& qf)
       : J_(J), X_(X), normals_(normals)
->>>>>>> 203bbcd2
 
   {
     constexpr auto geometry                      = supported_geometries[dim];
@@ -391,11 +353,7 @@
     //
     // note: the qf_derivatives_ptr is copied by value to each lambda function below,
     //       to allow the evaluation kernel to pass derivative values to the gradient kernel
-<<<<<<< HEAD
-    evaluation_ = [=](const mfem::Vector& U, mfem::Vector& R) {
-=======
     evaluation_ = [this, qf_derivatives, num_elements, qf](const mfem::Vector& U, mfem::Vector& R) {
->>>>>>> 203bbcd2
       boundary_integral::evaluation_kernel<geometry, test_space, trial_space, Q>(U, R, qf_derivatives.get(), J_, X_,
                                                                                  normals_, num_elements, qf);
     };
@@ -409,10 +367,6 @@
       boundary_integral::element_gradient_kernel<geometry, test_space, trial_space, Q>(K_b, qf_derivatives.get(), J_,
                                                                                        num_elements);
     };
-
-    gradient_mat_ = [=](mfem::Vector& K_b) {
-      boundary_integral::element_gradient_kernel<geometry, test_space, trial_space, Q>(K_b, qf_derivatives.get(), J_, num_elements);
-    };
   }
 
   /**
@@ -441,14 +395,6 @@
    */
   void ComputeElementGradients(mfem::Vector& K_b) const { element_gradient_(K_b); }
 
-  /**
-   * @brief Computes the element stiffness matrices, storing them in an `mfem::Vector` that has been reshaped into a
-   * multidimensional array
-   * @param[inout] K_b The reshaped vector as a mfem::DeviceTensor of size (test_dim * test_dof, trial_dim * trial_dof,
-   * elem)
-   */
-  void ComputeElementMatrices(mfem::Vector& K_b) const { gradient_mat_(K_b); }
-
 private:
   /**
    * @brief Jacobians of the element transformations at all quadrature points
@@ -481,17 +427,7 @@
    * @brief Type-erased handle to kernel that computes each element's gradients
    * @see gradient_matrix_kernel
    */
-<<<<<<< HEAD
-  std::function<void(const mfem::Vector&, mfem::Vector&)> gradient_;
-
-  /**
-   * @brief Type-erased handle to gradient matrix assembly kernel
-   * @see gradient_matrix_kernel
-   */
-  std::function<void(mfem::Vector&)> gradient_mat_;
-=======
   std::function<void(mfem::Vector&)> element_gradient_;
->>>>>>> 203bbcd2
 };
 
 }  // namespace serac