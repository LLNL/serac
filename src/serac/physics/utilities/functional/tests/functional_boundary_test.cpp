// Copyright (c) 2019-2021, Lawrence Livermore National Security, LLC and
// other Serac Project Developers. See the top-level LICENSE file for
// details.
//
// SPDX-License-Identifier: (BSD-3-Clause)

#include <fstream>
#include <iostream>

#include "mfem.hpp"

#include "axom/slic/core/SimpleLogger.hpp"

#include "serac/serac_config.hpp"
#include "serac/physics/operators/stdfunction_operator.hpp"
#include "serac/numerics/expr_template_ops.hpp"
#include "serac/physics/utilities/functional/functional.hpp"
#include "serac/physics/utilities/functional/tensor.hpp"
#include "serac/numerics/mesh_utils_base.hpp"

#include <gtest/gtest.h>

using namespace serac;

int            num_procs, myid;
int            refinements = 0;
constexpr bool verbose     = true;

std::unique_ptr<mfem::ParMesh> mesh2D;
std::unique_ptr<mfem::ParMesh> mesh3D;

<<<<<<< HEAD
double relative_error_frobenius_norm(const mfem::SparseMatrix & A, const mfem::SparseMatrix & B) {
  if (A.Height() != B.Height()) return false;
  if (A.Width()  != B.Width())  return false;

  double fnorm_A = 0.0;
=======
double relative_error_frobenius_norm(const mfem::SparseMatrix& A, const mfem::SparseMatrix& B)
{
  if (A.Height() != B.Height()) return false;
  if (A.Width() != B.Width()) return false;

  double fnorm_A         = 0.0;
>>>>>>> 203bbcd2
  double fnorm_A_minus_B = 0.0;

  for (int r = 0; r < A.Height(); r++) {
    auto columns = A.GetRowColumns(r);
    for (int j = 0; j < A.RowSize(r); j++) {
      int c = columns[j];
<<<<<<< HEAD
      if (c < 0) std::cout << "??" << std::endl;
=======
>>>>>>> 203bbcd2
      fnorm_A += A(r, c) * A(r, c);
      fnorm_A_minus_B += (A(r, c) - B(r, c)) * (A(r, c) - B(r, c));
    }
  }

  return sqrt(fnorm_A_minus_B / fnorm_A);
}

<<<<<<< HEAD
bool operator==(const mfem::SparseMatrix & A, const mfem::SparseMatrix & B) {
  return relative_error_frobenius_norm(A, B) < 1.0e-15;
}

bool operator!=(const mfem::SparseMatrix & A, const mfem::SparseMatrix & B) { return !(A == B); }

template < typename T >
void check_gradient(Functional < T > & f, mfem::GridFunction & U) {

  int seed = 42;
  mfem::GridFunction dU = U;
=======
bool operator==(const mfem::SparseMatrix& A, const mfem::SparseMatrix& B)
{
  return relative_error_frobenius_norm(A, B) < 1.0e-15;
}

bool operator!=(const mfem::SparseMatrix& A, const mfem::SparseMatrix& B) { return !(A == B); }

template <typename T>
void check_gradient(Functional<T>& f, mfem::GridFunction& U)
{
  int                seed = 42;
  mfem::GridFunction dU   = U;
>>>>>>> 203bbcd2
  dU.Randomize(seed);

  double epsilon = 1.0e-6;

<<<<<<< HEAD
  // grad(f) evaluates the gradient of f at the last evaluation, 
  // so we evaluate f(U) before calling grad(f)
  f(U);

  auto dfdU = grad(f);
  mfem::Vector df3 = dfdU(dU);

  mfem::Vector df2 = mfem::SparseMatrix(dfdU) * dU;
  
=======
  // grad(f) evaluates the gradient of f at the last evaluation,
  // so we evaluate f(U) before calling grad(f)
  f(U);

  auto         dfdU = grad(f);
  mfem::Vector df3  = dfdU(dU);

  mfem::Vector df2 = mfem::SparseMatrix(dfdU) * dU;

>>>>>>> 203bbcd2
  mfem::GridFunction U_plus = U;
  U_plus.Add(epsilon, dU);
  mfem::Vector f_plus = f(U_plus);

  mfem::GridFunction U_minus = U;
  U_minus.Add(-epsilon, dU);
  mfem::Vector f_minus = f(U_minus);

  mfem::Vector df1 = (f_plus - f_minus) / (2 * epsilon);

  std::cout << mfem::Vector(df1 - df2).Norml2() / df1.Norml2() << std::endl;
  std::cout << mfem::Vector(df1 - df3).Norml2() / df1.Norml2() << std::endl;
<<<<<<< HEAD

=======
>>>>>>> 203bbcd2
}

template <int p, int dim>
void boundary_test(mfem::ParMesh& mesh, H1<p> test, H1<p> trial, Dimension<dim>)
{
  double rho = 1.75;

  auto                        fec = mfem::H1_FECollection(p, dim);
  mfem::ParFiniteElementSpace fespace(&mesh, &fec);

  mfem::ParLinearForm             f(&fespace);
  mfem::FunctionCoefficient       scalar_function([&](const mfem::Vector& coords) { return coords(0) * coords(1); });
  mfem::VectorFunctionCoefficient vector_function(dim, [&](const mfem::Vector& coords, mfem::Vector& output) {
    output    = 0.0;
    output[0] = sin(coords[0]);
    output[1] = coords[0] * coords[1];
  });

  f.AddBoundaryIntegrator(new mfem::BoundaryLFIntegrator(scalar_function, 2, 0));
  f.AddBoundaryIntegrator(new mfem::BoundaryNormalLFIntegrator(vector_function, 2, 0));
  f.Assemble();
  std::unique_ptr<mfem::HypreParVector> F(f.ParallelAssemble());

  mfem::ParBilinearForm     B(&fespace);
  mfem::ConstantCoefficient density(rho);
  B.AddBoundaryIntegrator(new mfem::BoundaryMassIntegrator(density));
  B.Assemble(0);

  B.Finalize();
  std::unique_ptr<mfem::HypreParMatrix> J(B.ParallelAssemble());

  mfem::ParGridFunction U(&fespace);
  U.Randomize();

  using test_space  = decltype(test);
  using trial_space = decltype(trial);

  Functional<test_space(trial_space)> residual(&fespace, &fespace);

  residual.AddBoundaryIntegral(
      Dimension<dim - 1>{},
      [&](auto x, auto n, auto u) {
        tensor<double, dim> b{sin(x[0]), x[0] * x[1]};
        return x[0] * x[1] + dot(b, n) + rho * u;
      }, mesh);

  mfem::Vector r1 = (*J) * U + (*F);
  mfem::Vector r2 = residual(U);

  mfem::SparseMatrix gradient1 = B.SpMat();
<<<<<<< HEAD
  mfem::SparseMatrix gradient2 = grad(residual);
=======
  // TODO: re-enable after working around FaceRestriction numbering inconsistencies
  // mfem::SparseMatrix gradient2 = grad(residual);
>>>>>>> 203bbcd2

  if (verbose) {
    std::cout << "sum(r1):  " << r1.Sum() << std::endl;
    std::cout << "sum(r2):  " << r2.Sum() << std::endl;
    std::cout << "||r1||: " << r1.Norml2() << std::endl;
    std::cout << "||r2||: " << r2.Norml2() << std::endl;
    std::cout << "||r1-r2||/||r1||: " << mfem::Vector(r1 - r2).Norml2() / r1.Norml2() << std::endl;

    std::ofstream outfile;

<<<<<<< HEAD
    outfile.open(std::to_string(p) + "_" + std::to_string(dim) + "_A_mfem.mtx");
    gradient1.SortColumnIndices();
    gradient1.PrintMM(outfile);
    outfile.close();

    outfile.open(std::to_string(p) + "_" + std::to_string(dim) + "_A_functional.mtx");
    gradient2.PrintMM(outfile);
    outfile.close();

    check_gradient(residual, U);
  }

  EXPECT_NEAR(0.0, mfem::Vector(r1 - r2).Norml2() / r1.Norml2(), 1.e-12);
  EXPECT_NEAR(0.0, relative_error_frobenius_norm(gradient1, gradient2), 1.0e-5);

=======
    // TODO: re-enable after working around FaceRestriction numbering inconsistencies
    // outfile.open(std::to_string(p) + "_" + std::to_string(dim) + "_A_mfem.mtx");
    // gradient1.SortColumnIndices();
    // gradient1.PrintMM(outfile);
    // outfile.close();

    // outfile.open(std::to_string(p) + "_" + std::to_string(dim) + "_A_functional.mtx");
    // gradient2.PrintMM(outfile);
    // outfile.close();

    // check_gradient(residual, U);
  }

  EXPECT_NEAR(0.0, mfem::Vector(r1 - r2).Norml2() / r1.Norml2(), 1.e-12);

  // TODO: re-enable after working around FaceRestriction numbering inconsistencies
  // EXPECT_NEAR(0.0, relative_error_frobenius_norm(gradient1, gradient2), 1.0e-5);
>>>>>>> 203bbcd2
}

template <int p, int dim>
void boundary_test(mfem::ParMesh& mesh, L2<p> test, L2<p> trial, Dimension<dim>)
{
  double rho = 1.75;

  auto                        fec = mfem::L2_FECollection(p, dim, mfem::BasisType::GaussLobatto);
  mfem::ParFiniteElementSpace fespace(&mesh, &fec);

  mfem::ParLinearForm       f(&fespace);
  mfem::FunctionCoefficient scalar_function([&](const mfem::Vector& coords) { return coords(0) * coords(1); });
  f.AddBdrFaceIntegrator(new mfem::BoundaryLFIntegrator(scalar_function, 2, 0));

  // mfem is missing the implementation of BoundaryNormalLFIntegrator for L2
  // mfem::VectorFunctionCoefficient vector_function(dim, [&](const mfem::Vector& coords, mfem::Vector & output) {
  //  output[0] = sin(coords[0]);
  //  output[1] = coords[0] * coords[1];
  //});
  // f.AddBdrFaceIntegrator(new mfem::BoundaryNormalLFIntegrator(vector_function));
  f.Assemble();
  std::unique_ptr<mfem::HypreParVector> F(f.ParallelAssemble());

  mfem::ParBilinearForm     B(&fespace);
  mfem::ConstantCoefficient density(rho);
  B.AddBdrFaceIntegrator(new mfem::BoundaryMassIntegrator(density));
  B.Assemble(0);
  B.Finalize();
  std::unique_ptr<mfem::HypreParMatrix> J(B.ParallelAssemble());

  mfem::ParGridFunction u_global(&fespace);
  u_global.Randomize();

  mfem::Vector U(fespace.TrueVSize());
  u_global.GetTrueDofs(U);

  using test_space  = decltype(test);
  using trial_space = decltype(trial);

  Functional<test_space(trial_space)> residual(&fespace, &fespace);

  residual.AddBoundaryIntegral(
      Dimension<dim - 1>{},
      [&]([[maybe_unused]] auto x, [[maybe_unused]] auto n, [[maybe_unused]] auto u) {
        // mfem is missing the integrator to compute this term
        // tensor<double,dim> b{sin(x[0]), x[0] * x[1]};
        return x[0] * x[1] + /*dot(b, n) +*/ rho * u;
      },
      mesh);

  mfem::Vector r1 = (*J) * U + (*F);
  mfem::Vector r2 = residual(U);


  if (verbose) {
    std::cout << "sum(r1):  " << r1.Sum() << std::endl;
    std::cout << "sum(r2):  " << r2.Sum() << std::endl;
    std::cout << "||r1||: " << r1.Norml2() << std::endl;
    std::cout << "||r2||: " << r2.Norml2() << std::endl;
    std::cout << "||r1-r2||/||r1||: " << mfem::Vector(r1 - r2).Norml2() / r1.Norml2() << std::endl;
  }

  EXPECT_NEAR(0., mfem::Vector(r1 - r2).Norml2() / r1.Norml2(), 1.e-12);
}

TEST(boundary, 2D_linear) { boundary_test(*mesh2D, H1<1>{}, H1<1>{}, Dimension<2>{}); }
TEST(boundary, 2D_quadratic) { boundary_test(*mesh2D, H1<2>{}, H1<2>{}, Dimension<2>{}); }

TEST(boundary, 3D_linear) { boundary_test(*mesh3D, H1<1>{}, H1<1>{}, Dimension<3>{}); }
TEST(boundary, 3D_quadratic) { boundary_test(*mesh3D, H1<2>{}, H1<2>{}, Dimension<3>{}); }

//TEST(boundary_L2, 2D_linear) { boundary_test(*mesh2D, L2<1>{}, L2<1>{}, Dimension<2>{}); }
//TEST(boundary_L2, 2D_quadratic) { boundary_test(*mesh2D, L2<2>{}, L2<2>{}, Dimension<2>{}); }
//
//TEST(boundary_L2, 3D_linear) { boundary_test(*mesh3D, L2<1>{}, L2<1>{}, Dimension<3>{}); }
//TEST(boundary_L2, 3D_quadratic) { boundary_test(*mesh3D, L2<2>{}, L2<2>{}, Dimension<3>{}); }

int main(int argc, char* argv[])
{
  ::testing::InitGoogleTest(&argc, argv);
  MPI_Init(&argc, &argv);
  MPI_Comm_size(MPI_COMM_WORLD, &num_procs);
  MPI_Comm_rank(MPI_COMM_WORLD, &myid);

  axom::slic::SimpleLogger logger;

  int serial_refinement   = 0;
  int parallel_refinement = 0;

  std::string meshfile2D = SERAC_REPO_DIR "/data/meshes/star.mesh";
  //std::string meshfile3D = SERAC_REPO_DIR "/data/meshes/beam-hex.mesh";
  std::string meshfile3D = SERAC_REPO_DIR "/data/meshes/onehex.mesh";
  mesh2D = mesh::refineAndDistribute(buildMeshFromFile(meshfile2D), serial_refinement, parallel_refinement);
  mesh3D = mesh::refineAndDistribute(buildMeshFromFile(meshfile3D), serial_refinement, parallel_refinement);

  int result = RUN_ALL_TESTS();

  MPI_Finalize();

  return result;
}<|MERGE_RESOLUTION|>--- conflicted
+++ resolved
@@ -29,30 +29,18 @@
 std::unique_ptr<mfem::ParMesh> mesh2D;
 std::unique_ptr<mfem::ParMesh> mesh3D;
 
-<<<<<<< HEAD
-double relative_error_frobenius_norm(const mfem::SparseMatrix & A, const mfem::SparseMatrix & B) {
-  if (A.Height() != B.Height()) return false;
-  if (A.Width()  != B.Width())  return false;
-
-  double fnorm_A = 0.0;
-=======
 double relative_error_frobenius_norm(const mfem::SparseMatrix& A, const mfem::SparseMatrix& B)
 {
   if (A.Height() != B.Height()) return false;
   if (A.Width() != B.Width()) return false;
 
   double fnorm_A         = 0.0;
->>>>>>> 203bbcd2
   double fnorm_A_minus_B = 0.0;
 
   for (int r = 0; r < A.Height(); r++) {
     auto columns = A.GetRowColumns(r);
     for (int j = 0; j < A.RowSize(r); j++) {
       int c = columns[j];
-<<<<<<< HEAD
-      if (c < 0) std::cout << "??" << std::endl;
-=======
->>>>>>> 203bbcd2
       fnorm_A += A(r, c) * A(r, c);
       fnorm_A_minus_B += (A(r, c) - B(r, c)) * (A(r, c) - B(r, c));
     }
@@ -61,19 +49,6 @@
   return sqrt(fnorm_A_minus_B / fnorm_A);
 }
 
-<<<<<<< HEAD
-bool operator==(const mfem::SparseMatrix & A, const mfem::SparseMatrix & B) {
-  return relative_error_frobenius_norm(A, B) < 1.0e-15;
-}
-
-bool operator!=(const mfem::SparseMatrix & A, const mfem::SparseMatrix & B) { return !(A == B); }
-
-template < typename T >
-void check_gradient(Functional < T > & f, mfem::GridFunction & U) {
-
-  int seed = 42;
-  mfem::GridFunction dU = U;
-=======
 bool operator==(const mfem::SparseMatrix& A, const mfem::SparseMatrix& B)
 {
   return relative_error_frobenius_norm(A, B) < 1.0e-15;
@@ -86,22 +61,10 @@
 {
   int                seed = 42;
   mfem::GridFunction dU   = U;
->>>>>>> 203bbcd2
   dU.Randomize(seed);
 
   double epsilon = 1.0e-6;
 
-<<<<<<< HEAD
-  // grad(f) evaluates the gradient of f at the last evaluation, 
-  // so we evaluate f(U) before calling grad(f)
-  f(U);
-
-  auto dfdU = grad(f);
-  mfem::Vector df3 = dfdU(dU);
-
-  mfem::Vector df2 = mfem::SparseMatrix(dfdU) * dU;
-  
-=======
   // grad(f) evaluates the gradient of f at the last evaluation,
   // so we evaluate f(U) before calling grad(f)
   f(U);
@@ -111,7 +74,6 @@
 
   mfem::Vector df2 = mfem::SparseMatrix(dfdU) * dU;
 
->>>>>>> 203bbcd2
   mfem::GridFunction U_plus = U;
   U_plus.Add(epsilon, dU);
   mfem::Vector f_plus = f(U_plus);
@@ -124,10 +86,6 @@
 
   std::cout << mfem::Vector(df1 - df2).Norml2() / df1.Norml2() << std::endl;
   std::cout << mfem::Vector(df1 - df3).Norml2() / df1.Norml2() << std::endl;
-<<<<<<< HEAD
-
-=======
->>>>>>> 203bbcd2
 }
 
 template <int p, int dim>
@@ -172,18 +130,15 @@
       [&](auto x, auto n, auto u) {
         tensor<double, dim> b{sin(x[0]), x[0] * x[1]};
         return x[0] * x[1] + dot(b, n) + rho * u;
-      }, mesh);
+      },
+      mesh);
 
   mfem::Vector r1 = (*J) * U + (*F);
   mfem::Vector r2 = residual(U);
 
   mfem::SparseMatrix gradient1 = B.SpMat();
-<<<<<<< HEAD
-  mfem::SparseMatrix gradient2 = grad(residual);
-=======
   // TODO: re-enable after working around FaceRestriction numbering inconsistencies
   // mfem::SparseMatrix gradient2 = grad(residual);
->>>>>>> 203bbcd2
 
   if (verbose) {
     std::cout << "sum(r1):  " << r1.Sum() << std::endl;
@@ -194,23 +149,6 @@
 
     std::ofstream outfile;
 
-<<<<<<< HEAD
-    outfile.open(std::to_string(p) + "_" + std::to_string(dim) + "_A_mfem.mtx");
-    gradient1.SortColumnIndices();
-    gradient1.PrintMM(outfile);
-    outfile.close();
-
-    outfile.open(std::to_string(p) + "_" + std::to_string(dim) + "_A_functional.mtx");
-    gradient2.PrintMM(outfile);
-    outfile.close();
-
-    check_gradient(residual, U);
-  }
-
-  EXPECT_NEAR(0.0, mfem::Vector(r1 - r2).Norml2() / r1.Norml2(), 1.e-12);
-  EXPECT_NEAR(0.0, relative_error_frobenius_norm(gradient1, gradient2), 1.0e-5);
-
-=======
     // TODO: re-enable after working around FaceRestriction numbering inconsistencies
     // outfile.open(std::to_string(p) + "_" + std::to_string(dim) + "_A_mfem.mtx");
     // gradient1.SortColumnIndices();
@@ -228,7 +166,6 @@
 
   // TODO: re-enable after working around FaceRestriction numbering inconsistencies
   // EXPECT_NEAR(0.0, relative_error_frobenius_norm(gradient1, gradient2), 1.0e-5);
->>>>>>> 203bbcd2
 }
 
 template <int p, int dim>
@@ -282,7 +219,6 @@
   mfem::Vector r1 = (*J) * U + (*F);
   mfem::Vector r2 = residual(U);
 
-
   if (verbose) {
     std::cout << "sum(r1):  " << r1.Sum() << std::endl;
     std::cout << "sum(r2):  " << r2.Sum() << std::endl;
@@ -300,11 +236,11 @@
 TEST(boundary, 3D_linear) { boundary_test(*mesh3D, H1<1>{}, H1<1>{}, Dimension<3>{}); }
 TEST(boundary, 3D_quadratic) { boundary_test(*mesh3D, H1<2>{}, H1<2>{}, Dimension<3>{}); }
 
-//TEST(boundary_L2, 2D_linear) { boundary_test(*mesh2D, L2<1>{}, L2<1>{}, Dimension<2>{}); }
-//TEST(boundary_L2, 2D_quadratic) { boundary_test(*mesh2D, L2<2>{}, L2<2>{}, Dimension<2>{}); }
-//
-//TEST(boundary_L2, 3D_linear) { boundary_test(*mesh3D, L2<1>{}, L2<1>{}, Dimension<3>{}); }
-//TEST(boundary_L2, 3D_quadratic) { boundary_test(*mesh3D, L2<2>{}, L2<2>{}, Dimension<3>{}); }
+TEST(boundary_L2, 2D_linear) { boundary_test(*mesh2D, L2<1>{}, L2<1>{}, Dimension<2>{}); }
+TEST(boundary_L2, 2D_quadratic) { boundary_test(*mesh2D, L2<2>{}, L2<2>{}, Dimension<2>{}); }
+
+TEST(boundary_L2, 3D_linear) { boundary_test(*mesh3D, L2<1>{}, L2<1>{}, Dimension<3>{}); }
+TEST(boundary_L2, 3D_quadratic) { boundary_test(*mesh3D, L2<2>{}, L2<2>{}, Dimension<3>{}); }
 
 int main(int argc, char* argv[])
 {
@@ -319,8 +255,7 @@
   int parallel_refinement = 0;
 
   std::string meshfile2D = SERAC_REPO_DIR "/data/meshes/star.mesh";
-  //std::string meshfile3D = SERAC_REPO_DIR "/data/meshes/beam-hex.mesh";
-  std::string meshfile3D = SERAC_REPO_DIR "/data/meshes/onehex.mesh";
+  std::string meshfile3D = SERAC_REPO_DIR "/data/meshes/beam-hex.mesh";
   mesh2D = mesh::refineAndDistribute(buildMeshFromFile(meshfile2D), serial_refinement, parallel_refinement);
   mesh3D = mesh::refineAndDistribute(buildMeshFromFile(meshfile3D), serial_refinement, parallel_refinement);
 
