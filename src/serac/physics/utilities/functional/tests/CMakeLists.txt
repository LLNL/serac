# Copyright (c) 2019-2020, Lawrence Livermore National Security, LLC and
# other Serac Project Developers. See the top-level LICENSE file for
# details.
#
# SPDX-License-Identifier: (BSD-3-Clause)

<<<<<<< HEAD
# this test is all constexpr-evaluated, so it doesn't
=======
# This test is all constexpr-evaluated, so it doesn't
>>>>>>> 9fe7d566
# actually need to run, if it compiles without error, the tests have passed
blt_add_executable(NAME        tensor_unit_tests
                   SOURCES     tensor_unit_tests.cpp
                   OUTPUT_DIR  ${TEST_OUTPUT_DIRECTORY}
<<<<<<< HEAD
                   DEPENDS_ON  gtest serac_functional ${functional_depends}
                   FOLDER      serac/tests)

set(functional_tests_serial
    #refactor_element_matrix_assembly.cpp
    generate_sparsity.cpp
    #functional_boundary_test.cpp
    #hcurl_unit_tests.cpp
    #test_tensor_ad.cpp
    #tuple_arithmetic_unit_tests.cpp
)
    
foreach(filename ${functional_tests_serial})
    get_filename_component(test_name ${filename} NAME_WE)
    
    blt_add_executable(NAME        ${test_name}
                       SOURCES     ${filename}
                       OUTPUT_DIR  ${TEST_OUTPUT_DIRECTORY}
                       DEPENDS_ON  gtest serac_functional ${functional_depends}
                       FOLDER      serac/tests )
    blt_add_test(NAME          ${test_name}
                 COMMAND       ${test_name}
                 NUM_MPI_TASKS 1 )
endforeach()
=======
                   DEPENDS_ON  serac_functional ${functional_depends}
                   FOLDER      serac/tests)

# Then add the examples/tests
set(functional_tests_serial
    functional_boundary_test.cpp
    hcurl_unit_tests.cpp
    test_tensor_ad.cpp
    tuple_arithmetic_unit_tests.cpp)

serac_add_tests( SOURCES ${functional_tests_serial}
                 DEPENDS_ON gtest serac_functional ${functional_depends})
>>>>>>> 9fe7d566

# Then add the examples/tests
set(functional_tests_mpi
    # functional_boundary_test.cpp
    # functional_qoi.cpp
    functional_comparisons.cpp
<<<<<<< HEAD
    # functional_comparison_L2.cpp
    # functional_material_state_test.cpp
)
    
foreach(filename ${functional_tests_mpi})
    get_filename_component(test_name ${filename} NAME_WE)
    
    blt_add_executable(NAME        ${test_name}
                       SOURCES     ${filename}
                       OUTPUT_DIR  ${TEST_OUTPUT_DIRECTORY}
                       DEPENDS_ON  gtest serac_functional ${functional_depends}
                       FOLDER      serac/tests )
    blt_add_test(NAME          ${test_name}
                 COMMAND       ${test_name}
                 NUM_MPI_TASKS 4)
endforeach()
=======
    functional_comparison_L2.cpp
    functional_material_state_test.cpp
    )
>>>>>>> 9fe7d566

serac_add_tests( SOURCES ${functional_tests_mpi}
                 DEPENDS_ON gtest serac_functional ${functional_depends}
                 NUM_MPI_TASKS 4 )

# not sure how we want to handle performance-related tests
set(functional_performance_tests
    performance/csr_vs_bsr.cpp
    #performance/J2_material_with_AD.cpp
    #performance/diffusion_performance_test.cpp
)
 
foreach(filename ${functional_performance_tests})
    get_filename_component(test_name ${filename} NAME_WE)
    blt_add_executable(NAME        ${test_name}
                       SOURCES     ${filename}
                       OUTPUT_DIR  ${TEST_OUTPUT_DIRECTORY}
                       DEPENDS_ON  gtest serac_functional ${functional_depends}
                       FOLDER      serac/tests )
endforeach()

if(ENABLE_CUDA)

    set(functional_tests_cuda
<<<<<<< HEAD
        tensor_unit_tests_cuda.cu
    )
        
    foreach(filename ${functional_tests_cuda})
        get_filename_component(test_name ${filename} NAME_WE)
        
        blt_add_executable(NAME        ${test_name}
                           SOURCES     ${filename}
                           OUTPUT_DIR  ${TEST_OUTPUT_DIRECTORY}
                           DEPENDS_ON  gtest serac_functional ${functional_depends} cuda
                           FOLDER      serac/tests)
        blt_add_test(NAME          ${test_name}
                     COMMAND       ${test_name}
                     NUM_MPI_TASKS 1)
    endforeach()
=======
        tensor_unit_tests_cuda.cu)

    serac_add_tests( SOURCES ${functional_tests_cuda}
                     DEPENDS_ON gtest serac_functional ${functional_depends} cuda)
>>>>>>> 9fe7d566

endif()<|MERGE_RESOLUTION|>--- conflicted
+++ resolved
@@ -4,16 +4,11 @@
 #
 # SPDX-License-Identifier: (BSD-3-Clause)
 
-<<<<<<< HEAD
-# this test is all constexpr-evaluated, so it doesn't
-=======
 # This test is all constexpr-evaluated, so it doesn't
->>>>>>> 9fe7d566
 # actually need to run, if it compiles without error, the tests have passed
 blt_add_executable(NAME        tensor_unit_tests
                    SOURCES     tensor_unit_tests.cpp
                    OUTPUT_DIR  ${TEST_OUTPUT_DIRECTORY}
-<<<<<<< HEAD
                    DEPENDS_ON  gtest serac_functional ${functional_depends}
                    FOLDER      serac/tests)
 
@@ -25,22 +20,6 @@
     #test_tensor_ad.cpp
     #tuple_arithmetic_unit_tests.cpp
 )
-    
-foreach(filename ${functional_tests_serial})
-    get_filename_component(test_name ${filename} NAME_WE)
-    
-    blt_add_executable(NAME        ${test_name}
-                       SOURCES     ${filename}
-                       OUTPUT_DIR  ${TEST_OUTPUT_DIRECTORY}
-                       DEPENDS_ON  gtest serac_functional ${functional_depends}
-                       FOLDER      serac/tests )
-    blt_add_test(NAME          ${test_name}
-                 COMMAND       ${test_name}
-                 NUM_MPI_TASKS 1 )
-endforeach()
-=======
-                   DEPENDS_ON  serac_functional ${functional_depends}
-                   FOLDER      serac/tests)
 
 # Then add the examples/tests
 set(functional_tests_serial
@@ -51,36 +30,16 @@
 
 serac_add_tests( SOURCES ${functional_tests_serial}
                  DEPENDS_ON gtest serac_functional ${functional_depends})
->>>>>>> 9fe7d566
 
 # Then add the examples/tests
 set(functional_tests_mpi
     # functional_boundary_test.cpp
     # functional_qoi.cpp
     functional_comparisons.cpp
-<<<<<<< HEAD
     # functional_comparison_L2.cpp
     # functional_material_state_test.cpp
 )
     
-foreach(filename ${functional_tests_mpi})
-    get_filename_component(test_name ${filename} NAME_WE)
-    
-    blt_add_executable(NAME        ${test_name}
-                       SOURCES     ${filename}
-                       OUTPUT_DIR  ${TEST_OUTPUT_DIRECTORY}
-                       DEPENDS_ON  gtest serac_functional ${functional_depends}
-                       FOLDER      serac/tests )
-    blt_add_test(NAME          ${test_name}
-                 COMMAND       ${test_name}
-                 NUM_MPI_TASKS 4)
-endforeach()
-=======
-    functional_comparison_L2.cpp
-    functional_material_state_test.cpp
-    )
->>>>>>> 9fe7d566
-
 serac_add_tests( SOURCES ${functional_tests_mpi}
                  DEPENDS_ON gtest serac_functional ${functional_depends}
                  NUM_MPI_TASKS 4 )
@@ -104,27 +63,9 @@
 if(ENABLE_CUDA)
 
     set(functional_tests_cuda
-<<<<<<< HEAD
-        tensor_unit_tests_cuda.cu
-    )
-        
-    foreach(filename ${functional_tests_cuda})
-        get_filename_component(test_name ${filename} NAME_WE)
-        
-        blt_add_executable(NAME        ${test_name}
-                           SOURCES     ${filename}
-                           OUTPUT_DIR  ${TEST_OUTPUT_DIRECTORY}
-                           DEPENDS_ON  gtest serac_functional ${functional_depends} cuda
-                           FOLDER      serac/tests)
-        blt_add_test(NAME          ${test_name}
-                     COMMAND       ${test_name}
-                     NUM_MPI_TASKS 1)
-    endforeach()
-=======
         tensor_unit_tests_cuda.cu)
 
     serac_add_tests( SOURCES ${functional_tests_cuda}
                      DEPENDS_ON gtest serac_functional ${functional_depends} cuda)
->>>>>>> 9fe7d566
 
 endif()