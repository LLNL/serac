// Copyright (c) 2019-2024, Lawrence Livermore National Security, LLC and
// other Serac Project Developers. See the top-level LICENSE file for
// details.
//
// SPDX-License-Identifier: (BSD-3-Clause)

/**
 * @file solver_config.hpp
 *
 * @brief This file contains enumerations and record types for physics solver configuration
 */

#pragma once

#include <variant>

#include "mfem.hpp"

namespace serac {

/**
 * @brief Timestep method of a solver
 */
enum class TimestepMethod
{
  QuasiStatic, /**< Quasistatic */

  // options for first order ODEs
  BackwardEuler,    /**< FirstOrderODE option */
  SDIRK33,          /**< FirstOrderODE option */
  ForwardEuler,     /**< FirstOrderODE option */
  RK2,              /**< FirstOrderODE option */
  RK3SSP,           /**< FirstOrderODE option */
  RK4,              /**< FirstOrderODE option */
  GeneralizedAlpha, /**< FirstOrderODE option */
  ImplicitMidpoint, /**< FirstOrderODE option */
  SDIRK23,          /**< FirstOrderODE option */
  SDIRK34,          /**< FirstOrderODE option */

  // options for second order ODEs
  //
  // note: we don't have a way to communicate
  //       parameters to the TimestepMethod,
  //       right now, so Newmark implies
  //       (beta = 0.25, gamma = 0.5)
  Newmark,             /**< SecondOrderODE option */
  HHTAlpha,            /**< SecondOrderODE option */
  WBZAlpha,            /**< SecondOrderODE option */
  AverageAcceleration, /**< SecondOrderODE option */
  LinearAcceleration,  /**< SecondOrderODE option */
  CentralDifference,   /**< SecondOrderODE option */
  FoxGoodwin           /**< SecondOrderODE option */
};

/**
 * @brief this enum describes which way to enforce the time-varying constraint u(t) == U(t)
 */

enum class DirichletEnforcementMethod
{
  /**
   * Satisfies u(t+dt) == U(t+dt)
   *
   * This method imposes additional stability criteria
   * for the case of second order differential equations
   */
  DirectControl,

  /**
   * (default value)
   * Satisfies dudt(t+dt) == dUdt(t+dt)
   *
   * This method does not impose any additional stability criteria
   * for the case of second order differential equations.
   */
  RateControl,

  /**
   * satisfies u(t+dt) == U(t+dt),
   *           dudt(t+dt) == dUdt(t+dt),
   * (and      d2udt2(t+dt) == d2Udt2(t+dt), for a second order ODE)
   *
   * Empirically, this method tends to be the most accurate
   * for small timesteps (by a constant factor),  but is more
   * expensive to evaluate
   */
  FullControl
};

/// A timestep and boundary condition enforcement method for a dynamic solver
struct TimesteppingOptions {
  /// The timestepping method to be applied
  TimestepMethod timestepper = TimestepMethod::QuasiStatic;

  /// The essential boundary enforcement method to use
  DirichletEnforcementMethod enforcement_method = DirichletEnforcementMethod::RateControl;
};

// _linear_solvers_start
/// Linear solution method indicator
enum class LinearSolver
{
  CG,       /**< Conjugate gradient */
  GMRES,    /**< Generalized minimal residual method */
  SuperLU,  /**< SuperLU MPI-enabled direct nodal solver */
  Strumpack /**< Strumpack MPI-enabled direct frontal solver*/
};
// _linear_solvers_end

// Add a custom list of strings? conduit node?
// Arbitrary string (e.g. json) to define parameters?

// _nonlinear_solvers_start
/// Nonlinear solver method indicator
enum class NonlinearSolver
{
  Newton,           /**< MFEM-native Newton-Raphson */
  LBFGS,            /**< MFEM-native Limited memory BFGS */
  NewtonLineSearch, /**< Custom solver using preconditioned earch direction with backtracking line search */
  Nesterov,         /**< Custom solver using Nesterov dynamic (damped) dynamics for accelerating implicit solves */
  TrustRegion,      /**< Custom solver using a trust region solver */
  KINFullStep,      /**< KINSOL Full Newton (Sundials must be enabled) */
  KINBacktrackingLineSearch, /**< KINSOL Newton with Backtracking Line Search (Sundials must be enabled) */
  KINPicard                  /**< KINSOL Picard (Sundials must be enabled) */
};
// _nonlinear_solvers_end

/**
 * @brief Solver types supported by AMGX
 */
enum class AMGXSolver
{
  AMG,            /**< GPU Algebraic Multigrid */
  PCGF,           /**< GPU PCGF */
  CG,             /**< GPU CG */
  PCG,            /**< GPU PCG */
  PBICGSTAB,      /**< GPU PBICGSTAB */
  BICGSTAB,       /**< GPU BICGSTAB */
  FGMRES,         /**< GPU FGMRES */
  JACOBI_L1,      /**< GPU JACOBI_L1 */
  GS,             /**< GPU GS */
  POLYNOMIAL,     /**< GPU POLYNOMIAL */
  KPZ_POLYNOMIAL, /**< GPU KPZ_POLYNOMIAL */
  BLOCK_JACOBI,   /**< GPU BLOCK_JACOBI */
  MULTICOLOR_GS,  /**< GPU MULTICOLOR_GS */
  MULTICOLOR_DILU /**< GPU MULTICOLOR_DILU */
};

/**
 * @brief Stores the information required to configure a NVIDIA AMGX preconditioner
 */
struct AMGXOptions {
  /**
   * @brief The solver algorithm
   */
  AMGXSolver solver = AMGXSolver::AMG;
  /**
   * @brief The smoother algorithm
   */
  AMGXSolver smoother = AMGXSolver::JACOBI_L1;
  /**
   * @brief Whether to display statistics from AMGX
   */
  bool verbose = false;
};

// _preconditioners_start
/// The type of preconditioner to be used
enum class Preconditioner
{
  HypreJacobi,      /**< Hypre-based Jacobi */
  HypreL1Jacobi,    /**< Hypre-based L1-scaled Jacobi */
  HypreGaussSeidel, /**< Hypre-based Gauss-Seidel */
  HypreAMG,         /**< Hypre's BoomerAMG algebraic multi-grid */
  HypreILU,         /**< Hypre's Incomplete LU */
  AMGX,             /**< NVIDIA's AMGX GPU-enabled algebraic multi-grid, GPU builds only */
  None              /**< No preconditioner used */
};
// _preconditioners_end

// _linear_options_start
/// Parameters for an iterative linear solution scheme
struct LinearSolverOptions {
  /// Linear solver selection
  LinearSolver linear_solver = LinearSolver::GMRES;

  /// PreconditionerOptions selection
  Preconditioner preconditioner = Preconditioner::HypreJacobi;

  /// Relative tolerance
  double relative_tol = 1.0e-8;

  /// Absolute tolerance
  double absolute_tol = 1.0e-12;

  /// Maximum number of iterations
  int max_iterations = 300;

  /// Debugging print level for the linear solver
  int print_level = 0;

  /// Debugging print level for the preconditioner
  int preconditioner_print_level = 0;
};
// _linear_options_end

// _nonlinear_options_start
/// Nonlinear solution scheme parameters
struct NonlinearSolverOptions {
  /// Nonlinear solver selection
  NonlinearSolver nonlin_solver = NonlinearSolver::NewtonLineSearch;

  /// Relative tolerance
  double relative_tol = 1.0e-8;

  /// Absolute tolerance
  double absolute_tol = 1.0e-12;

  /// Minimum number of iterations
  int min_iterations = 0;

  /// Maximum number of iterations
  int max_iterations = 20;

  /// Maximum line search cutbacks
<<<<<<< HEAD
  int max_line_search_iterations = 20;
=======
  int max_line_search_iterations = 0;
>>>>>>> 1f1b1b2a

  /// Debug print level
  int print_level = 0;
};
// _nonlinear_options_end

}  // namespace serac<|MERGE_RESOLUTION|>--- conflicted
+++ resolved
@@ -223,11 +223,7 @@
   int max_iterations = 20;
 
   /// Maximum line search cutbacks
-<<<<<<< HEAD
-  int max_line_search_iterations = 20;
-=======
   int max_line_search_iterations = 0;
->>>>>>> 1f1b1b2a
 
   /// Debug print level
   int print_level = 0;
