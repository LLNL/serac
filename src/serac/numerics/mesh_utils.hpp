// Copyright (c) 2019-2021, Lawrence Livermore National Security, LLC and
// other Serac Project Developers. See the top-level LICENSE file for
// details.
//
// SPDX-License-Identifier: (BSD-3-Clause)

/**
 * @file mesh_utils.hpp
 *
 * @brief This file contains helper functions for importing and managing
 *        various mesh objects.
 */

#pragma once

#include <memory>
#include <variant>
#include "mfem.hpp"

#include "serac/infrastructure/input.hpp"

/**
 * The Serac namespace
 */
namespace serac {
/**
 * @brief Constructs an MFEM parallel mesh from a file and refines it
 *
 * This opens and reads an external mesh file and constructs a parallel
 * MFEM ParMesh object. The mesh will be refined both serially and
 * in parallel as requested
 *
 * @param[in] mesh_file The mesh file to open
 * @param[in] refine_serial The number of serial refinements
 * @param[in] refine_parallel The number of parallel refinements
 * @param[in] MPI_Comm The MPI communicator
 * @return A shared_ptr containing the constructed and refined parallel mesh object
 */
std::shared_ptr<mfem::ParMesh> buildMeshFromFile(const std::string& mesh_file, const int refine_serial = 0,
                                                 const int refine_parallel = 0, const MPI_Comm comm = MPI_COMM_WORLD);

/**
 * @brief Constructs a 2D MFEM mesh of a unit disk, centered at the origin
 *
 * This routine creates a mesh by refining a coarse disk mesh until the
 * number of elements is as close as possible to the user-specified number of elements
 *
 * @param[in] approx_number_of_elements
 * @return A shared_ptr containing the constructed mesh
 */
std::shared_ptr<mfem::ParMesh> buildDiskMesh(int approx_number_of_elements, const MPI_Comm comm = MPI_COMM_WORLD);

/**
 * @brief Constructs a 3D MFEM mesh of a unit ball, centered at the origin
 *
 * This routine creates a mesh by refining a coarse ball mesh until the
 * number of elements is as close as possible to the user-specified number of elements
 *
 * @param[in] approx_number_of_elements
 * @return A shared_ptr containing the constructed mesh
 */
std::shared_ptr<mfem::ParMesh> buildBallMesh(int approx_number_of_elements, const MPI_Comm comm = MPI_COMM_WORLD);

/**
 * @brief Constructs a 2D MFEM mesh of a rectangle
 *
 * @param[in] elements_in_x the number of elements in the x-direction
 * @param[in] elements_in_y the number of elements in the y-direction
 * @param[in] size_x Overall size in the x-direction
 * @param[in] size_y Overall size in the y-direction
 * @return A shared_ptr containing the constructed mesh
 */
std::shared_ptr<mfem::ParMesh> buildRectangleMesh(int elements_in_x, int elements_in_y, double size_x = 1.,
                                                  double size_y = 1., const MPI_Comm comm = MPI_COMM_WORLD);

/**
 * @brief Constructs a 3D MFEM mesh of a cuboid
 *
 * @param[in] elements_in_x the number of elements in the x-direction
 * @param[in] elements_in_y the number of elements in the y-direction
 * @param[in] elements_in_z the number of elements in the z-direction
 * @param[in] size_x Overall size in the x-direction
 * @param[in] size_y Overall size in the y-direction
 * @param[in] size_z Overall size in the z-direction
 * @param[in] MPI_Comm MPI Communicator
 * @return A shared_ptr containing the constructed mesh
 */
std::shared_ptr<mfem::ParMesh> buildCuboidMesh(int elements_in_x, int elements_in_y, int elements_in_z,
                                               double size_x = 1., double size_y = 1., double size_z = 1.,
                                               const MPI_Comm comm = MPI_COMM_WORLD);

/**
 * @brief Constructs a 3D MFEM mesh of a cylinder
 *
 * @param[in] radial_refinement the number of times to apply uniform mesh refinement to the cross section
 * @param[in] elements_lengthwise the number of elements in the z-direction
 * @param[in] radius the radius of the cylinder
 * @param[in] height the number of elements in the z-direction
 *
 * @return A shared_ptr containing the constructed mesh
 */
std::shared_ptr<mfem::ParMesh> buildCylinderMesh(int radial_refinement, int elements_lengthwise, double radius,
                                                 double height, const MPI_Comm comm = MPI_COMM_WORLD);

/**
 * @brief Constructs a 3D MFEM mesh of a hollow cylinder
 *
 * @param[in] radial_refinement the number of times to apply uniform mesh refinement to the cross section
 * @param[in] elements_lengthwise the number of elements in the z-direction
 * @param[in] inner inner radius the radius of the cylindrical shell
 * @param[in] outer ouer radius the radius of the cylindrical shell
 * @param[in] height the number of elements in the z-direction
 * @param[in] total_angle the angle in radians over which to generate the portion of an extruded cylinder
 * @param[in] sectors the number of starting sectors in the hollow cylinder
 *
 * @return A shared_ptr containing the constructed mesh
 */
std::shared_ptr<mfem::ParMesh> buildHollowCylinderMesh(int radial_refinement, int elements_lengthwise,
                                                       double inner_radius, double outer_radius, double height,
                                                       double total_angle = M_PI, int sectors = 8,
                                                       const MPI_Comm = MPI_COMM_WORLD);
<<<<<<< HEAD
=======

/**
 * @brief Constructs a 2D MFEM mesh of a ring
 *
 * @param[in] radial_refinement the number of times to apply uniform mesh refinement to the cross section
 * @param[in] inner inner radius the radius of the cylindrical shell
 * @param[in] outer ouer radius the radius of the cylindrical shell
 * @param[in] total_angle the angle in radians over which to generate the portion of an extruded cylinder
 * @param[in] sectors the number of starting sectors in the hollow cylinder
 *
 * @return A shared_ptr containing the constructed mesh
 */
std::shared_ptr<mfem::ParMesh> buildRingMesh(int radial_refinement, double inner_radius, double outer_radius,
                                             double total_angle = M_PI, int sectors = 8,
                                             const MPI_Comm = MPI_COMM_WORLD);
>>>>>>> 3784e030

namespace mesh {

struct FileInputOptions {
  /**
   * @brief Input file parameters specific to this class
   *
   * @param[in] table Inlet's SchemaCreator that input files will be added to
   **/
  static void defineInputFileSchema(axom::inlet::Table& table);

  std::string relative_mesh_file_name;
};

struct GenerateInputOptions {
  /**
   * @brief Input file parameters for mesh generation
   *
   * @param[in] table Inlet's SchemaCreator that input files will be added to
   **/
  static void defineInputFileSchema(axom::inlet::Table& table);

  /// For rectangular and cuboid meshes
  std::vector<int>    elements;
  std::vector<double> overall_size;
};

struct InputOptions {
  /**
   * @brief Input file parameters for mesh generation
   *
   * @param[in] table Inlet's SchemaCreator that input files will be added to
   **/
  static void defineInputFileSchema(axom::inlet::Table& table);

  std::variant<FileInputOptions, GenerateInputOptions> extra_options;
  // Serial/parallel refinement iterations
  int ser_ref_levels;
  int par_ref_levels;
};

}  // namespace mesh

/**
 * @brief Constructs a 3D MFEM mesh of a cuboid
 *
 * @param[in] extra_options Cuboid Mesh Options
 * @param[in] MPI_Comm MPI Communicator
 * @return A shared_ptr containing the constructed mesh
 */
std::shared_ptr<mfem::ParMesh> buildCuboidMesh(serac::mesh::GenerateInputOptions& options,
                                               const MPI_Comm                     comm = MPI_COMM_WORLD);

/**
 * @brief Constructs a 2D MFEM mesh of a rectangle
 *
 * @param[in] extra_options Rectangle Mesh Options
 * @param[in] MPI_Comm MPI Communicator
 * @return A shared_ptr containing the constructed mesh
 */
std::shared_ptr<mfem::ParMesh> buildRectangleMesh(serac::mesh::GenerateInputOptions& options,
                                                  const MPI_Comm                     comm = MPI_COMM_WORLD);

}  // namespace serac

// Prototype the specialization
template <>
struct FromInlet<serac::mesh::InputOptions> {
  serac::mesh::InputOptions operator()(const axom::inlet::Table& base);
};<|MERGE_RESOLUTION|>--- conflicted
+++ resolved
@@ -119,8 +119,6 @@
                                                        double inner_radius, double outer_radius, double height,
                                                        double total_angle = M_PI, int sectors = 8,
                                                        const MPI_Comm = MPI_COMM_WORLD);
-<<<<<<< HEAD
-=======
 
 /**
  * @brief Constructs a 2D MFEM mesh of a ring
@@ -136,7 +134,6 @@
 std::shared_ptr<mfem::ParMesh> buildRingMesh(int radial_refinement, double inner_radius, double outer_radius,
                                              double total_angle = M_PI, int sectors = 8,
                                              const MPI_Comm = MPI_COMM_WORLD);
->>>>>>> 3784e030
 
 namespace mesh {
 
