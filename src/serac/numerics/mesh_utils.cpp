// Copyright (c) 2019-2021, Lawrence Livermore National Security, LLC and
// other Serac Project Developers. See the top-level LICENSE file for
// details.
//
// SPDX-License-Identifier: (BSD-3-Clause)

#include "serac/numerics/mesh_utils.hpp"

#include <fstream>

#include "axom/core.hpp"
#include "fmt/fmt.hpp"

#include "serac/infrastructure/logger.hpp"
#include "serac/infrastructure/terminator.hpp"

namespace serac {

mfem::Mesh buildMeshFromFile(const std::string& mesh_file)
{
  // Open the mesh
  std::string msg = fmt::format("Opening mesh file: {0}", mesh_file);
  SLIC_INFO_ROOT(msg);

  // Ensure correctness
  serac::logger::flush();
  if (!axom::utilities::filesystem::pathExists(mesh_file)) {
    msg = fmt::format("Given mesh file does not exist: {0}", mesh_file);
    SLIC_ERROR_ROOT(msg);
  }

  // This inherits from std::ifstream, and will work the same way as a std::ifstream,
  // but is required for Exodus meshes
  mfem::named_ifgzstream imesh(mesh_file);

  if (!imesh) {
    serac::logger::flush();
    std::string err_msg = fmt::format("Can not open mesh file: {0}", mesh_file);
    SLIC_ERROR_ROOT(err_msg);
  }

  return mfem::Mesh{imesh, 1, 1, true};
}

/**
 * @brief a transformation from the unit disk/sphere (in L1 norm) to a unit disk/sphere (in L2 norm)
 *
 * @param mesh The mesh to transform
 */
void squish(mfem::Mesh& mesh)
{
  int num_vertices = mesh.GetNV();
  int dim          = mesh.SpaceDimension();

  mfem::Vector vertices;
  mesh.GetVertices(vertices);
  mfem::Vector vertex(dim);
  for (int i = 0; i < num_vertices; i++) {
    for (int d = 0; d < dim; d++) {
      vertex(d) = vertices[d * num_vertices + i];
    }

    double L1_norm = vertex.Norml1();
    double L2_norm = vertex.Norml2();
    vertex *= (L2_norm < 1.0e-6) ? 0.0 : (L1_norm / L2_norm);

    for (int d = 0; d < dim; d++) {
      vertices[d * num_vertices + i] = vertex(d);
    }
  }
  mesh.SetVertices(vertices);
}

mfem::Mesh buildDiskMesh(int approx_number_of_elements)
{
  static constexpr int dim                   = 2;
  static constexpr int num_elems             = 4;
  static constexpr int num_vertices          = 5;
  static constexpr int num_boundary_elements = 4;

  static constexpr double vertices[num_vertices][dim] = {{0, 0}, {1, 0}, {0, 1}, {-1, 0}, {0, -1}};
  static constexpr int    triangles[num_elems][3]     = {{1, 2, 0}, {2, 3, 0}, {3, 4, 0}, {4, 1, 0}};
  static constexpr int    segments[num_elems][2]      = {{1, 2}, {2, 3}, {3, 4}, {4, 1}};

  auto mesh = mfem::Mesh(dim, num_vertices, num_elems, num_boundary_elements);

  for (auto vertex : vertices) {
    mesh.AddVertex(vertex);
  }
  for (auto triangle : triangles) {
    mesh.AddTriangle(triangle);
  }
  for (auto segment : segments) {
    mesh.AddBdrSegment(segment);
  }
  mesh.FinalizeTriMesh();

  while (mesh.GetNE() < (0.5 * approx_number_of_elements)) {
    mesh.UniformRefinement();
  }

  squish(mesh);

  // The copy ctor is marked explicit, but this should qualify for NRVO...
  // It looks like this (and its analogues) don't have their copies elided...
  return mfem::Mesh(mesh);
}

mfem::Mesh buildBallMesh(int approx_number_of_elements)
{
  static constexpr int dim                   = 3;
  static constexpr int num_elems             = 8;
  static constexpr int num_vertices          = 7;
  static constexpr int num_boundary_elements = 8;

  static constexpr double vertices[num_vertices][dim] = {{0, 0, 0}, {-1, 0, 0}, {0, 1, 0}, {0, 0, -1},
                                                         {0, 0, 1}, {0, -1, 0}, {1, 0, 0}};
  static constexpr int    triangles[num_elems][3]     = {{4, 5, 6}, {4, 6, 2}, {4, 2, 1}, {4, 1, 5},
                                                  {5, 1, 3}, {5, 3, 6}, {3, 1, 2}, {6, 3, 2}};
  static constexpr int    tetrahedra[num_elems][4]    = {{0, 4, 5, 6}, {0, 4, 6, 2}, {0, 4, 2, 1}, {0, 4, 1, 5},
                                                   {0, 5, 1, 3}, {0, 5, 3, 6}, {0, 3, 1, 2}, {0, 6, 3, 2}};

  auto mesh = mfem::Mesh(dim, num_vertices, num_elems, num_boundary_elements);

  for (auto vertex : vertices) {
    mesh.AddVertex(vertex);
  }
  for (auto tetrahedron : tetrahedra) {
    mesh.AddTet(tetrahedron);
  }
  for (auto triangle : triangles) {
    mesh.AddBdrTriangle(triangle);
  }

  mesh.FinalizeTetMesh();

  while (mesh.GetNE() < (0.25 * approx_number_of_elements)) {
    mesh.UniformRefinement();
  }

  squish(mesh);

<<<<<<< HEAD
=======
  // Reorient the tet mesh for use with high order Hcurl elements
  mesh.ReorientTetMesh();

>>>>>>> 5ed90a86
  // The copy ctor is marked explicit, but this should qualify for RVO...
  return mfem::Mesh(mesh);
}

mfem::Mesh buildRectangleMesh(int elements_in_x, int elements_in_y, double size_x, double size_y)
{
  // Incoming: https://github.com/mfem/mfem/pull/2054
  return {elements_in_x, elements_in_y, mfem::Element::QUADRILATERAL, true, size_x, size_y};
}

mfem::Mesh buildCuboidMesh(int elements_in_x, int elements_in_y, int elements_in_z, double size_x, double size_y,
                           double size_z)
{
  return {elements_in_x, elements_in_y, elements_in_z, mfem::Element::HEXAHEDRON, true, size_x, size_y, size_z};
<<<<<<< HEAD
}

mfem::Mesh buildCylinderMesh(int radial_refinement, int elements_lengthwise, double radius, double height)
{
  static constexpr int dim                   = 2;
  static constexpr int num_vertices          = 17;
  static constexpr int num_elems             = 12;
  static constexpr int num_boundary_elements = 8;

  // a == 1.0 produces a mesh of a cylindrical "core" surrounded by
  // a cylindrical "shell", but makes some of the elements in the "core" section
  // nearly degenerate
  //
  // a > 1 makes the "core" section no longer a cylinder, but its elements
  // are no longer nearly degenerate
  constexpr double        a                           = 1.3;
  static constexpr double vertices[num_vertices][dim] = {{0.0000000000000000, 0.0000000000000000},
                                                         {0.5773502691896258, 0.0000000000000000},
                                                         {0.4082482904638630 * a, 0.4082482904638630 * a},
                                                         {0.0000000000000000, 0.5773502691896258},
                                                         {-0.4082482904638630 * a, 0.4082482904638630 * a},
                                                         {-0.5773502691896258, 0.0000000000000000},
                                                         {-0.4082482904638630 * a, -0.4082482904638630 * a},
                                                         {0.0000000000000000, -0.5773502691896258},
                                                         {0.4082482904638630 * a, -0.4082482904638630 * a},
                                                         {1.000000000000000, 0.0000000000000000},
                                                         {0.7071067811865475, 0.7071067811865475},
                                                         {0.0000000000000000, 1.000000000000000},
                                                         {-0.707106781186548, 0.7071067811865475},
                                                         {-1.000000000000000, 0.0000000000000000},
                                                         {-0.707106781186548, -0.707106781186548},
                                                         {0.0000000000000000, -1.000000000000000},
                                                         {0.7071067811865475, -0.707106781186548}};

  static constexpr int elems[num_elems][4] = {{0, 1, 2, 3},   {0, 3, 4, 5},   {0, 5, 6, 7},   {0, 7, 8, 1},
                                              {1, 9, 10, 2},  {2, 10, 11, 3}, {3, 11, 12, 4}, {4, 12, 13, 5},
                                              {5, 13, 14, 6}, {6, 14, 15, 7}, {7, 15, 16, 8}, {8, 16, 9, 1}};

  static constexpr int boundary_elems[num_boundary_elements][2] = {{9, 10},  {10, 11}, {11, 12}, {12, 13},
                                                                   {13, 14}, {14, 15}, {15, 16}, {16, 9}};

  auto mesh = mfem::Mesh(dim, num_vertices, num_elems, num_boundary_elements);

  for (auto vertex : vertices) {
    mesh.AddVertex(vertex);
  }
  for (auto elem : elems) {
    mesh.AddQuad(elem);
  }
  for (auto boundary_elem : boundary_elems) {
    mesh.AddBdrSegment(boundary_elem);
  }

  for (int i = 0; i < radial_refinement; i++) {
    mesh.UniformRefinement();
  }

  // the coarse mesh is actually a filled octagon
  // this deforms the vertices slightly to make it
  // into filled disk instead
  {
    int n = mesh.GetNV();

    mfem::Vector new_vertices;
    mesh.GetVertices(new_vertices);
    mfem::Vector vertex(dim);
    for (int i = 0; i < n; i++) {
      for (int d = 0; d < dim; d++) {
        vertex(d) = new_vertices[d * n + i];
      }

      // stretch the octagonal shape into a circle of the appropriate radius
      double theta = atan2(vertex(1), vertex(0));
      double phi   = fmod(theta + M_PI, M_PI_4);
      vertex *= radius * (cos(phi) + (-1.0 + sqrt(2.0)) * sin(phi));

      for (int d = 0; d < dim; d++) {
        new_vertices[d * n + i] = vertex(d);
      }
    }
    mesh.SetVertices(new_vertices);
  }

  return mfem::Mesh(*mfem::Extrude2D(&mesh, elements_lengthwise, height));
}

mfem::Mesh buildRing(int radial_refinement, double inner_radius, double outer_radius, double total_angle, int sectors)
{
=======
}

mfem::Mesh buildCylinderMesh(int radial_refinement, int elements_lengthwise, double radius, double height)
{
  static constexpr int dim                   = 2;
  static constexpr int num_vertices          = 17;
  static constexpr int num_elems             = 12;
  static constexpr int num_boundary_elements = 8;

  // a == 1.0 produces a mesh of a cylindrical "core" surrounded by
  // a cylindrical "shell", but makes some of the elements in the "core" section
  // nearly degenerate
  //
  // a > 1 makes the "core" section no longer a cylinder, but its elements
  // are no longer nearly degenerate
  constexpr double        a                           = 1.3;
  static constexpr double vertices[num_vertices][dim] = {{0.0000000000000000, 0.0000000000000000},
                                                         {0.5773502691896258, 0.0000000000000000},
                                                         {0.4082482904638630 * a, 0.4082482904638630 * a},
                                                         {0.0000000000000000, 0.5773502691896258},
                                                         {-0.4082482904638630 * a, 0.4082482904638630 * a},
                                                         {-0.5773502691896258, 0.0000000000000000},
                                                         {-0.4082482904638630 * a, -0.4082482904638630 * a},
                                                         {0.0000000000000000, -0.5773502691896258},
                                                         {0.4082482904638630 * a, -0.4082482904638630 * a},
                                                         {1.000000000000000, 0.0000000000000000},
                                                         {0.7071067811865475, 0.7071067811865475},
                                                         {0.0000000000000000, 1.000000000000000},
                                                         {-0.707106781186548, 0.7071067811865475},
                                                         {-1.000000000000000, 0.0000000000000000},
                                                         {-0.707106781186548, -0.707106781186548},
                                                         {0.0000000000000000, -1.000000000000000},
                                                         {0.7071067811865475, -0.707106781186548}};

  static constexpr int elems[num_elems][4] = {{0, 1, 2, 3},   {0, 3, 4, 5},   {0, 5, 6, 7},   {0, 7, 8, 1},
                                              {1, 9, 10, 2},  {2, 10, 11, 3}, {3, 11, 12, 4}, {4, 12, 13, 5},
                                              {5, 13, 14, 6}, {6, 14, 15, 7}, {7, 15, 16, 8}, {8, 16, 9, 1}};

  static constexpr int boundary_elems[num_boundary_elements][2] = {{9, 10},  {10, 11}, {11, 12}, {12, 13},
                                                                   {13, 14}, {14, 15}, {15, 16}, {16, 9}};

  auto mesh = mfem::Mesh(dim, num_vertices, num_elems, num_boundary_elements);

  for (auto vertex : vertices) {
    mesh.AddVertex(vertex);
  }
  for (auto elem : elems) {
    mesh.AddQuad(elem);
  }
  for (auto boundary_elem : boundary_elems) {
    mesh.AddBdrSegment(boundary_elem);
  }

  for (int i = 0; i < radial_refinement; i++) {
    mesh.UniformRefinement();
  }

  // the coarse mesh is actually a filled octagon
  // this deforms the vertices slightly to make it
  // into filled disk instead
  {
    int n = mesh.GetNV();

    mfem::Vector new_vertices;
    mesh.GetVertices(new_vertices);
    mfem::Vector vertex(dim);
    for (int i = 0; i < n; i++) {
      for (int d = 0; d < dim; d++) {
        vertex(d) = new_vertices[d * n + i];
      }

      // stretch the octagonal shape into a circle of the appropriate radius
      double theta = atan2(vertex(1), vertex(0));
      double phi   = fmod(theta + M_PI, M_PI_4);
      vertex *= radius * (cos(phi) + (-1.0 + sqrt(2.0)) * sin(phi));

      for (int d = 0; d < dim; d++) {
        new_vertices[d * n + i] = vertex(d);
      }
    }
    mesh.SetVertices(new_vertices);
  }

  return mfem::Mesh(*mfem::Extrude2D(&mesh, elements_lengthwise, height));
}

mfem::Mesh buildRing(int radial_refinement, double inner_radius, double outer_radius, double total_angle, int sectors)
{
>>>>>>> 5ed90a86
  using index_type = int;
  using size_type  = std::vector<index_type>::size_type;

  static constexpr int dim = 2;

  SLIC_ASSERT_MSG(total_angle > 0., "only positive angles supported");

  // ensure total_angle is (0, 2 * pi]
  total_angle        = std::min(total_angle, 2. * M_PI);
  const double angle = total_angle / sectors;

  auto num_elems             = static_cast<size_type>(sectors);
  auto num_vertices_ring     = static_cast<size_type>((total_angle == 2. * M_PI) ? sectors : sectors + 1);
  auto num_vertices          = num_vertices_ring * 2;
  auto num_boundary_elements = num_elems * 2;

  SLIC_ERROR_ROOT_IF(outer_radius <= inner_radius,
                     "Outer radius is smaller than inner radius while building a cylinder mesh.");

  std::vector<std::vector<double>> vertices(static_cast<size_type>(num_vertices), std::vector<double>(dim, 0.));
  for (size_type i = 0; i < num_vertices_ring; i++) {
    double s       = sin(angle * static_cast<double>(i));
    double c       = cos(angle * static_cast<double>(i));
    vertices[i][0] = inner_radius * c;
    vertices[i][1] = inner_radius * s;

    vertices[i + num_vertices_ring][0] = outer_radius * c;
    vertices[i + num_vertices_ring][1] = outer_radius * s;
  }

  std::vector<std::vector<index_type>> elems(static_cast<size_type>(num_elems), std::vector<index_type>(4, 0));
  std::vector<std::vector<index_type>> boundary_elems(static_cast<size_type>(num_boundary_elements),
                                                      std::vector<index_type>(2, 0));
  for (size_type i = 0; i < num_elems; i++) {
    elems[i][0] = static_cast<index_type>(i);
    elems[i][1] = static_cast<index_type>(num_vertices_ring + i);
    elems[i][2] = static_cast<index_type>(num_vertices_ring + (i + 1) % (num_vertices_ring));
    elems[i][3] = static_cast<index_type>((i + 1) % num_vertices_ring);

    // inner boundary
    boundary_elems[i][0] = elems[i][3];
    boundary_elems[i][1] = elems[i][0];

    // outer boundary
    boundary_elems[i + num_elems][0] = elems[i][1];
    boundary_elems[i + num_elems][1] = elems[i][2];
  }

  mfem::Mesh mesh(dim, static_cast<int>(num_vertices), static_cast<int>(num_elems),
                  static_cast<int>(num_boundary_elements));

  for (auto vertex : vertices) {
    mesh.AddVertex(vertex.data());
  }
  for (auto elem : elems) {
    mesh.AddQuad(elem[0], elem[1], elem[2], elem[3]);
  }
  for (auto boundary_elem : boundary_elems) {
    mesh.AddBdrSegment(boundary_elem[0], boundary_elem[1]);
  }

  for (int i = 0; i < radial_refinement; i++) {
    mesh.UniformRefinement();
  }

  // the coarse mesh is actually a filled octagon
  // this deforms the vertices slightly to make it
  // into filled disk instead
  {
    int n = mesh.GetNV();

    mfem::Vector new_vertices;
    mesh.GetVertices(new_vertices);
    mfem::Vector vertex(dim);
    for (int i = 0; i < n; i++) {
      for (int d = 0; d < dim; d++) {
        vertex(d) = new_vertices[d * n + i];
      }

      // stretch the polygonal shape into a cylinder
      // phi is the angle to the closest multiple of a sector angle
      double theta = atan2(vertex(1), vertex(0));
      double phi   = fmod(theta + 2. * M_PI, angle);

      // this calculation assumes the 0 <= phi <= angle
      // the distance from the center of the cylinder to the midpoint of the radial edge is known
      // the midpoint can also be used to form a right triangle to phi where
      // the angle is given by abs(0.5 * angle - phi)
      double factor = cos(fabs(0.5 * angle - phi)) / cos(0.5 * angle);
      vertex *= factor;

      for (int d = 0; d < dim; d++) {
        new_vertices[d * n + i] = vertex(d);
      }
    }
    mesh.SetVertices(new_vertices);
  }

  return mfem::Mesh(mesh);
}

mfem::Mesh buildRingMesh(int radial_refinement, double inner_radius, double outer_radius, double total_angle,
                         int sectors)
{
  return buildRing(radial_refinement, inner_radius, outer_radius, total_angle, sectors);
}

mfem::Mesh buildHollowCylinderMesh(int radial_refinement, int elements_lengthwise, double inner_radius,
                                   double outer_radius, double height, double total_angle, int sectors)
{
  auto mesh = buildRing(radial_refinement, inner_radius, outer_radius, total_angle, sectors);
  return mfem::Mesh(*mfem::Extrude2D(&mesh, elements_lengthwise, height));
}

namespace mesh {

void InputOptions::defineInputFileSchema(axom::inlet::Container& container)
{
  // Refinement levels
  container.addInt("ser_ref_levels", "Number of times to refine the mesh uniformly in serial.").defaultValue(0);
  container.addInt("par_ref_levels", "Number of times to refine the mesh uniformly in parallel.").defaultValue(0);

  container.addString("type", "Type of mesh").required();

  // mesh path
  container.addString("mesh", "Path to Mesh file");

  // box mesh generation options
  auto& elements = container.addStruct("elements");
  // JW: Can these be specified as requierd if elements is defined?
  elements.addInt("x", "x-dimension");
  elements.addInt("y", "y-dimension");
  elements.addInt("z", "z-dimension");

  auto& size = container.addStruct("size");
  // JW: Can these be specified as requierd if elements is defined?
  size.addDouble("x", "Size in the x-dimension");
  size.addDouble("y", "Size in the y-dimension");
  size.addDouble("z", "Size in the z-dimension");

  // n-ball mesh generation options
  container.addInt("approx_elements", "Approximate number of elements in an n-ball mesh");
}

std::unique_ptr<mfem::ParMesh> buildParallelMesh(const InputOptions& options, const MPI_Comm comm)
{
  std::optional<mfem::Mesh> serial_mesh;

  if (const auto file_opts = std::get_if<FileInputOptions>(&options.extra_options)) {
    SLIC_ERROR_ROOT_IF(file_opts->absolute_mesh_file_name.empty(),
                       "Absolute path to mesh file was not configured, did you forget to call findMeshFilePath?");
    serial_mesh.emplace(buildMeshFromFile(file_opts->absolute_mesh_file_name));
  } else if (const auto box_opts = std::get_if<BoxInputOptions>(&options.extra_options)) {
    const auto& elems = box_opts->elements;
    const auto& sizes = box_opts->overall_size;
    if (elems.size() == 2) {
      serial_mesh.emplace(buildRectangleMesh(elems.at(0), elems.at(1), sizes.at(0), sizes.at(1)));
    } else {
      serial_mesh.emplace(
          buildCuboidMesh(elems.at(0), elems.at(1), elems.at(2), sizes.at(0), sizes.at(1), sizes.at(2)));
    }
  } else if (const auto ball_opts = std::get_if<NBallInputOptions>(&options.extra_options)) {
    if (ball_opts->dimension == 2) {
      serial_mesh.emplace(buildDiskMesh(ball_opts->approx_elements));
    } else {
      serial_mesh.emplace(buildBallMesh(ball_opts->approx_elements));
    }
  }

  SLIC_ERROR_ROOT_IF(!serial_mesh, "Mesh input options were invalid");
  return refineAndDistribute(std::move(*serial_mesh), options.ser_ref_levels, options.par_ref_levels, comm);
}

std::unique_ptr<mfem::ParMesh> refineAndDistribute(mfem::Mesh&& serial_mesh, const int refine_serial,
                                                   const int refine_parallel, const MPI_Comm comm)
{
  // Serial refinement first
  for (int lev = 0; lev < refine_serial; lev++) {
    serial_mesh.UniformRefinement();
  }

  // Then create the parallel mesh and apply parallel refinement
  auto parallel_mesh = std::make_unique<mfem::ParMesh>(comm, serial_mesh);
  for (int lev = 0; lev < refine_parallel; lev++) {
    parallel_mesh->UniformRefinement();
  }

  return parallel_mesh;
}

}  // namespace mesh
}  // namespace serac

serac::mesh::InputOptions FromInlet<serac::mesh::InputOptions>::operator()(const axom::inlet::Container& base)
{
  int ser_ref = base["ser_ref_levels"];
  int par_ref = base["par_ref_levels"];

  // This is for cuboid/rectangular meshes
  std::string mesh_type = base["type"];
  if (mesh_type == "box") {
    auto elements_input = base["elements"];
    bool z_present      = elements_input.contains("z");

    std::vector<int> elements(z_present ? 3 : 2);
    elements[0] = elements_input["x"];
    elements[1] = elements_input["y"];
    if (z_present) elements[2] = elements_input["z"];

    std::vector<double> overall_size(elements.size());
    if (base.contains("size")) {
      auto size_input = base["size"];
      overall_size    = {size_input["x"], size_input["y"]};

      if (size_input.contains("z")) {
        overall_size.push_back(size_input["z"]);
      }
    } else {
      overall_size = std::vector<double>(overall_size.size(), 1.);
    }

    return {serac::mesh::BoxInputOptions{elements, overall_size}, ser_ref, par_ref};
  } else if (mesh_type == "disk" || mesh_type == "ball") {
    int approx_elements = base["approx_elements"];
    int dim             = 3;
    if (mesh_type == "disk") {
      dim = 2;
    }
    return {serac::mesh::NBallInputOptions{approx_elements, dim}, ser_ref, par_ref};
  } else if (mesh_type == "file") {  // This is for file-based meshes
    std::string mesh_path = base["mesh"];
    return {serac::mesh::FileInputOptions{mesh_path}, ser_ref, par_ref};
  }

  // If it reaches here, we haven't found a supported type
  serac::logger::flush();
  std::string err_msg = fmt::format("Specified type not supported: {0}", mesh_type);
  SLIC_ERROR_ROOT(err_msg);
  return {};
}<|MERGE_RESOLUTION|>--- conflicted
+++ resolved
@@ -140,12 +140,9 @@
 
   squish(mesh);
 
-<<<<<<< HEAD
-=======
   // Reorient the tet mesh for use with high order Hcurl elements
   mesh.ReorientTetMesh();
 
->>>>>>> 5ed90a86
   // The copy ctor is marked explicit, but this should qualify for RVO...
   return mfem::Mesh(mesh);
 }
@@ -160,7 +157,6 @@
                            double size_z)
 {
   return {elements_in_x, elements_in_y, elements_in_z, mfem::Element::HEXAHEDRON, true, size_x, size_y, size_z};
-<<<<<<< HEAD
 }
 
 mfem::Mesh buildCylinderMesh(int radial_refinement, int elements_lengthwise, double radius, double height)
@@ -249,96 +245,6 @@
 
 mfem::Mesh buildRing(int radial_refinement, double inner_radius, double outer_radius, double total_angle, int sectors)
 {
-=======
-}
-
-mfem::Mesh buildCylinderMesh(int radial_refinement, int elements_lengthwise, double radius, double height)
-{
-  static constexpr int dim                   = 2;
-  static constexpr int num_vertices          = 17;
-  static constexpr int num_elems             = 12;
-  static constexpr int num_boundary_elements = 8;
-
-  // a == 1.0 produces a mesh of a cylindrical "core" surrounded by
-  // a cylindrical "shell", but makes some of the elements in the "core" section
-  // nearly degenerate
-  //
-  // a > 1 makes the "core" section no longer a cylinder, but its elements
-  // are no longer nearly degenerate
-  constexpr double        a                           = 1.3;
-  static constexpr double vertices[num_vertices][dim] = {{0.0000000000000000, 0.0000000000000000},
-                                                         {0.5773502691896258, 0.0000000000000000},
-                                                         {0.4082482904638630 * a, 0.4082482904638630 * a},
-                                                         {0.0000000000000000, 0.5773502691896258},
-                                                         {-0.4082482904638630 * a, 0.4082482904638630 * a},
-                                                         {-0.5773502691896258, 0.0000000000000000},
-                                                         {-0.4082482904638630 * a, -0.4082482904638630 * a},
-                                                         {0.0000000000000000, -0.5773502691896258},
-                                                         {0.4082482904638630 * a, -0.4082482904638630 * a},
-                                                         {1.000000000000000, 0.0000000000000000},
-                                                         {0.7071067811865475, 0.7071067811865475},
-                                                         {0.0000000000000000, 1.000000000000000},
-                                                         {-0.707106781186548, 0.7071067811865475},
-                                                         {-1.000000000000000, 0.0000000000000000},
-                                                         {-0.707106781186548, -0.707106781186548},
-                                                         {0.0000000000000000, -1.000000000000000},
-                                                         {0.7071067811865475, -0.707106781186548}};
-
-  static constexpr int elems[num_elems][4] = {{0, 1, 2, 3},   {0, 3, 4, 5},   {0, 5, 6, 7},   {0, 7, 8, 1},
-                                              {1, 9, 10, 2},  {2, 10, 11, 3}, {3, 11, 12, 4}, {4, 12, 13, 5},
-                                              {5, 13, 14, 6}, {6, 14, 15, 7}, {7, 15, 16, 8}, {8, 16, 9, 1}};
-
-  static constexpr int boundary_elems[num_boundary_elements][2] = {{9, 10},  {10, 11}, {11, 12}, {12, 13},
-                                                                   {13, 14}, {14, 15}, {15, 16}, {16, 9}};
-
-  auto mesh = mfem::Mesh(dim, num_vertices, num_elems, num_boundary_elements);
-
-  for (auto vertex : vertices) {
-    mesh.AddVertex(vertex);
-  }
-  for (auto elem : elems) {
-    mesh.AddQuad(elem);
-  }
-  for (auto boundary_elem : boundary_elems) {
-    mesh.AddBdrSegment(boundary_elem);
-  }
-
-  for (int i = 0; i < radial_refinement; i++) {
-    mesh.UniformRefinement();
-  }
-
-  // the coarse mesh is actually a filled octagon
-  // this deforms the vertices slightly to make it
-  // into filled disk instead
-  {
-    int n = mesh.GetNV();
-
-    mfem::Vector new_vertices;
-    mesh.GetVertices(new_vertices);
-    mfem::Vector vertex(dim);
-    for (int i = 0; i < n; i++) {
-      for (int d = 0; d < dim; d++) {
-        vertex(d) = new_vertices[d * n + i];
-      }
-
-      // stretch the octagonal shape into a circle of the appropriate radius
-      double theta = atan2(vertex(1), vertex(0));
-      double phi   = fmod(theta + M_PI, M_PI_4);
-      vertex *= radius * (cos(phi) + (-1.0 + sqrt(2.0)) * sin(phi));
-
-      for (int d = 0; d < dim; d++) {
-        new_vertices[d * n + i] = vertex(d);
-      }
-    }
-    mesh.SetVertices(new_vertices);
-  }
-
-  return mfem::Mesh(*mfem::Extrude2D(&mesh, elements_lengthwise, height));
-}
-
-mfem::Mesh buildRing(int radial_refinement, double inner_radius, double outer_radius, double total_angle, int sectors)
-{
->>>>>>> 5ed90a86
   using index_type = int;
   using size_type  = std::vector<index_type>::size_type;
 
