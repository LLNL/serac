// Copyright (c) 2019-2021, Lawrence Livermore National Security, LLC and
// other Serac Project Developers. See the top-level LICENSE file for
// details.
//
// SPDX-License-Identifier: (BSD-3-Clause)

#include "serac/numerics/mesh_utils.hpp"

#include <fstream>

#include "axom/core.hpp"
#include "fmt/fmt.hpp"

#include "serac/infrastructure/logger.hpp"
#include "serac/infrastructure/terminator.hpp"

namespace serac {

std::shared_ptr<mfem::ParMesh> buildMeshFromFile(const std::string& mesh_file, const int refine_serial,
                                                 const int refine_parallel, const MPI_Comm comm)
{
  // Get the MPI rank for logging purposes
  int rank = 0;
  MPI_Comm_rank(comm, &rank);

  // Open the mesh
  std::string msg = fmt::format("Opening mesh file: {0}", mesh_file);
  SLIC_INFO_ROOT(rank, msg);

  // Ensure correctness
  serac::logger::flush();
  if (!axom::utilities::filesystem::pathExists(mesh_file)) {
    msg = fmt::format("Given mesh file does not exist: {0}", mesh_file);
    SLIC_ERROR_ROOT(rank, msg);
  }

  // This inherits from std::ifstream, and will work the same way as a std::ifstream,
  // but is required for Exodus meshes
  mfem::named_ifgzstream imesh(mesh_file);

  if (!imesh) {
    serac::logger::flush();
    std::string err_msg = fmt::format("Can not open mesh file: {0}", mesh_file);
    SLIC_ERROR_ROOT(rank, err_msg);
  }

  auto mesh = std::make_unique<mfem::Mesh>(imesh, 1, 1, true);

  // mesh refinement if specified in input
  for (int lev = 0; lev < refine_serial; lev++) {
    mesh->UniformRefinement();
  }

  // create the parallel mesh
  auto par_mesh = std::make_shared<mfem::ParMesh>(comm, *mesh);
  for (int lev = 0; lev < refine_parallel; lev++) {
    par_mesh->UniformRefinement();
  }

  return par_mesh;
}

// a transformation from the unit disk/sphere (in L1 norm) to a unit disk/sphere (in L2 norm)
void squish(mfem::Mesh& mesh)
{
  int num_vertices = mesh.GetNV();
  int dim          = mesh.SpaceDimension();

  mfem::Vector vertices;
  mesh.GetVertices(vertices);
  mfem::Vector vertex(dim);
  for (int i = 0; i < num_vertices; i++) {
    for (int d = 0; d < dim; d++) {
      vertex(d) = vertices[d * num_vertices + i];
    }

    double L1_norm = vertex.Norml1();
    double L2_norm = vertex.Norml2();
    vertex *= (L2_norm < 1.0e-6) ? 0.0 : (L1_norm / L2_norm);

    for (int d = 0; d < dim; d++) {
      vertices[d * num_vertices + i] = vertex(d);
    }
  }
  mesh.SetVertices(vertices);
}

std::shared_ptr<mfem::ParMesh> buildDiskMesh(int approx_number_of_elements, const MPI_Comm comm)
{
  static constexpr int dim                   = 2;
  static constexpr int num_elems             = 4;
  static constexpr int num_vertices          = 5;
  static constexpr int num_boundary_elements = 4;

  static constexpr double vertices[num_vertices][dim] = {{0, 0}, {1, 0}, {0, 1}, {-1, 0}, {0, -1}};
  static constexpr int    triangles[num_elems][3]     = {{1, 2, 0}, {2, 3, 0}, {3, 4, 0}, {4, 1, 0}};
  static constexpr int    segments[num_elems][2]      = {{1, 2}, {2, 3}, {3, 4}, {4, 1}};

  auto mesh = mfem::Mesh(dim, num_vertices, num_elems, num_boundary_elements);

  for (auto vertex : vertices) {
    mesh.AddVertex(vertex);
  }
  for (auto triangle : triangles) {
    mesh.AddTriangle(triangle);
  }
  for (auto segment : segments) {
    mesh.AddBdrSegment(segment);
  }
  mesh.FinalizeTriMesh();

  while (mesh.GetNE() < (0.5 * approx_number_of_elements)) {
    mesh.UniformRefinement();
  }

  squish(mesh);

  return std::make_shared<mfem::ParMesh>(comm, mesh);
}

std::shared_ptr<mfem::ParMesh> buildBallMesh(int approx_number_of_elements, const MPI_Comm comm)
{
  static constexpr int dim                   = 3;
  static constexpr int num_elems             = 8;
  static constexpr int num_vertices          = 7;
  static constexpr int num_boundary_elements = 8;

  static constexpr double vertices[num_vertices][dim] = {{0, 0, 0}, {-1, 0, 0}, {0, 1, 0}, {0, 0, -1},
                                                         {0, 0, 1}, {0, -1, 0}, {1, 0, 0}};
  static constexpr int    triangles[num_elems][3]     = {{4, 5, 6}, {4, 6, 2}, {4, 2, 1}, {4, 1, 5},
                                                  {5, 1, 3}, {5, 3, 6}, {3, 1, 2}, {6, 3, 2}};
  static constexpr int    tetrahedra[num_elems][4]    = {{0, 4, 5, 6}, {0, 4, 6, 2}, {0, 4, 2, 1}, {0, 4, 1, 5},
                                                   {0, 5, 1, 3}, {0, 5, 3, 6}, {0, 3, 1, 2}, {0, 6, 3, 2}};

  auto mesh = mfem::Mesh(dim, num_vertices, num_elems, num_boundary_elements);

  for (auto vertex : vertices) {
    mesh.AddVertex(vertex);
  }
  for (auto tetrahedron : tetrahedra) {
    mesh.AddTet(tetrahedron);
  }
  for (auto triangle : triangles) {
    mesh.AddBdrTriangle(triangle);
  }
  mesh.FinalizeTetMesh();

  while (mesh.GetNE() < (0.25 * approx_number_of_elements)) {
    mesh.UniformRefinement();
  }

  squish(mesh);

  return std::make_shared<mfem::ParMesh>(comm, mesh);
}

std::shared_ptr<mfem::ParMesh> buildRectangleMesh(int elements_in_x, int elements_in_y, double size_x, double size_y,
                                                  const MPI_Comm comm)
{
  mfem::Mesh mesh(elements_in_x, elements_in_y, mfem::Element::QUADRILATERAL, true, size_x, size_y);
  return std::make_shared<mfem::ParMesh>(comm, mesh);
}

std::shared_ptr<mfem::ParMesh> buildRectangleMesh(serac::mesh::GenerateInputOptions& options, const MPI_Comm comm)
{
  return buildRectangleMesh(options.elements[0], options.elements[1], options.overall_size[0], options.overall_size[1],
                            comm);
}

std::shared_ptr<mfem::ParMesh> buildCuboidMesh(int elements_in_x, int elements_in_y, int elements_in_z, double size_x,
                                               double size_y, double size_z, const MPI_Comm comm)
{
  mfem::Mesh mesh(elements_in_x, elements_in_y, elements_in_z, mfem::Element::HEXAHEDRON, true, size_x, size_y, size_z);
  return std::make_shared<mfem::ParMesh>(comm, mesh);
}

<<<<<<< HEAD
std::shared_ptr<mfem::ParMesh> buildCylinderMesh(int radial_refinement, int elements_lengthwise, double radius,
                                                 double height, const MPI_Comm comm)
{
  static constexpr int dim                   = 2;
  static constexpr int num_vertices          = 17;
  static constexpr int num_elems             = 12;
  static constexpr int num_boundary_elements = 8;

  // a == 1.0 produces a mesh of a cylindrical "core" surrounded by
  // a cylindrical "shell", but makes some of the elements in the "core" section
  // nearly degenerate
  //
  // a > 1 makes the "core" section no longer a cylinder, but its elements
  // are no longer nearly degenerate
  constexpr double        a                           = 1.3;
  static constexpr double vertices[num_vertices][dim] = {{0.0000000000000000, 0.0000000000000000},
                                                         {0.5773502691896258, 0.0000000000000000},
                                                         {0.4082482904638630 * a, 0.4082482904638630 * a},
                                                         {0.0000000000000000, 0.5773502691896258},
                                                         {-0.4082482904638630 * a, 0.4082482904638630 * a},
                                                         {-0.5773502691896258, 0.0000000000000000},
                                                         {-0.4082482904638630 * a, -0.4082482904638630 * a},
                                                         {0.0000000000000000, -0.5773502691896258},
                                                         {0.4082482904638630 * a, -0.4082482904638630 * a},
                                                         {1.000000000000000, 0.0000000000000000},
                                                         {0.7071067811865475, 0.7071067811865475},
                                                         {0.0000000000000000, 1.000000000000000},
                                                         {-0.707106781186548, 0.7071067811865475},
                                                         {-1.000000000000000, 0.0000000000000000},
                                                         {-0.707106781186548, -0.707106781186548},
                                                         {0.0000000000000000, -1.000000000000000},
                                                         {0.7071067811865475, -0.707106781186548}};

  static constexpr int elems[num_elems][4] = {{0, 1, 2, 3},   {0, 3, 4, 5},   {0, 5, 6, 7},   {0, 7, 8, 1},
                                              {1, 9, 10, 2},  {2, 10, 11, 3}, {3, 11, 12, 4}, {4, 12, 13, 5},
                                              {5, 13, 14, 6}, {6, 14, 15, 7}, {7, 15, 16, 8}, {8, 16, 9, 1}};

  static constexpr int boundary_elems[num_boundary_elements][2] = {{9, 10},  {10, 11}, {11, 12}, {12, 13},
                                                                   {13, 14}, {14, 15}, {15, 16}, {16, 9}};

  auto mesh = mfem::Mesh(dim, num_vertices, num_elems, num_boundary_elements);

  for (auto vertex : vertices) {
    mesh.AddVertex(vertex);
  }
  for (auto elem : elems) {
    mesh.AddQuad(elem);
  }
  for (auto boundary_elem : boundary_elems) {
    mesh.AddBdrSegment(boundary_elem);
  }

  for (int i = 0; i < radial_refinement; i++) {
    mesh.UniformRefinement();
  }

  // the coarse mesh is actually a filled octagon
  // this deforms the vertices slightly to make it
  // into filled disk instead
  {
    int n = mesh.GetNV();

    mfem::Vector new_vertices;
    mesh.GetVertices(new_vertices);
    mfem::Vector vertex(dim);
    for (int i = 0; i < n; i++) {
      for (int d = 0; d < dim; d++) {
        vertex(d) = new_vertices[d * n + i];
      }

      // stretch the octagonal shape into a circle of the appropriate radius
      double phi = fmod(atan2(vertex(1), vertex(0)) + M_PI, M_PI_4);
      vertex *= radius * (cos(phi) + (-1.0 + sqrt(2.0)) * sin(phi));

      for (int d = 0; d < dim; d++) {
        new_vertices[d * n + i] = vertex(d);
      }
    }
    mesh.SetVertices(new_vertices);
  }

  std::unique_ptr<mfem::Mesh> extruded_mesh(mfem::Extrude2D(&mesh, elements_lengthwise, height));

  auto extruded_pmesh = std::make_shared<mfem::ParMesh>(comm, *extruded_mesh);

  return extruded_pmesh;
}

std::shared_ptr<mfem::ParMesh> buildHollowCylinderMesh(int radial_refinement, int elements_lengthwise,
                                                       double inner_radius, double outer_radius, double height,
                                                       const MPI_Comm comm)
{
  static constexpr int dim                   = 2;
  static constexpr int num_vertices          = 16;
  static constexpr int num_elems             = 8;
  static constexpr int num_boundary_elements = 16;

  double vertices[num_vertices][dim];
  for (int i = 0; i < 8; i++) {
    double s       = sin(M_PI_4 * i);
    double c       = cos(M_PI_4 * i);
    vertices[i][0] = inner_radius * c;
    vertices[i][1] = inner_radius * s;

    vertices[i + 8][0] = outer_radius * c;
    vertices[i + 8][1] = outer_radius * s;
  }

  int elems[num_elems][4];
  int boundary_elems[num_boundary_elements][2];
  for (int i = 0; i < num_elems; i++) {
    elems[i][0] = i;
    elems[i][1] = 8 + i;
    elems[i][2] = 8 + (i + 1) % 8;
    elems[i][3] = (i + 1) % 8;

    // inner boundary
    boundary_elems[i][0] = elems[i][3];
    boundary_elems[i][1] = elems[i][0];

    // outer boundary
    boundary_elems[i + 8][0] = elems[i][1];
    boundary_elems[i + 8][1] = elems[i][2];
  }

  auto mesh = mfem::Mesh(dim, num_vertices, num_elems, num_boundary_elements);

  for (auto vertex : vertices) {
    mesh.AddVertex(vertex);
  }
  for (auto elem : elems) {
    mesh.AddQuad(elem);
  }
  for (auto boundary_elem : boundary_elems) {
    mesh.AddBdrSegment(boundary_elem);
  }

  for (int i = 0; i < radial_refinement; i++) {
    mesh.UniformRefinement();
  }

  // the coarse mesh is actually a filled octagon
  // this deforms the vertices slightly to make it
  // into filled disk instead
  {
    int n = mesh.GetNV();

    mfem::Vector new_vertices;
    mesh.GetVertices(new_vertices);
    mfem::Vector vertex(dim);
    for (int i = 0; i < n; i++) {
      for (int d = 0; d < dim; d++) {
        vertex(d) = new_vertices[d * n + i];
      }

      // stretch the octagonal shape into a circle of the appropriate radius
      double phi = fmod(atan2(vertex(1), vertex(0)) + M_PI, M_PI_4);
      vertex *= (cos(phi) + (-1.0 + sqrt(2.0)) * sin(phi));

      for (int d = 0; d < dim; d++) {
        new_vertices[d * n + i] = vertex(d);
      }
    }
    mesh.SetVertices(new_vertices);
  }

  std::unique_ptr<mfem::Mesh> extruded_mesh(mfem::Extrude2D(&mesh, elements_lengthwise, height));

  auto extruded_pmesh = std::make_shared<mfem::ParMesh>(comm, *extruded_mesh);

  return extruded_pmesh;
=======
std::shared_ptr<mfem::ParMesh> buildCuboidMesh(serac::mesh::GenerateInputOptions& options, const MPI_Comm comm)
{
  return buildCuboidMesh(options.elements[0], options.elements[1], options.elements[2], options.overall_size[0],
                         options.overall_size[1], options.overall_size[2], comm);
>>>>>>> 0c466c46
}

namespace mesh {

void InputOptions::defineInputFileSchema(axom::inlet::Table& table)
{
  // Refinement levels
  table.addInt("ser_ref_levels", "Number of times to refine the mesh uniformly in serial.").defaultValue(0);
  table.addInt("par_ref_levels", "Number of times to refine the mesh uniformly in parallel.").defaultValue(0);

  table.addString("type", "Type of mesh").required();

  // mesh path
  table.addString("mesh", "Path to Mesh file");

  // mesh generation options
  auto& elements = table.addTable("elements");
  // JW: Can these be specified as requierd if elements is defined?
  elements.addInt("x", "x-dimension");
  elements.addInt("y", "y-dimension");
  elements.addInt("z", "z-dimension");

  auto& size = table.addTable("size");
  // JW: Can these be specified as requierd if elements is defined?
  size.addDouble("x", "Size in the x-dimension");
  size.addDouble("y", "Size in the y-dimension");
  size.addDouble("z", "Size in the z-dimension");
}

}  // namespace mesh
}  // namespace serac

serac::mesh::InputOptions FromInlet<serac::mesh::InputOptions>::operator()(const axom::inlet::Table& base)
{
  int ser_ref = base["ser_ref_levels"];
  int par_ref = base["par_ref_levels"];

  // This is for cuboid/rectangular meshes
  std::string mesh_type = base["type"];
  if (mesh_type == "generate") {
    auto elements_input = base["elements"];
    bool z_present      = elements_input.contains("z");

    std::vector<int> elements(z_present ? 3 : 2);
    elements[0] = elements_input["x"];
    elements[1] = elements_input["y"];
    if (z_present) elements[2] = elements_input["z"];

    std::vector<double> overall_size(elements.size());
    if (base.contains("size")) {
      auto size_input = base["size"];
      overall_size    = {size_input["x"], size_input["y"]};

      if (size_input.contains("z")) {
        overall_size[2] = size_input["z"];
      }
    } else {
      overall_size = std::vector<double>(overall_size.size(), 1.);
    }

    return {serac::mesh::GenerateInputOptions{elements, overall_size}, ser_ref, par_ref};
  } else if (mesh_type == "file") {  // This is for file-based meshes
    std::string mesh_path = base["mesh"];
    return {serac::mesh::FileInputOptions{mesh_path}, ser_ref, par_ref};
  }

  // If it reaches here, we haven't found a supported type
  serac::logger::flush();
  std::string err_msg = fmt::format("Specified type not supported: {0}", mesh_type);
  SLIC_ERROR(err_msg);
  return {};
}<|MERGE_RESOLUTION|>--- conflicted
+++ resolved
@@ -174,7 +174,39 @@
   return std::make_shared<mfem::ParMesh>(comm, mesh);
 }
 
-<<<<<<< HEAD
+std::shared_ptr<mfem::ParMesh> buildCuboidMesh(serac::mesh::GenerateInputOptions& options, const MPI_Comm comm)
+{
+  return buildCuboidMesh(options.elements[0], options.elements[1], options.elements[2], options.overall_size[0],
+                         options.overall_size[1], options.overall_size[2], comm);
+}
+
+namespace mesh {
+
+void InputOptions::defineInputFileSchema(axom::inlet::Table& table)
+{
+  // Refinement levels
+  table.addInt("ser_ref_levels", "Number of times to refine the mesh uniformly in serial.").defaultValue(0);
+  table.addInt("par_ref_levels", "Number of times to refine the mesh uniformly in parallel.").defaultValue(0);
+
+  table.addString("type", "Type of mesh").required();
+
+  // mesh path
+  table.addString("mesh", "Path to Mesh file");
+
+  // mesh generation options
+  auto& elements = table.addTable("elements");
+  // JW: Can these be specified as requierd if elements is defined?
+  elements.addInt("x", "x-dimension");
+  elements.addInt("y", "y-dimension");
+  elements.addInt("z", "z-dimension");
+
+  auto& size = table.addTable("size");
+  // JW: Can these be specified as requierd if elements is defined?
+  size.addDouble("x", "Size in the x-dimension");
+  size.addDouble("y", "Size in the y-dimension");
+  size.addDouble("z", "Size in the z-dimension");
+}
+
 std::shared_ptr<mfem::ParMesh> buildCylinderMesh(int radial_refinement, int elements_lengthwise, double radius,
                                                  double height, const MPI_Comm comm)
 {
@@ -346,39 +378,6 @@
   auto extruded_pmesh = std::make_shared<mfem::ParMesh>(comm, *extruded_mesh);
 
   return extruded_pmesh;
-=======
-std::shared_ptr<mfem::ParMesh> buildCuboidMesh(serac::mesh::GenerateInputOptions& options, const MPI_Comm comm)
-{
-  return buildCuboidMesh(options.elements[0], options.elements[1], options.elements[2], options.overall_size[0],
-                         options.overall_size[1], options.overall_size[2], comm);
->>>>>>> 0c466c46
-}
-
-namespace mesh {
-
-void InputOptions::defineInputFileSchema(axom::inlet::Table& table)
-{
-  // Refinement levels
-  table.addInt("ser_ref_levels", "Number of times to refine the mesh uniformly in serial.").defaultValue(0);
-  table.addInt("par_ref_levels", "Number of times to refine the mesh uniformly in parallel.").defaultValue(0);
-
-  table.addString("type", "Type of mesh").required();
-
-  // mesh path
-  table.addString("mesh", "Path to Mesh file");
-
-  // mesh generation options
-  auto& elements = table.addTable("elements");
-  // JW: Can these be specified as requierd if elements is defined?
-  elements.addInt("x", "x-dimension");
-  elements.addInt("y", "y-dimension");
-  elements.addInt("z", "z-dimension");
-
-  auto& size = table.addTable("size");
-  // JW: Can these be specified as requierd if elements is defined?
-  size.addDouble("x", "Size in the x-dimension");
-  size.addDouble("y", "Size in the y-dimension");
-  size.addDouble("z", "Size in the z-dimension");
 }
 
 }  // namespace mesh
