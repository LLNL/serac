// Copyright (c) 2019-2024, Lawrence Livermore National Security, LLC and
// other Serac Project Developers. See the top-level LICENSE file for
// details.
//
// SPDX-License-Identifier: (BSD-3-Clause)

#include "serac/numerics/equation_solver.hpp"
#include <iomanip>
#include <sstream>
#include <ios>
#include <iostream>

#include <iomanip>
#include <sstream>
#include <ios>
#include <iostream>

#include "serac/infrastructure/logger.hpp"
#include "serac/infrastructure/terminator.hpp"
#include "serac/serac_config.hpp"
#include "serac/infrastructure/profiling.hpp"

namespace serac {

<<<<<<< HEAD
class NewtonSolver : public mfem::NewtonSolver {
protected:
  mutable mfem::Vector   x0;
  NonlinearSolverOptions nonlinear_options;

public:
  NewtonSolver(const NonlinearSolverOptions& nonlinear_opts) : nonlinear_options(nonlinear_opts) {}

#ifdef MFEM_USE_MPI
=======
/// Newton solver with a 2-way line-search.  Reverts to regular Newton if max_line_search_iterations is set to 0.
class NewtonSolver : public mfem::NewtonSolver {
protected:
  /// initial solution vector to do line-search off of
  mutable mfem::Vector x0;
  /// nonlinear solver options
  NonlinearSolverOptions nonlinear_options;

public:
  /// constructor
  NewtonSolver(const NonlinearSolverOptions& nonlinear_opts) : nonlinear_options(nonlinear_opts) {}

#ifdef MFEM_USE_MPI
  /// parallel constructor
>>>>>>> 1f1b1b2a
  NewtonSolver(MPI_Comm comm_, const NonlinearSolverOptions& nonlinear_opts)
      : mfem::NewtonSolver(comm_), nonlinear_options(nonlinear_opts)
  {
  }
#endif

<<<<<<< HEAD
  double evaluate_norm(const mfem::Vector& x, mfem::Vector& rOut) const
  {
=======
  /// Evaluate the residual, put in rOut and return its norm.
  double evaluateNorm(const mfem::Vector& x, mfem::Vector& rOut) const
  {
    CALI_CXX_MARK_FUNCTION;
>>>>>>> 1f1b1b2a
    double normEval = std::numeric_limits<double>::max();
    try {
      oper->Mult(x, rOut);
      normEval = Norm(rOut);
    } catch (const std::exception&) {
      normEval = std::numeric_limits<double>::max();
    }
    return normEval;
  }

<<<<<<< HEAD
=======
  /// assemble the jacobian
  void assembleJacobian(const mfem::Vector& x) const
  {
    CALI_CXX_MARK_FUNCTION;
    grad = &oper->GetGradient(x);
  }

  /// set the preconditioner for the linear solver
  void setPreconditioner() const
  {
    CALI_CXX_MARK_FUNCTION;
    prec->SetOperator(*grad);
  }

  /// solve the linear system
  void solveLinearSystem(const mfem::Vector& r_, mfem::Vector& c_) const
  {
    CALI_CXX_MARK_FUNCTION;
    prec->Mult(r_, c_);  // c = [DF(x_i)]^{-1} [F(x_i)-b]
  }

  /// @overload
>>>>>>> 1f1b1b2a
  void Mult(const mfem::Vector&, mfem::Vector& x) const
  {
    MFEM_ASSERT(oper != NULL, "the Operator is not set (use SetOperator).");
    MFEM_ASSERT(prec != NULL, "the Solver is not set (use SetSolver).");

    using real_t = mfem::real_t;

    real_t norm, norm_goal;
<<<<<<< HEAD
    oper->Mult(x, r);

    norm = initial_norm = Norm(r);
=======
    norm = initial_norm = evaluateNorm(x, r);

>>>>>>> 1f1b1b2a
    if (print_options.first_and_last && !print_options.iterations) {
      mfem::out << "Newton iteration " << std::setw(3) << 0 << " : ||r|| = " << std::setw(13) << norm << "...\n";
    }

    norm_goal            = std::max(rel_tol * initial_norm, abs_tol);
    prec->iterative_mode = false;

    int it = 0;
    for (; true; it++) {
      MFEM_ASSERT(mfem::IsFinite(norm), "norm = " << norm);
      if (print_options.iterations) {
        mfem::out << "Newton iteration " << std::setw(3) << it << " : ||r|| = " << std::setw(13) << norm;
        if (it > 0) {
          mfem::out << ", ||r||/||r_0|| = " << std::setw(13) << norm / initial_norm;
        }
        mfem::out << '\n';
      }

      if (norm <= norm_goal && it >= nonlinear_options.min_iterations) {
        converged = true;
        break;
      } else if (it >= max_iter) {
        converged = false;
        break;
      }

      real_t norm_nm1 = norm;

<<<<<<< HEAD
      grad = &oper->GetGradient(x);
      prec->SetOperator(*grad);

      prec->Mult(r, c);  // c = [DF(x_i)]^{-1} [F(x_i)-b]
=======
      assembleJacobian(x);
      setPreconditioner();
      solveLinearSystem(r, c);
>>>>>>> 1f1b1b2a

      // there must be a better way to do this?
      x0.SetSize(x.Size());
      x0 = 0.0;
      x0.Add(1.0, x);

      real_t stepScale = 1.0;
      add(x0, -stepScale, c, x);
<<<<<<< HEAD
      norm = evaluate_norm(x, r);
=======
      norm = evaluateNorm(x, r);
>>>>>>> 1f1b1b2a

      const int               max_ls_iters = nonlinear_options.max_line_search_iterations;
      static constexpr real_t reduction    = 0.5;

<<<<<<< HEAD
      const double cMagnitudeInR         = std::abs(Dot(c, r)) / norm_nm1;
      const double sufficientDegreeParam = 0.0;  // 1e-15;

      auto is_improved = [=](real_t currentNorm, real_t c_scale) {
        return currentNorm < norm_nm1 - sufficientDegreeParam * c_scale * cMagnitudeInR;
=======
      const double sufficientDecreaseParam = 0.0;  // 1e-15;
      const double cMagnitudeInR           = sufficientDecreaseParam != 0.0 ? std::abs(Dot(c, r)) / norm_nm1 : 0.0;

      auto is_improved = [=](real_t currentNorm, real_t c_scale) {
        return currentNorm < norm_nm1 - sufficientDecreaseParam * c_scale * cMagnitudeInR;
>>>>>>> 1f1b1b2a
      };

      // back-track linesearch
      int ls_iter     = 0;
      int ls_iter_sum = 0;
      for (; !is_improved(norm, stepScale) && ls_iter < max_ls_iters; ++ls_iter, ++ls_iter_sum) {
        stepScale *= reduction;
        add(x0, -stepScale, c, x);
<<<<<<< HEAD
        norm = evaluate_norm(x, r);
      }

      // try the opposite direction and linesearch back from there
      if (ls_iter == max_ls_iters && !is_improved(norm, stepScale)) {
        stepScale = 1.0;
        add(x0, stepScale, c, x);
        norm = evaluate_norm(x, r);
=======
        norm = evaluateNorm(x, r);
      }

      // try the opposite direction and linesearch back from there
      if (max_ls_iters > 0 && ls_iter == max_ls_iters && !is_improved(norm, stepScale)) {
        stepScale = 1.0;
        add(x0, stepScale, c, x);
        norm = evaluateNorm(x, r);
>>>>>>> 1f1b1b2a

        ls_iter = 0;
        for (; !is_improved(norm, stepScale) && ls_iter < max_ls_iters; ++ls_iter, ++ls_iter_sum) {
          stepScale *= reduction;
          add(x0, stepScale, c, x);
<<<<<<< HEAD
          norm = evaluate_norm(x, r);
=======
          norm = evaluateNorm(x, r);
>>>>>>> 1f1b1b2a
        }

        // ok, the opposite direction was also terrible, lets go back, cut in half 1 last time and accept it hoping for
        // the best
<<<<<<< HEAD
        if (max_ls_iters > 0 && ls_iter == max_ls_iters && !is_improved(norm, stepScale)) {
          ++ls_iter_sum;
          stepScale *= reduction;
          add(x0, -stepScale, c, x);
          norm = evaluate_norm(x, r);
=======
        if (ls_iter == max_ls_iters && !is_improved(norm, stepScale)) {
          ++ls_iter_sum;
          stepScale *= reduction;
          add(x0, -stepScale, c, x);
          norm = evaluateNorm(x, r);
>>>>>>> 1f1b1b2a
        }
      }

      if (ls_iter_sum) {
        if (print_options.iterations) {
          mfem::out << "Number of line search steps taken = " << ls_iter_sum << std::endl;
        }
        if (print_options.warnings && (ls_iter_sum == 2 * max_ls_iters + 1)) {
          mfem::out << "The maximum number of line search cut back have occurred, the resulting residual may not have "
                       "decreased. "
                    << std::endl;
        }
      }
    }

    final_iter = it;
    final_norm = norm;

    if (print_options.summary || (!converged && print_options.warnings) || print_options.first_and_last) {
      mfem::out << "Newton: Number of iterations: " << final_iter << '\n' << "   ||r|| = " << final_norm << '\n';
    }
    if (!converged && (print_options.summary || print_options.warnings)) {
      mfem::out << "Newton: No convergence!\n";
    }
  }
};

<<<<<<< HEAD
struct TrustRegionSettings {
  double cgTol                  = 1e-8;
  size_t maxCgIterations        = 10000;  // should be around # of system dofs
  size_t maxCumulativeIteration = 1;
  double min_tr_size            = 1e-13;
  double t1                     = 0.25;
  double t2                     = 1.75;
  double eta1                   = 1e-9;
  double eta2                   = 0.1;
  double eta3                   = 0.6;
};

struct TrustRegionResults {
=======
/// Internal structure for storing trust region settings
struct TrustRegionSettings {
  /// cg tol
  double cgTol = 1e-8;
  /// max cg iters should be around # of system dofs
  size_t maxCgIterations = 10000;  //
  /// max cumulative iterations
  size_t maxCumulativeIteration = 1;
  /// minimum trust region size
  double min_tr_size = 1e-13;
  /// trust region decrease factor
  double t1 = 0.25;
  /// trust region increase factor
  double t2 = 1.75;
  /// worse case energy drop ratio.  trust region accepted if energy drop is better than this.
  double eta1 = 1e-9;
  /// non-ideal energy drop ratio.  trust region decreases if energy drop is worse than this.
  double eta2 = 0.1;
  /// ideal energy drop ratio.  trust region increases if energy drop is better than this.
  double eta3 = 0.6;
};

/// Internal structure for storing trust region stateful data
struct TrustRegionResults {
  /// Constructor takes the size of the solution vector
>>>>>>> 1f1b1b2a
  TrustRegionResults(int size)
  {
    z.SetSize(size);
    d.SetSize(size);
    Pr.SetSize(size);
    Hd.SetSize(size);
    cauchyPoint.SetSize(size);
  }

<<<<<<< HEAD
=======
  /// resets trust region results for a new outer iteration
>>>>>>> 1f1b1b2a
  void reset()
  {
    z           = 0.0;
    cauchyPoint = 0.0;
  }

<<<<<<< HEAD
=======
  /// enumerates the possible final status of the trust region steps
>>>>>>> 1f1b1b2a
  enum class Status
  {
    Interior,
    NegativeCurvature,
    OnBoundary,
  };

<<<<<<< HEAD
  mfem::Vector z;   // step direction
  mfem::Vector d;   // incrementalCG direction
  mfem::Vector Pr;  // preconditioned residual
  mfem::Vector Hd;  // action of hessian on direction d
  mfem::Vector cauchyPoint;
  Status       interiorStatus    = Status::Interior;
  size_t       cgIterationsCount = 0;
};

=======
  /// step direction
  mfem::Vector z;
  /// incrementalCG direction
  mfem::Vector d;
  /// preconditioned residual
  mfem::Vector Pr;
  /// action of hessian on direction d
  mfem::Vector Hd;
  /// cauchy point
  mfem::Vector cauchyPoint;
  /// specifies if step is interior, exterior, negative curvature, etc.
  Status interiorStatus = Status::Interior;
  /// iteration counter
  size_t cgIterationsCount = 0;
};

/// trust region printing utility function
>>>>>>> 1f1b1b2a
void print_trust_region_info(double realObjective, double modelObjective, size_t cgIters, double trSize,
                             bool willAccept)
{
  mfem::out << "real energy = " << std::setw(13) << realObjective << ", model energy = " << std::setw(13)
            << modelObjective << ", cg iter = " << std::setw(7) << cgIters << ", next tr size = " << std::setw(8)
            << trSize << ", accepting = " << willAccept << std::endl;
}

<<<<<<< HEAD
class TrustRegion : public mfem::NewtonSolver {
protected:
  mutable mfem::Vector xPred;
  mutable mfem::Vector rPred;
  mutable mfem::Vector scratch;

  NonlinearSolverOptions nonlinear_options;
  LinearSolverOptions    linear_options;
  Solver&                trPrecond;

public:
#ifdef MFEM_USE_MPI
=======
/**
 * @brief Equation solver class based on a standard preconditioned trust-region algorithm
 *
 * This is a fairly standard implementation of 'The Conjugate Gradient Method and Trust Regions in Large Scale
 * Optimization' by T. Steihaug It is also called the Steihaug-Toint CG trust region algorithm (see also Trust Region
 * Methods by Conn, Gould, and Toint). One important difference is we do not compute an explicit energy.  Instead we
 * rely on an incremental work approximation: 0.5 (f^n + f^{n+1}) dot (u^{n+1} - u^n).  While less theoretically sound,
 * it appears to be very effective in practice.
 */
class TrustRegion : public mfem::NewtonSolver {
protected:
  /// predicted solution
  mutable mfem::Vector xPred;
  /// predicted residual
  mutable mfem::Vector rPred;
  /// extra vector of scratch space for doing temporary calculations
  mutable mfem::Vector scratch;

  /// nonlinear solution options
  NonlinearSolverOptions nonlinear_options;
  /// linear solution options
  LinearSolverOptions linear_options;
  /// handle to the preconditioner used by the trust region, it ignores the linear solver as a SPD preconditioner is
  /// currently required
  Solver& trPrecond;

public:
#ifdef MFEM_USE_MPI
  /// constructor
>>>>>>> 1f1b1b2a
  TrustRegion(MPI_Comm comm_, const NonlinearSolverOptions& nonlinear_opts, const LinearSolverOptions& linear_opts,
              Solver& tPrec)
      : mfem::NewtonSolver(comm_), nonlinear_options(nonlinear_opts), linear_options(linear_opts), trPrecond(tPrec)
  {
  }
#endif

<<<<<<< HEAD
  void project_to_boundary_with_coefs(mfem::Vector& z, const mfem::Vector& d, double trSize, double zz, double zd,
                                      double dd) const
  {
    // find tau s.t. (z + tau*d)^2 = trSize^2
=======
  /// finds tau s.t. (z + tau*d)^2 = trSize^2
  void project_to_boundary_with_coefs(mfem::Vector& z, const mfem::Vector& d, double trSize, double zz, double zd,
                                      double dd) const
  {
>>>>>>> 1f1b1b2a
    double tau = (std::sqrt((trSize * trSize - zz) * dd + zd * zd) - zd) / dd;
    z.Add(tau, d);
  }

<<<<<<< HEAD
  void project_to_boundary_between_with_coefs(mfem::Vector& z, const mfem::Vector& y, double trSize, double zz,
                                              double zy, double yy) const
  {
    // find tau s.t. (z + tau*(y-z))^2 = trSize^2
=======
  /// finds tau s.t. (z + tau*(y-z))^2 = trSize^2
  void project_to_boundary_between_with_coefs(mfem::Vector& z, const mfem::Vector& y, double trSize, double zz,
                                              double zy, double yy) const
  {
>>>>>>> 1f1b1b2a
    double dd  = yy - 2 * zy + zz;
    double zd  = zy - zz;
    double tau = (std::sqrt((trSize * trSize - zz) * dd + zd * zd) - zd) / dd;
    z.Add(-tau, z);
    z.Add(tau, y);
  }

<<<<<<< HEAD
  double update_step_length_squared(double alpha_, double zz, double zd, double dd) const
  {
    return zz + 2 * alpha_ * zd + alpha_ * alpha_ * dd;
  }

  void dogleg_step(const mfem::Vector& cp, const mfem::Vector& newtonP, double trSize, mfem::Vector& s) const
  {
=======
  /// take a dogleg step in direction s, solution norm must be within trSize
  void dogleg_step(const mfem::Vector& cp, const mfem::Vector& newtonP, double trSize, mfem::Vector& s) const
  {
    CALI_CXX_MARK_FUNCTION;
>>>>>>> 1f1b1b2a
    // MRT, could optimize some of these eventually, compute on the outside and save
    double cc = Dot(cp, cp);
    double nn = Dot(newtonP, newtonP);
    double tt = trSize * trSize;

    s = 0.0;
    if (cc >= tt) {
      add(s, std::sqrt(tt / cc), cp, s);
    } else if (cc > nn) {
      if (print_options.warnings) {
        mfem::out << "cp outside newton, preconditioner likely inaccurate\n";
      }
      add(s, 1.0, cp, s);
    } else if (nn > tt) {  // on the dogleg (we have nn >= cc, and tt >= cc)
      add(s, 1.0, cp, s);
      double cn = Dot(cp, newtonP);
      project_to_boundary_between_with_coefs(s, newtonP, trSize, cc, cn, nn);
    } else {
      s = newtonP;
    }
  }

<<<<<<< HEAD
=======
  /// Minimize quadratic sub-problem given residual vector, the action of the stiffness and a preconditioner
>>>>>>> 1f1b1b2a
  template <typename HessVecFunc, typename PrecondFunc>
  void solve_trust_region_minimization(const mfem::Vector& r0, mfem::Vector& rCurrent, HessVecFunc hess_vec_func,
                                       PrecondFunc precond, const TrustRegionSettings& settings, double& trSize,
                                       TrustRegionResults& results) const
  {
<<<<<<< HEAD
=======
    CALI_CXX_MARK_FUNCTION;
>>>>>>> 1f1b1b2a
    // minimize r@z + 0.5*z@J@z
    results.interiorStatus    = TrustRegionResults::Status::Interior;
    results.cgIterationsCount = 0;

    auto& z      = results.z;
    auto& cgIter = results.cgIterationsCount;
    auto& d      = results.d;
    auto& Pr     = results.Pr;
    auto& Hd     = results.Hd;

    const double cgTolSquared = settings.cgTol * settings.cgTol;

    if (Dot(r0, r0) < cgTolSquared) {
      return;
    }

    rCurrent = r0;
    precond(rCurrent, Pr);
    d = 0.0;
    add(d, -1.0, Pr, d);  // d = -Pr

    z          = 0.0;
    double zz  = 0.;
    double rPr = Dot(rCurrent, Pr);
    double zd  = 0.0;
    double dd  = Dot(d, d);

    for (cgIter = 1; cgIter <= settings.maxCgIterations; ++cgIter) {
      hess_vec_func(d, Hd);
      const double curvature = Dot(d, Hd);
      const double alphaCg   = rPr / curvature;

      auto& zPred = Hd;  // re-use Hd, this is where bugs come from
      add(z, alphaCg, d, zPred);
      double zzNp1 = Dot(zPred, zPred);  // can optimize this eventually

      if (curvature <= 0) {
        // mfem::out << "negative curvature found.\n";
        project_to_boundary_with_coefs(z, d, trSize, zz, zd, dd);
        results.interiorStatus = TrustRegionResults::Status::NegativeCurvature;
        return;
      } else if (zzNp1 > (trSize * trSize)) {
        // mfem::out << "step outside trust region.\n";
        project_to_boundary_with_coefs(z, d, trSize, zz, zd, dd);
        results.interiorStatus = TrustRegionResults::Status::OnBoundary;
        return;
      }

      z = zPred;

      hess_vec_func(d, Hd);
      add(rCurrent, alphaCg, Hd, rCurrent);

      precond(rCurrent, Pr);
      double rPrNp1 = Dot(rCurrent, Pr);

      if (Dot(rCurrent, rCurrent) <= cgTolSquared) {
        return;
      }

      double beta = rPrNp1 / rPr;
      rPr         = rPrNp1;
      add(-1.0, Pr, beta, d, d);

      zz = zzNp1;
      zd = Dot(z, d);
      dd = Dot(d, d);
    }
  }

<<<<<<< HEAD
=======
  /// assemble the jacobian
  void assemble_jacobian(const mfem::Vector& x) const
  {
    CALI_CXX_MARK_FUNCTION;
    grad = &oper->GetGradient(x);
  }

  /// evaluate the nonlinear residual
  mfem::real_t computeResidual(const mfem::Vector& x_, mfem::Vector& r_) const
  {
    CALI_CXX_MARK_FUNCTION;
    oper->Mult(x_, r_);
    return Norm(r_);
  }

  /// apply the action of the assembled Jacobian matrix to a vector
  void hess_vec(const mfem::Vector& x_, mfem::Vector& v_) const
  {
    CALI_CXX_MARK_FUNCTION;
    grad->Mult(x_, v_);
  }

  /// apply trust region specific preconditioner
  void precond(const mfem::Vector& x_, mfem::Vector& v_) const
  {
    CALI_CXX_MARK_FUNCTION;
    trPrecond.Mult(x_, v_);
  };

  /// @overload
>>>>>>> 1f1b1b2a
  void Mult(const mfem::Vector&, mfem::Vector& X) const
  {
    MFEM_ASSERT(oper != NULL, "the Operator is not set (use SetOperator).");
    MFEM_ASSERT(prec != NULL, "the Solver is not set (use SetSolver).");

    using real_t = mfem::real_t;

    real_t norm, norm_goal;
<<<<<<< HEAD
    oper->Mult(X, r);

    norm = initial_norm = Norm(r);
=======
    norm = initial_norm = computeResidual(X, r);
>>>>>>> 1f1b1b2a
    norm_goal           = std::max(rel_tol * initial_norm, abs_tol);
    if (print_options.first_and_last && !print_options.iterations) {
      mfem::out << "Newton iteration " << std::setw(3) << 0 << " : ||r|| = " << std::setw(13) << norm << "...\n";
    }
    prec->iterative_mode     = false;
    trPrecond.iterative_mode = false;

    // local arrays
    xPred.SetSize(X.Size());
    xPred = 0.0;
    rPred.SetSize(X.Size());
    rPred = 0.0;
    scratch.SetSize(X.Size());
    scratch = 0.0;

    TrustRegionResults  trResults(X.Size());
    TrustRegionSettings settings;
    settings.maxCgIterations = static_cast<size_t>(linear_options.max_iterations);
    settings.cgTol           = 0.2 * norm_goal;
    double trSize            = 10.0;
    size_t cumulativeCgIters = 0;

    int it = 0;
    for (; true; it++) {
      MFEM_ASSERT(mfem::IsFinite(norm), "norm = " << norm);
      if (print_options.iterations) {
        mfem::out << "Newton iteration " << std::setw(3) << it << " : ||r|| = " << std::setw(13) << norm;
        if (it > 0) {
          mfem::out << ", ||r||/||r_0|| = " << std::setw(13) << norm / initial_norm;
        }
        mfem::out << '\n';
      }

      if (norm <= norm_goal && it >= nonlinear_options.min_iterations) {
        converged = true;
        break;
      } else if (it >= max_iter) {
        converged = false;
        break;
      }

<<<<<<< HEAD
      auto K = &oper->GetGradient(X);
      if (it == 0 || (trResults.cgIterationsCount >= settings.maxCgIterations ||
                      cumulativeCgIters >= settings.maxCumulativeIteration)) {
        trPrecond.SetOperator(*K);
=======
      assemble_jacobian(X);

      if (it == 0 || (trResults.cgIterationsCount >= settings.maxCgIterations ||
                      cumulativeCgIters >= settings.maxCumulativeIteration)) {
        trPrecond.SetOperator(*grad);
>>>>>>> 1f1b1b2a
        cumulativeCgIters = 0;
        if (print_options.iterations) {
          // currently it will always be updated
          // mfem::out << "Updating trust region preconditioner." << std::endl;
        }
      }

<<<<<<< HEAD
      auto hess_vec_func = [=](const mfem::Vector& x_, mfem::Vector& v_) { K->Mult(x_, v_); };
      auto precond_func  = [=](const mfem::Vector& x_, mfem::Vector& v_) { trPrecond.Mult(x_, v_); };
=======
      auto hess_vec_func = [&](const mfem::Vector& x_, mfem::Vector& v_) { hess_vec(x_, v_); };
      auto precond_func  = [&](const mfem::Vector& x_, mfem::Vector& v_) { precond(x_, v_); };
>>>>>>> 1f1b1b2a

      double cauchyPointNormSquared = trSize * trSize;
      trResults.reset();

      hess_vec_func(r, trResults.Hd);
      const double gKg = Dot(r, trResults.Hd);
      if (gKg > 0) {
        const double alphaCp = -Dot(r, r) / gKg;
        add(trResults.cauchyPoint, alphaCp, r, trResults.cauchyPoint);
        cauchyPointNormSquared = Dot(trResults.cauchyPoint, trResults.cauchyPoint);
      } else {
        const double alphaTr = -trSize / std::sqrt(Dot(r, r));
        add(trResults.cauchyPoint, alphaTr, r, trResults.cauchyPoint);
        if (print_options.iterations) {
          mfem::out << "Negative curvature un-preconditioned cauchy point direction found."
                    << "\n";
        }
      }

      if (cauchyPointNormSquared >= trSize * trSize) {
        if (print_options.iterations) {
          mfem::out << "Un-preconditioned gradient cauchy point outside trust region, step size = "
                    << std::sqrt(cauchyPointNormSquared) << "\n";
        }
        trResults.cauchyPoint *= (trSize / std::sqrt(cauchyPointNormSquared));
        trResults.z                 = trResults.cauchyPoint;
        trResults.cgIterationsCount = 1;
        trResults.interiorStatus    = TrustRegionResults::Status::OnBoundary;
      } else {
        settings.cgTol = std::max(0.2 * norm_goal, 1e-3 * norm);
        solve_trust_region_minimization(r, scratch, hess_vec_func, precond_func, settings, trSize, trResults);
      }
      cumulativeCgIters += trResults.cgIterationsCount;

      bool happyAboutTrSize = false;
      int  lineSearchIter   = 0;
      while (!happyAboutTrSize && lineSearchIter <= nonlinear_options.max_line_search_iterations) {
        ++lineSearchIter;
        auto& d  = trResults.d;   // reuse, dangerous!
        auto& Hd = trResults.Hd;  // reuse, dangerous!

        dogleg_step(trResults.cauchyPoint, trResults.z, trSize, d);

        hess_vec_func(d, Hd);
        double dHd            = Dot(d, Hd);
        double modelObjective = Dot(r, d) + 0.5 * dHd;

        add(X, d, xPred);

        double realObjective = std::numeric_limits<double>::max();
        double normPred      = std::numeric_limits<double>::max();
        try {
<<<<<<< HEAD
          oper->Mult(xPred, rPred);
          realObjective = 0.5 * (Dot(r, d) + Dot(rPred, d));
          normPred      = Norm(rPred);
=======
          normPred      = computeResidual(xPred, rPred);
          realObjective = 0.5 * (Dot(r, d) + Dot(rPred, d));
>>>>>>> 1f1b1b2a
        } catch (const std::exception&) {
          realObjective = std::numeric_limits<double>::max();
          normPred      = std::numeric_limits<double>::max();
        }

        if (normPred <= norm_goal) {
          X                = xPred;
          r                = rPred;
          norm             = normPred;
          happyAboutTrSize = true;
          if (print_options.iterations) {
            print_trust_region_info(realObjective, modelObjective, trResults.cgIterationsCount, trSize, true);
          }
          break;
        }

        double modelImprove = -modelObjective;
        double realImprove  = -realObjective;

        double rho = realImprove / modelImprove;
        if (modelObjective > 0) {
          if (print_options.iterations || print_options.warnings) {
            mfem::out << "Found a positive model objective increase.  Debug if you see this.\n";
          }
          rho = realImprove / -modelImprove;
        }

        if (!(rho >= settings.eta2)) {  // write it this way to handle NaNs
          trSize *= settings.t1;
        } else if ((rho > settings.eta3) && (trResults.interiorStatus == TrustRegionResults::Status::OnBoundary)) {
          trSize *= settings.t2;
        }

        // eventually extend to handle this case to handle occasional roundoff issues
        // modelRes = g + Jd
        // modelResNorm = np.linalg.norm(modelRes)
        // realResNorm = np.linalg.norm(gy)
        bool willAccept = rho >= settings.eta1;  // or (rho >= -0 and realResNorm <= gNorm)

        if (print_options.iterations) {
          print_trust_region_info(realObjective, modelObjective, trResults.cgIterationsCount, trSize, willAccept);
        }

        if (willAccept) {
          X                = xPred;
          r                = rPred;
          norm             = normPred;
          happyAboutTrSize = true;
          break;
        }
      }
    }

    final_iter = it;
    final_norm = norm;

    if (print_options.summary || (!converged && print_options.warnings) || print_options.first_and_last) {
      mfem::out << "Newton: Number of iterations: " << final_iter << '\n' << "   ||r|| = " << final_norm << '\n';
    }
    if (!converged && (print_options.summary || print_options.warnings)) {
      mfem::out << "Newton: No convergence!\n";
    }
  }
};

<<<<<<< HEAD
bool usePreconditionerInsteadOfLinearSolve(const mfem::NewtonSolver* const nonlinearSolver)
{
  if (dynamic_cast<const TrustRegion*>(nonlinearSolver)) {
    return true;
  }
  return false;
}

=======
>>>>>>> 1f1b1b2a
EquationSolver::EquationSolver(NonlinearSolverOptions nonlinear_opts, LinearSolverOptions lin_opts, MPI_Comm comm)
{
  auto [lin_solver, preconditioner] = buildLinearSolverAndPreconditioner(lin_opts, comm);

  lin_solver_     = std::move(lin_solver);
  preconditioner_ = std::move(preconditioner);
  nonlin_solver_  = buildNonlinearSolver(nonlinear_opts, lin_opts, *preconditioner_, comm);
}

EquationSolver::EquationSolver(std::unique_ptr<mfem::NewtonSolver> nonlinear_solver,
                               std::unique_ptr<mfem::Solver>       linear_solver,
                               std::unique_ptr<mfem::Solver>       preconditioner)
{
  SLIC_ERROR_ROOT_IF(!nonlinear_solver, "Nonlinear solvers must be given to construct an EquationSolver");
  SLIC_ERROR_ROOT_IF(!linear_solver, "Linear solvers must be given to construct an EquationSolver");

  nonlin_solver_  = std::move(nonlinear_solver);
  lin_solver_     = std::move(linear_solver);
  preconditioner_ = std::move(preconditioner);
}

void EquationSolver::setOperator(const mfem::Operator& op)
{
  nonlin_solver_->SetOperator(op);

  // Now that the nonlinear solver knows about the operator, we can set its linear solver
  if (!nonlin_solver_set_solver_called_) {
    nonlin_solver_->SetSolver(linearSolver());
    nonlin_solver_set_solver_called_ = true;
  }
}

void EquationSolver::solve(mfem::Vector& x) const
{
  mfem::Vector zero(x);
  zero = 0.0;
  // KINSOL does not handle non-zero RHS, so we enforce that the RHS
  // of the nonlinear system is zero
  nonlin_solver_->Mult(zero, x);
}

void SuperLUSolver::Mult(const mfem::Vector& input, mfem::Vector& output) const
{
  SLIC_ERROR_ROOT_IF(!superlu_mat_, "Operator must be set prior to solving with SuperLU");

  // Use the underlying MFEM-based solver and SuperLU matrix type to solve the system
  superlu_solver_.Mult(input, output);
}

/**
 * @brief Function for building a monolithic parallel Hypre matrix from a block system of smaller Hypre matrices
 *
 * @param block_operator The block system of HypreParMatrices
 * @return The assembled monolithic HypreParMatrix
 *
 * @pre @a block_operator must have assembled HypreParMatrices for its sub-blocks
 */
std::unique_ptr<mfem::HypreParMatrix> buildMonolithicMatrix(const mfem::BlockOperator& block_operator)
{
  int row_blocks = block_operator.NumRowBlocks();
  int col_blocks = block_operator.NumColBlocks();

  SLIC_ERROR_ROOT_IF(row_blocks != col_blocks, "Attempted to use a direct solver on a non-square block system.");

  mfem::Array2D<const mfem::HypreParMatrix*> hypre_blocks(row_blocks, col_blocks);

  for (int i = 0; i < row_blocks; ++i) {
    for (int j = 0; j < col_blocks; ++j) {
      // checks for presence of empty (null) blocks, which happen fairly common in multirank contact
      if (!block_operator.IsZeroBlock(i, j)) {
        auto* hypre_block = dynamic_cast<const mfem::HypreParMatrix*>(&block_operator.GetBlock(i, j));
        SLIC_ERROR_ROOT_IF(!hypre_block,
                           "Trying to use SuperLU on a block operator that does not contain HypreParMatrix blocks.");

        hypre_blocks(i, j) = hypre_block;
      } else {
        hypre_blocks(i, j) = nullptr;
      }
    }
  }

  // Note that MFEM passes ownership of this matrix to the caller
  return std::unique_ptr<mfem::HypreParMatrix>(mfem::HypreParMatrixFromBlocks(hypre_blocks));
}

void SuperLUSolver::SetOperator(const mfem::Operator& op)
{
  // Check if this is a block operator
  auto* block_operator = dynamic_cast<const mfem::BlockOperator*>(&op);

  // If it is, make a monolithic system from the underlying blocks
  if (block_operator) {
    auto monolithic_mat = buildMonolithicMatrix(*block_operator);

    superlu_mat_ = std::make_unique<mfem::SuperLURowLocMatrix>(*monolithic_mat);
  } else {
    // If this is not a block system, check that the input operator is a HypreParMatrix as expected
    auto* matrix = dynamic_cast<const mfem::HypreParMatrix*>(&op);

    SLIC_ERROR_ROOT_IF(!matrix, "Matrix must be an assembled HypreParMatrix for use with SuperLU");

    superlu_mat_ = std::make_unique<mfem::SuperLURowLocMatrix>(*matrix);
  }

  superlu_solver_.SetOperator(*superlu_mat_);
}

#ifdef MFEM_USE_STRUMPACK

void StrumpackSolver::Mult(const mfem::Vector& input, mfem::Vector& output) const
{
  SLIC_ERROR_ROOT_IF(!strumpack_mat_, "Operator must be set prior to solving with Strumpack");

  // Use the underlying MFEM-based solver and Strumpack matrix type to solve the system
  strumpack_solver_.Mult(input, output);
}

void StrumpackSolver::SetOperator(const mfem::Operator& op)
{
  // Check if this is a block operator
  auto* block_operator = dynamic_cast<const mfem::BlockOperator*>(&op);

  // If it is, make a monolithic system from the underlying blocks
  if (block_operator) {
    auto monolithic_mat = buildMonolithicMatrix(*block_operator);

    strumpack_mat_ = std::make_unique<mfem::STRUMPACKRowLocMatrix>(*monolithic_mat);
  } else {
    // If this is not a block system, check that the input operator is a HypreParMatrix as expected
    auto* matrix = dynamic_cast<const mfem::HypreParMatrix*>(&op);

    SLIC_ERROR_ROOT_IF(!matrix, "Matrix must be an assembled HypreParMatrix for use with Strumpack");

    strumpack_mat_ = std::make_unique<mfem::STRUMPACKRowLocMatrix>(*matrix);
  }

  strumpack_solver_.SetOperator(*strumpack_mat_);
}

#endif

std::unique_ptr<mfem::NewtonSolver> buildNonlinearSolver(const NonlinearSolverOptions& nonlinear_opts,
                                                         const LinearSolverOptions& linear_opts, mfem::Solver& prec,
                                                         MPI_Comm comm)
{
  std::unique_ptr<mfem::NewtonSolver> nonlinear_solver;

  if (nonlinear_opts.nonlin_solver == NonlinearSolver::Newton) {
    SLIC_ERROR_ROOT_IF(nonlinear_opts.min_iterations != 0 || nonlinear_opts.max_line_search_iterations != 0,
<<<<<<< HEAD
                       "Newton's method does not support min_iterations or max_line_search_iterations");
    nonlinear_solver = std::make_unique<mfem::NewtonSolver>(comm);
  } else if (nonlinear_opts.nonlin_solver == NonlinearSolver::LBFGS) {
    SLIC_ERROR_ROOT_IF(nonlinear_opts.min_iterations != 0 || nonlinear_opts.max_line_search_iterations != 0,
                       "LBFGS does not support min_iterations or max_line_search_iterations");
=======
                       "Newton's method does not support nonzero min_iterations or max_line_search_iterations");
    nonlinear_solver = std::make_unique<NewtonSolver>(comm, nonlinear_opts);
    // nonlinear_solver = std::make_unique<mfem::NewtonSolver>(comm);
  } else if (nonlinear_opts.nonlin_solver == NonlinearSolver::LBFGS) {
    SLIC_ERROR_ROOT_IF(nonlinear_opts.min_iterations != 0 || nonlinear_opts.max_line_search_iterations != 0,
                       "LBFGS does not support nonzero min_iterations or max_line_search_iterations");
>>>>>>> 1f1b1b2a
    nonlinear_solver = std::make_unique<mfem::LBFGSSolver>(comm);
  } else if (nonlinear_opts.nonlin_solver == NonlinearSolver::NewtonLineSearch) {
    nonlinear_solver = std::make_unique<NewtonSolver>(comm, nonlinear_opts);
  } else if (nonlinear_opts.nonlin_solver == NonlinearSolver::TrustRegion) {
    nonlinear_solver = std::make_unique<TrustRegion>(comm, nonlinear_opts, linear_opts, prec);
  }
  // KINSOL
  else {
#ifdef SERAC_USE_SUNDIALS

    SLIC_ERROR_ROOT_IF(nonlinear_opts.min_iterations != 0 || nonlinear_opts.max_line_search_iterations != 0,
                       "kinsol solvers do not support min_iterations or max_line_search_iterations");

    int kinsol_strat = KIN_NONE;

    switch (nonlinear_opts.nonlin_solver) {
      case NonlinearSolver::KINFullStep:
        kinsol_strat = KIN_NONE;
        break;
      case NonlinearSolver::KINBacktrackingLineSearch:
        kinsol_strat = KIN_LINESEARCH;
        break;
      case NonlinearSolver::KINPicard:
        kinsol_strat = KIN_PICARD;
        break;
      default:
        kinsol_strat = KIN_NONE;
        SLIC_ERROR_ROOT("Unknown KINSOL nonlinear solver type given.");
    }
    auto kinsol_solver = std::make_unique<mfem::KINSolver>(comm, kinsol_strat, true);
    nonlinear_solver   = std::move(kinsol_solver);
#else
    SLIC_ERROR_ROOT("KINSOL was not enabled when MFEM was built");
#endif
  }

  nonlinear_solver->SetRelTol(nonlinear_opts.relative_tol);
  nonlinear_solver->SetAbsTol(nonlinear_opts.absolute_tol);
  nonlinear_solver->SetMaxIter(nonlinear_opts.max_iterations);
  nonlinear_solver->SetPrintLevel(nonlinear_opts.print_level);

  // Iterative mode indicates we do not zero out the initial guess during the
  // nonlinear solver call. This is required as we apply the essential boundary
  // conditions before the nonlinear solver is applied.
  nonlinear_solver->iterative_mode = true;

  return nonlinear_solver;
}

std::pair<std::unique_ptr<mfem::Solver>, std::unique_ptr<mfem::Solver>> buildLinearSolverAndPreconditioner(
    LinearSolverOptions linear_opts, MPI_Comm comm)
{
  auto preconditioner = buildPreconditioner(linear_opts.preconditioner, linear_opts.preconditioner_print_level, comm);

  if (linear_opts.linear_solver == LinearSolver::SuperLU) {
    auto lin_solver = std::make_unique<SuperLUSolver>(linear_opts.print_level, comm);
    return {std::move(lin_solver), std::move(preconditioner)};
  }

#ifdef MFEM_USE_STRUMPACK

  if (linear_opts.linear_solver == LinearSolver::Strumpack) {
    auto lin_solver = std::make_unique<StrumpackSolver>(linear_opts.print_level, comm);
    return {std::move(lin_solver), std::move(preconditioner)};
  }

#endif

  std::unique_ptr<mfem::IterativeSolver> iter_lin_solver;

  switch (linear_opts.linear_solver) {
    case LinearSolver::CG:
      iter_lin_solver = std::make_unique<mfem::CGSolver>(comm);
      break;
    case LinearSolver::GMRES:
      iter_lin_solver = std::make_unique<mfem::GMRESSolver>(comm);
      break;
    default:
      SLIC_ERROR_ROOT("Linear solver type not recognized.");
      exitGracefully(true);
  }

  iter_lin_solver->SetRelTol(linear_opts.relative_tol);
  iter_lin_solver->SetAbsTol(linear_opts.absolute_tol);
  iter_lin_solver->SetMaxIter(linear_opts.max_iterations);
  iter_lin_solver->SetPrintLevel(linear_opts.print_level);

  if (preconditioner) {
    iter_lin_solver->SetPreconditioner(*preconditioner);
  }

  return {std::move(iter_lin_solver), std::move(preconditioner)};
}

#ifdef MFEM_USE_AMGX
std::unique_ptr<mfem::AmgXSolver> buildAMGX(const AMGXOptions& options, const MPI_Comm comm)
{
  auto          amgx = std::make_unique<mfem::AmgXSolver>();
  conduit::Node options_node;
  options_node["config_version"] = 2;
  auto& solver_options           = options_node["solver"];
  solver_options["solver"]       = "AMG";
  solver_options["presweeps"]    = 1;
  solver_options["postsweeps"]   = 2;
  solver_options["interpolator"] = "D2";
  solver_options["max_iters"]    = 2;
  solver_options["convergence"]  = "ABSOLUTE";
  solver_options["cycle"]        = "V";

  if (options.verbose) {
    options_node["solver/obtain_timings"]    = 1;
    options_node["solver/monitor_residual"]  = 1;
    options_node["solver/print_solve_stats"] = 1;
  }

  // TODO: Use magic_enum here when we can switch to GCC 9+
  // This is an immediately-invoked lambda so that the map
  // can be const without needed to initialize all the values
  // in the constructor
  static const auto solver_names = []() {
    std::unordered_map<AMGXSolver, std::string> names;
    names[AMGXSolver::AMG]             = "AMG";
    names[AMGXSolver::PCGF]            = "PCGF";
    names[AMGXSolver::CG]              = "CG";
    names[AMGXSolver::PCG]             = "PCG";
    names[AMGXSolver::PBICGSTAB]       = "PBICGSTAB";
    names[AMGXSolver::BICGSTAB]        = "BICGSTAB";
    names[AMGXSolver::FGMRES]          = "FGMRES";
    names[AMGXSolver::JACOBI_L1]       = "JACOBI_L1";
    names[AMGXSolver::GS]              = "GS";
    names[AMGXSolver::POLYNOMIAL]      = "POLYNOMIAL";
    names[AMGXSolver::KPZ_POLYNOMIAL]  = "KPZ_POLYNOMIAL";
    names[AMGXSolver::BLOCK_JACOBI]    = "BLOCK_JACOBI";
    names[AMGXSolver::MULTICOLOR_GS]   = "MULTICOLOR_GS";
    names[AMGXSolver::MULTICOLOR_DILU] = "MULTICOLOR_DILU";
    return names;
  }();

  options_node["solver/solver"]   = solver_names.at(options.solver);
  options_node["solver/smoother"] = solver_names.at(options.smoother);

  // Treat the string as the config (not a filename)
  amgx->ReadParameters(options_node.to_json(), mfem::AmgXSolver::INTERNAL);
  amgx->InitExclusiveGPU(comm);

  return amgx;
}
#endif

std::unique_ptr<mfem::Solver> buildPreconditioner(Preconditioner preconditioner, int print_level,
                                                  [[maybe_unused]] MPI_Comm comm)
{
  std::unique_ptr<mfem::Solver> preconditioner_solver;

  // Handle the preconditioner - currently just BoomerAMG and HypreSmoother are supported
  if (preconditioner == Preconditioner::HypreAMG) {
    auto amg_preconditioner = std::make_unique<mfem::HypreBoomerAMG>();
    amg_preconditioner->SetPrintLevel(print_level);
    preconditioner_solver = std::move(amg_preconditioner);
  } else if (preconditioner == Preconditioner::HypreJacobi) {
    auto jac_preconditioner = std::make_unique<mfem::HypreSmoother>();
    jac_preconditioner->SetType(mfem::HypreSmoother::Type::Jacobi);
    preconditioner_solver = std::move(jac_preconditioner);
  } else if (preconditioner == Preconditioner::HypreL1Jacobi) {
    auto jacl1_preconditioner = std::make_unique<mfem::HypreSmoother>();
    jacl1_preconditioner->SetType(mfem::HypreSmoother::Type::l1Jacobi);
    preconditioner_solver = std::move(jacl1_preconditioner);
  } else if (preconditioner == Preconditioner::HypreGaussSeidel) {
    auto gs_preconditioner = std::make_unique<mfem::HypreSmoother>();
    gs_preconditioner->SetType(mfem::HypreSmoother::Type::GS);
    preconditioner_solver = std::move(gs_preconditioner);
  } else if (preconditioner == Preconditioner::HypreILU) {
    auto ilu_preconditioner = std::make_unique<mfem::HypreILU>();
    ilu_preconditioner->SetLevelOfFill(1);
    ilu_preconditioner->SetPrintLevel(print_level);
    preconditioner_solver = std::move(ilu_preconditioner);
  } else if (preconditioner == Preconditioner::AMGX) {
#ifdef MFEM_USE_AMGX
    preconditioner_solver = buildAMGX(AMGXOptions{}, comm);
#else
    SLIC_ERROR_ROOT("AMGX requested in non-GPU build");
#endif
  } else {
    SLIC_ERROR_ROOT_IF(preconditioner != Preconditioner::None, "Unknown preconditioner type requested");
  }

  return preconditioner_solver;
}

void EquationSolver::defineInputFileSchema(axom::inlet::Container& container)
{
  auto& linear_container = container.addStruct("linear", "Linear Equation Solver Parameters");
  linear_container.required().registerVerifier([](const axom::inlet::Container& container_to_verify) {
    // Make sure that the provided options match the desired linear solver type
    const bool is_iterative = (container_to_verify["type"].get<std::string>() == "iterative") &&
                              container_to_verify.contains("iterative_options");
    const bool is_direct =
        (container_to_verify["type"].get<std::string>() == "direct") && container_to_verify.contains("direct_options");
    return is_iterative || is_direct;
  });

  // Enforce the solver type - must be iterative or direct
  linear_container.addString("type", "The type of solver parameters to use (iterative|direct)")
      .required()
      .validValues({"iterative", "direct"});

  auto& iterative_container = linear_container.addStruct("iterative_options", "Iterative solver parameters");
  iterative_container.addDouble("rel_tol", "Relative tolerance for the linear solve.").defaultValue(1.0e-6);
  iterative_container.addDouble("abs_tol", "Absolute tolerance for the linear solve.").defaultValue(1.0e-8);
  iterative_container.addInt("max_iter", "Maximum iterations for the linear solve.").defaultValue(5000);
  iterative_container.addInt("print_level", "Linear print level.").defaultValue(0);
  iterative_container.addString("solver_type", "Solver type (gmres|minres|cg).").defaultValue("gmres");
  iterative_container.addString("prec_type", "Preconditioner type (JacobiSmoother|L1JacobiSmoother|AMG|ILU).")
      .defaultValue("JacobiSmoother");

  auto& direct_container = linear_container.addStruct("direct_options", "Direct solver parameters");
  direct_container.addInt("print_level", "Linear print level.").defaultValue(0);

  // Only needed for nonlinear problems
  auto& nonlinear_container = container.addStruct("nonlinear", "Newton Equation Solver Parameters").required(false);
  nonlinear_container.addDouble("rel_tol", "Relative tolerance for the Newton solve.").defaultValue(1.0e-2);
  nonlinear_container.addDouble("abs_tol", "Absolute tolerance for the Newton solve.").defaultValue(1.0e-4);
  nonlinear_container.addInt("max_iter", "Maximum iterations for the Newton solve.").defaultValue(500);
  nonlinear_container.addInt("print_level", "Nonlinear print level.").defaultValue(0);
  nonlinear_container.addString("solver_type", "Solver type (Newton|KINFullStep|KINLineSearch)").defaultValue("Newton");
}

}  // namespace serac

using serac::EquationSolver;
using serac::LinearSolverOptions;
using serac::NonlinearSolverOptions;

serac::LinearSolverOptions FromInlet<serac::LinearSolverOptions>::operator()(const axom::inlet::Container& base)
{
  LinearSolverOptions options;
  std::string         type = base["type"];

  if (type == "direct") {
    options.linear_solver = serac::LinearSolver::SuperLU;
    options.print_level   = base["direct_options/print_level"];
    return options;
  }

  auto config             = base["iterative_options"];
  options.relative_tol    = config["rel_tol"];
  options.absolute_tol    = config["abs_tol"];
  options.max_iterations  = config["max_iter"];
  options.print_level     = config["print_level"];
  std::string solver_type = config["solver_type"];
  if (solver_type == "gmres") {
    options.linear_solver = serac::LinearSolver::GMRES;
  } else if (solver_type == "cg") {
    options.linear_solver = serac::LinearSolver::CG;
  } else {
    std::string msg = axom::fmt::format("Unknown Linear solver type given: '{0}'", solver_type);
    SLIC_ERROR_ROOT(msg);
  }
  const std::string prec_type = config["prec_type"];
  if (prec_type == "JacobiSmoother") {
    options.preconditioner = serac::Preconditioner::HypreJacobi;
  } else if (prec_type == "L1JacobiSmoother") {
    options.preconditioner = serac::Preconditioner::HypreL1Jacobi;
  } else if (prec_type == "HypreAMG") {
    options.preconditioner = serac::Preconditioner::HypreAMG;
  } else if (prec_type == "ILU") {
    options.preconditioner = serac::Preconditioner::HypreILU;
#ifdef MFEM_USE_AMGX
  } else if (prec_type == "AMGX") {
    options.preconditioner = serac::Preconditioner::AMGX;
#endif
  } else if (prec_type == "GaussSeidel") {
    options.preconditioner = serac::Preconditioner::HypreGaussSeidel;
  } else {
    std::string msg = axom::fmt::format("Unknown preconditioner type given: '{0}'", prec_type);
    SLIC_ERROR_ROOT(msg);
  }

  return options;
}

serac::NonlinearSolverOptions FromInlet<serac::NonlinearSolverOptions>::operator()(const axom::inlet::Container& base)
{
  NonlinearSolverOptions options;
  options.relative_tol          = base["rel_tol"];
  options.absolute_tol          = base["abs_tol"];
  options.max_iterations        = base["max_iter"];
  options.print_level           = base["print_level"];
  const std::string solver_type = base["solver_type"];
  if (solver_type == "Newton") {
    options.nonlin_solver = serac::NonlinearSolver::Newton;
  } else if (solver_type == "KINFullStep") {
    options.nonlin_solver = serac::NonlinearSolver::KINFullStep;
  } else if (solver_type == "KINLineSearch") {
    options.nonlin_solver = serac::NonlinearSolver::KINBacktrackingLineSearch;
  } else if (solver_type == "KINPicard") {
    options.nonlin_solver = serac::NonlinearSolver::KINPicard;
  } else {
    SLIC_ERROR_ROOT(axom::fmt::format("Unknown nonlinear solver type given: '{0}'", solver_type));
  }
  return options;
}

serac::EquationSolver FromInlet<serac::EquationSolver>::operator()(const axom::inlet::Container& base)
{
  auto lin    = base["linear"].get<LinearSolverOptions>();
  auto nonlin = base["nonlinear"].get<NonlinearSolverOptions>();

  auto [linear_solver, preconditioner] = serac::buildLinearSolverAndPreconditioner(lin, MPI_COMM_WORLD);

  serac::EquationSolver eq_solver(serac::buildNonlinearSolver(nonlin, lin, *preconditioner, MPI_COMM_WORLD),
                                  std::move(linear_solver), std::move(preconditioner));

  return eq_solver;
}<|MERGE_RESOLUTION|>--- conflicted
+++ resolved
@@ -5,16 +5,12 @@
 // SPDX-License-Identifier: (BSD-3-Clause)
 
 #include "serac/numerics/equation_solver.hpp"
+
 #include <iomanip>
 #include <sstream>
 #include <ios>
 #include <iostream>
 
-#include <iomanip>
-#include <sstream>
-#include <ios>
-#include <iostream>
-
 #include "serac/infrastructure/logger.hpp"
 #include "serac/infrastructure/terminator.hpp"
 #include "serac/serac_config.hpp"
@@ -22,17 +18,6 @@
 
 namespace serac {
 
-<<<<<<< HEAD
-class NewtonSolver : public mfem::NewtonSolver {
-protected:
-  mutable mfem::Vector   x0;
-  NonlinearSolverOptions nonlinear_options;
-
-public:
-  NewtonSolver(const NonlinearSolverOptions& nonlinear_opts) : nonlinear_options(nonlinear_opts) {}
-
-#ifdef MFEM_USE_MPI
-=======
 /// Newton solver with a 2-way line-search.  Reverts to regular Newton if max_line_search_iterations is set to 0.
 class NewtonSolver : public mfem::NewtonSolver {
 protected:
@@ -47,22 +32,16 @@
 
 #ifdef MFEM_USE_MPI
   /// parallel constructor
->>>>>>> 1f1b1b2a
   NewtonSolver(MPI_Comm comm_, const NonlinearSolverOptions& nonlinear_opts)
       : mfem::NewtonSolver(comm_), nonlinear_options(nonlinear_opts)
   {
   }
 #endif
 
-<<<<<<< HEAD
-  double evaluate_norm(const mfem::Vector& x, mfem::Vector& rOut) const
-  {
-=======
   /// Evaluate the residual, put in rOut and return its norm.
   double evaluateNorm(const mfem::Vector& x, mfem::Vector& rOut) const
   {
     CALI_CXX_MARK_FUNCTION;
->>>>>>> 1f1b1b2a
     double normEval = std::numeric_limits<double>::max();
     try {
       oper->Mult(x, rOut);
@@ -73,8 +52,6 @@
     return normEval;
   }
 
-<<<<<<< HEAD
-=======
   /// assemble the jacobian
   void assembleJacobian(const mfem::Vector& x) const
   {
@@ -97,7 +74,6 @@
   }
 
   /// @overload
->>>>>>> 1f1b1b2a
   void Mult(const mfem::Vector&, mfem::Vector& x) const
   {
     MFEM_ASSERT(oper != NULL, "the Operator is not set (use SetOperator).");
@@ -106,14 +82,8 @@
     using real_t = mfem::real_t;
 
     real_t norm, norm_goal;
-<<<<<<< HEAD
-    oper->Mult(x, r);
-
-    norm = initial_norm = Norm(r);
-=======
     norm = initial_norm = evaluateNorm(x, r);
 
->>>>>>> 1f1b1b2a
     if (print_options.first_and_last && !print_options.iterations) {
       mfem::out << "Newton iteration " << std::setw(3) << 0 << " : ||r|| = " << std::setw(13) << norm << "...\n";
     }
@@ -142,16 +112,9 @@
 
       real_t norm_nm1 = norm;
 
-<<<<<<< HEAD
-      grad = &oper->GetGradient(x);
-      prec->SetOperator(*grad);
-
-      prec->Mult(r, c);  // c = [DF(x_i)]^{-1} [F(x_i)-b]
-=======
       assembleJacobian(x);
       setPreconditioner();
       solveLinearSystem(r, c);
->>>>>>> 1f1b1b2a
 
       // there must be a better way to do this?
       x0.SetSize(x.Size());
@@ -160,28 +123,16 @@
 
       real_t stepScale = 1.0;
       add(x0, -stepScale, c, x);
-<<<<<<< HEAD
-      norm = evaluate_norm(x, r);
-=======
       norm = evaluateNorm(x, r);
->>>>>>> 1f1b1b2a
 
       const int               max_ls_iters = nonlinear_options.max_line_search_iterations;
       static constexpr real_t reduction    = 0.5;
 
-<<<<<<< HEAD
-      const double cMagnitudeInR         = std::abs(Dot(c, r)) / norm_nm1;
-      const double sufficientDegreeParam = 0.0;  // 1e-15;
-
-      auto is_improved = [=](real_t currentNorm, real_t c_scale) {
-        return currentNorm < norm_nm1 - sufficientDegreeParam * c_scale * cMagnitudeInR;
-=======
       const double sufficientDecreaseParam = 0.0;  // 1e-15;
       const double cMagnitudeInR           = sufficientDecreaseParam != 0.0 ? std::abs(Dot(c, r)) / norm_nm1 : 0.0;
 
       auto is_improved = [=](real_t currentNorm, real_t c_scale) {
         return currentNorm < norm_nm1 - sufficientDecreaseParam * c_scale * cMagnitudeInR;
->>>>>>> 1f1b1b2a
       };
 
       // back-track linesearch
@@ -190,16 +141,6 @@
       for (; !is_improved(norm, stepScale) && ls_iter < max_ls_iters; ++ls_iter, ++ls_iter_sum) {
         stepScale *= reduction;
         add(x0, -stepScale, c, x);
-<<<<<<< HEAD
-        norm = evaluate_norm(x, r);
-      }
-
-      // try the opposite direction and linesearch back from there
-      if (ls_iter == max_ls_iters && !is_improved(norm, stepScale)) {
-        stepScale = 1.0;
-        add(x0, stepScale, c, x);
-        norm = evaluate_norm(x, r);
-=======
         norm = evaluateNorm(x, r);
       }
 
@@ -208,34 +149,21 @@
         stepScale = 1.0;
         add(x0, stepScale, c, x);
         norm = evaluateNorm(x, r);
->>>>>>> 1f1b1b2a
 
         ls_iter = 0;
         for (; !is_improved(norm, stepScale) && ls_iter < max_ls_iters; ++ls_iter, ++ls_iter_sum) {
           stepScale *= reduction;
           add(x0, stepScale, c, x);
-<<<<<<< HEAD
-          norm = evaluate_norm(x, r);
-=======
           norm = evaluateNorm(x, r);
->>>>>>> 1f1b1b2a
         }
 
         // ok, the opposite direction was also terrible, lets go back, cut in half 1 last time and accept it hoping for
         // the best
-<<<<<<< HEAD
-        if (max_ls_iters > 0 && ls_iter == max_ls_iters && !is_improved(norm, stepScale)) {
-          ++ls_iter_sum;
-          stepScale *= reduction;
-          add(x0, -stepScale, c, x);
-          norm = evaluate_norm(x, r);
-=======
         if (ls_iter == max_ls_iters && !is_improved(norm, stepScale)) {
           ++ls_iter_sum;
           stepScale *= reduction;
           add(x0, -stepScale, c, x);
           norm = evaluateNorm(x, r);
->>>>>>> 1f1b1b2a
         }
       }
 
@@ -263,21 +191,6 @@
   }
 };
 
-<<<<<<< HEAD
-struct TrustRegionSettings {
-  double cgTol                  = 1e-8;
-  size_t maxCgIterations        = 10000;  // should be around # of system dofs
-  size_t maxCumulativeIteration = 1;
-  double min_tr_size            = 1e-13;
-  double t1                     = 0.25;
-  double t2                     = 1.75;
-  double eta1                   = 1e-9;
-  double eta2                   = 0.1;
-  double eta3                   = 0.6;
-};
-
-struct TrustRegionResults {
-=======
 /// Internal structure for storing trust region settings
 struct TrustRegionSettings {
   /// cg tol
@@ -303,7 +216,6 @@
 /// Internal structure for storing trust region stateful data
 struct TrustRegionResults {
   /// Constructor takes the size of the solution vector
->>>>>>> 1f1b1b2a
   TrustRegionResults(int size)
   {
     z.SetSize(size);
@@ -313,20 +225,14 @@
     cauchyPoint.SetSize(size);
   }
 
-<<<<<<< HEAD
-=======
   /// resets trust region results for a new outer iteration
->>>>>>> 1f1b1b2a
   void reset()
   {
     z           = 0.0;
     cauchyPoint = 0.0;
   }
 
-<<<<<<< HEAD
-=======
   /// enumerates the possible final status of the trust region steps
->>>>>>> 1f1b1b2a
   enum class Status
   {
     Interior,
@@ -334,17 +240,6 @@
     OnBoundary,
   };
 
-<<<<<<< HEAD
-  mfem::Vector z;   // step direction
-  mfem::Vector d;   // incrementalCG direction
-  mfem::Vector Pr;  // preconditioned residual
-  mfem::Vector Hd;  // action of hessian on direction d
-  mfem::Vector cauchyPoint;
-  Status       interiorStatus    = Status::Interior;
-  size_t       cgIterationsCount = 0;
-};
-
-=======
   /// step direction
   mfem::Vector z;
   /// incrementalCG direction
@@ -362,7 +257,6 @@
 };
 
 /// trust region printing utility function
->>>>>>> 1f1b1b2a
 void print_trust_region_info(double realObjective, double modelObjective, size_t cgIters, double trSize,
                              bool willAccept)
 {
@@ -371,20 +265,6 @@
             << trSize << ", accepting = " << willAccept << std::endl;
 }
 
-<<<<<<< HEAD
-class TrustRegion : public mfem::NewtonSolver {
-protected:
-  mutable mfem::Vector xPred;
-  mutable mfem::Vector rPred;
-  mutable mfem::Vector scratch;
-
-  NonlinearSolverOptions nonlinear_options;
-  LinearSolverOptions    linear_options;
-  Solver&                trPrecond;
-
-public:
-#ifdef MFEM_USE_MPI
-=======
 /**
  * @brief Equation solver class based on a standard preconditioned trust-region algorithm
  *
@@ -414,7 +294,6 @@
 public:
 #ifdef MFEM_USE_MPI
   /// constructor
->>>>>>> 1f1b1b2a
   TrustRegion(MPI_Comm comm_, const NonlinearSolverOptions& nonlinear_opts, const LinearSolverOptions& linear_opts,
               Solver& tPrec)
       : mfem::NewtonSolver(comm_), nonlinear_options(nonlinear_opts), linear_options(linear_opts), trPrecond(tPrec)
@@ -422,32 +301,18 @@
   }
 #endif
 
-<<<<<<< HEAD
-  void project_to_boundary_with_coefs(mfem::Vector& z, const mfem::Vector& d, double trSize, double zz, double zd,
-                                      double dd) const
-  {
-    // find tau s.t. (z + tau*d)^2 = trSize^2
-=======
   /// finds tau s.t. (z + tau*d)^2 = trSize^2
   void project_to_boundary_with_coefs(mfem::Vector& z, const mfem::Vector& d, double trSize, double zz, double zd,
                                       double dd) const
   {
->>>>>>> 1f1b1b2a
     double tau = (std::sqrt((trSize * trSize - zz) * dd + zd * zd) - zd) / dd;
     z.Add(tau, d);
   }
 
-<<<<<<< HEAD
-  void project_to_boundary_between_with_coefs(mfem::Vector& z, const mfem::Vector& y, double trSize, double zz,
-                                              double zy, double yy) const
-  {
-    // find tau s.t. (z + tau*(y-z))^2 = trSize^2
-=======
   /// finds tau s.t. (z + tau*(y-z))^2 = trSize^2
   void project_to_boundary_between_with_coefs(mfem::Vector& z, const mfem::Vector& y, double trSize, double zz,
                                               double zy, double yy) const
   {
->>>>>>> 1f1b1b2a
     double dd  = yy - 2 * zy + zz;
     double zd  = zy - zz;
     double tau = (std::sqrt((trSize * trSize - zz) * dd + zd * zd) - zd) / dd;
@@ -455,20 +320,10 @@
     z.Add(tau, y);
   }
 
-<<<<<<< HEAD
-  double update_step_length_squared(double alpha_, double zz, double zd, double dd) const
-  {
-    return zz + 2 * alpha_ * zd + alpha_ * alpha_ * dd;
-  }
-
-  void dogleg_step(const mfem::Vector& cp, const mfem::Vector& newtonP, double trSize, mfem::Vector& s) const
-  {
-=======
   /// take a dogleg step in direction s, solution norm must be within trSize
   void dogleg_step(const mfem::Vector& cp, const mfem::Vector& newtonP, double trSize, mfem::Vector& s) const
   {
     CALI_CXX_MARK_FUNCTION;
->>>>>>> 1f1b1b2a
     // MRT, could optimize some of these eventually, compute on the outside and save
     double cc = Dot(cp, cp);
     double nn = Dot(newtonP, newtonP);
@@ -491,19 +346,13 @@
     }
   }
 
-<<<<<<< HEAD
-=======
   /// Minimize quadratic sub-problem given residual vector, the action of the stiffness and a preconditioner
->>>>>>> 1f1b1b2a
   template <typename HessVecFunc, typename PrecondFunc>
   void solve_trust_region_minimization(const mfem::Vector& r0, mfem::Vector& rCurrent, HessVecFunc hess_vec_func,
                                        PrecondFunc precond, const TrustRegionSettings& settings, double& trSize,
                                        TrustRegionResults& results) const
   {
-<<<<<<< HEAD
-=======
     CALI_CXX_MARK_FUNCTION;
->>>>>>> 1f1b1b2a
     // minimize r@z + 0.5*z@J@z
     results.interiorStatus    = TrustRegionResults::Status::Interior;
     results.cgIterationsCount = 0;
@@ -574,8 +423,6 @@
     }
   }
 
-<<<<<<< HEAD
-=======
   /// assemble the jacobian
   void assemble_jacobian(const mfem::Vector& x) const
   {
@@ -606,7 +453,6 @@
   };
 
   /// @overload
->>>>>>> 1f1b1b2a
   void Mult(const mfem::Vector&, mfem::Vector& X) const
   {
     MFEM_ASSERT(oper != NULL, "the Operator is not set (use SetOperator).");
@@ -615,13 +461,7 @@
     using real_t = mfem::real_t;
 
     real_t norm, norm_goal;
-<<<<<<< HEAD
-    oper->Mult(X, r);
-
-    norm = initial_norm = Norm(r);
-=======
     norm = initial_norm = computeResidual(X, r);
->>>>>>> 1f1b1b2a
     norm_goal           = std::max(rel_tol * initial_norm, abs_tol);
     if (print_options.first_and_last && !print_options.iterations) {
       mfem::out << "Newton iteration " << std::setw(3) << 0 << " : ||r|| = " << std::setw(13) << norm << "...\n";
@@ -663,18 +503,11 @@
         break;
       }
 
-<<<<<<< HEAD
-      auto K = &oper->GetGradient(X);
-      if (it == 0 || (trResults.cgIterationsCount >= settings.maxCgIterations ||
-                      cumulativeCgIters >= settings.maxCumulativeIteration)) {
-        trPrecond.SetOperator(*K);
-=======
       assemble_jacobian(X);
 
       if (it == 0 || (trResults.cgIterationsCount >= settings.maxCgIterations ||
                       cumulativeCgIters >= settings.maxCumulativeIteration)) {
         trPrecond.SetOperator(*grad);
->>>>>>> 1f1b1b2a
         cumulativeCgIters = 0;
         if (print_options.iterations) {
           // currently it will always be updated
@@ -682,13 +515,8 @@
         }
       }
 
-<<<<<<< HEAD
-      auto hess_vec_func = [=](const mfem::Vector& x_, mfem::Vector& v_) { K->Mult(x_, v_); };
-      auto precond_func  = [=](const mfem::Vector& x_, mfem::Vector& v_) { trPrecond.Mult(x_, v_); };
-=======
       auto hess_vec_func = [&](const mfem::Vector& x_, mfem::Vector& v_) { hess_vec(x_, v_); };
       auto precond_func  = [&](const mfem::Vector& x_, mfem::Vector& v_) { precond(x_, v_); };
->>>>>>> 1f1b1b2a
 
       double cauchyPointNormSquared = trSize * trSize;
       trResults.reset();
@@ -741,14 +569,8 @@
         double realObjective = std::numeric_limits<double>::max();
         double normPred      = std::numeric_limits<double>::max();
         try {
-<<<<<<< HEAD
-          oper->Mult(xPred, rPred);
-          realObjective = 0.5 * (Dot(r, d) + Dot(rPred, d));
-          normPred      = Norm(rPred);
-=======
           normPred      = computeResidual(xPred, rPred);
           realObjective = 0.5 * (Dot(r, d) + Dot(rPred, d));
->>>>>>> 1f1b1b2a
         } catch (const std::exception&) {
           realObjective = std::numeric_limits<double>::max();
           normPred      = std::numeric_limits<double>::max();
@@ -814,17 +636,6 @@
   }
 };
 
-<<<<<<< HEAD
-bool usePreconditionerInsteadOfLinearSolve(const mfem::NewtonSolver* const nonlinearSolver)
-{
-  if (dynamic_cast<const TrustRegion*>(nonlinearSolver)) {
-    return true;
-  }
-  return false;
-}
-
-=======
->>>>>>> 1f1b1b2a
 EquationSolver::EquationSolver(NonlinearSolverOptions nonlinear_opts, LinearSolverOptions lin_opts, MPI_Comm comm)
 {
   auto [lin_solver, preconditioner] = buildLinearSolverAndPreconditioner(lin_opts, comm);
@@ -974,20 +785,12 @@
 
   if (nonlinear_opts.nonlin_solver == NonlinearSolver::Newton) {
     SLIC_ERROR_ROOT_IF(nonlinear_opts.min_iterations != 0 || nonlinear_opts.max_line_search_iterations != 0,
-<<<<<<< HEAD
-                       "Newton's method does not support min_iterations or max_line_search_iterations");
-    nonlinear_solver = std::make_unique<mfem::NewtonSolver>(comm);
-  } else if (nonlinear_opts.nonlin_solver == NonlinearSolver::LBFGS) {
-    SLIC_ERROR_ROOT_IF(nonlinear_opts.min_iterations != 0 || nonlinear_opts.max_line_search_iterations != 0,
-                       "LBFGS does not support min_iterations or max_line_search_iterations");
-=======
                        "Newton's method does not support nonzero min_iterations or max_line_search_iterations");
     nonlinear_solver = std::make_unique<NewtonSolver>(comm, nonlinear_opts);
     // nonlinear_solver = std::make_unique<mfem::NewtonSolver>(comm);
   } else if (nonlinear_opts.nonlin_solver == NonlinearSolver::LBFGS) {
     SLIC_ERROR_ROOT_IF(nonlinear_opts.min_iterations != 0 || nonlinear_opts.max_line_search_iterations != 0,
                        "LBFGS does not support nonzero min_iterations or max_line_search_iterations");
->>>>>>> 1f1b1b2a
     nonlinear_solver = std::make_unique<mfem::LBFGSSolver>(comm);
   } else if (nonlinear_opts.nonlin_solver == NonlinearSolver::NewtonLineSearch) {
     nonlinear_solver = std::make_unique<NewtonSolver>(comm, nonlinear_opts);
