// Copyright (c) 2019-2024, Lawrence Livermore National Security, LLC and
// other Serac Project Developers. See the top-level LICENSE file for
// details.
//
// SPDX-License-Identifier: (BSD-3-Clause)

#include "serac/numerics/equation_solver.hpp"

#include <iomanip>
#include <sstream>
#include <ios>
#include <iostream>

#include "serac/infrastructure/logger.hpp"
#include "serac/infrastructure/terminator.hpp"
#include "serac/serac_config.hpp"
#include "serac/infrastructure/profiling.hpp"

namespace serac {

/// Newton solver with a 2-way line-search.  Reverts to regular Newton if max_line_search_iterations is set to 0.
class NewtonSolver : public mfem::NewtonSolver {
protected:
  /// initial solution vector to do line-search off of
  mutable mfem::Vector x0;
  /// nonlinear solver options
  NonlinearSolverOptions nonlinear_options;

public:
  /// constructor
  NewtonSolver(const NonlinearSolverOptions& nonlinear_opts) : nonlinear_options(nonlinear_opts) {}

#ifdef MFEM_USE_MPI
  /// parallel constructor
  NewtonSolver(MPI_Comm comm_, const NonlinearSolverOptions& nonlinear_opts)
      : mfem::NewtonSolver(comm_), nonlinear_options(nonlinear_opts)
  {
  }
#endif

  /// Evaluate the residual, put in rOut and return its norm.
  double evaluateNorm(const mfem::Vector& x, mfem::Vector& rOut) const
  {
    SERAC_MARK_FUNCTION;
    double normEval = std::numeric_limits<double>::max();
    try {
      oper->Mult(x, rOut);
      normEval = Norm(rOut);
    } catch (const std::exception&) {
      normEval = std::numeric_limits<double>::max();
    }
    return normEval;
  }

  /// assemble the jacobian
  void assembleJacobian(const mfem::Vector& x) const
  {
    SERAC_MARK_FUNCTION;
    grad = &oper->GetGradient(x);
    if (nonlinear_options.force_monolithic) {
      auto* grad_blocked = dynamic_cast<mfem::BlockOperator*>(grad);
      if (grad_blocked) grad = buildMonolithicMatrix(*grad_blocked).release();
    }
  }

  /// set the preconditioner for the linear solver
  void setPreconditioner() const
  {
    SERAC_MARK_FUNCTION;
    prec->SetOperator(*grad);
  }

  /// solve the linear system
  void solveLinearSystem(const mfem::Vector& r_, mfem::Vector& c_) const
  {
    SERAC_MARK_FUNCTION;
    prec->Mult(r_, c_);  // c = [DF(x_i)]^{-1} [F(x_i)-b]
  }

  /// @overload
  void Mult(const mfem::Vector&, mfem::Vector& x) const
  {
    MFEM_ASSERT(oper != NULL, "the Operator is not set (use SetOperator).");
    MFEM_ASSERT(prec != NULL, "the Solver is not set (use SetSolver).");

    using real_t = mfem::real_t;

    real_t norm, norm_goal;
    norm = initial_norm = evaluateNorm(x, r);

    if (print_options.first_and_last && !print_options.iterations) {
      mfem::out << "Newton iteration " << std::setw(3) << 0 << " : ||r|| = " << std::setw(13) << norm << "...\n";
    }

    norm_goal            = std::max(rel_tol * initial_norm, abs_tol);
    prec->iterative_mode = false;

    int it = 0;
    for (; true; it++) {
      MFEM_ASSERT(mfem::IsFinite(norm), "norm = " << norm);
      if (print_options.iterations) {
        mfem::out << "Newton iteration " << std::setw(3) << it << " : ||r|| = " << std::setw(13) << norm;
        if (it > 0) {
          mfem::out << ", ||r||/||r_0|| = " << std::setw(13) << (initial_norm != 0.0 ? norm / initial_norm : norm);
        }
        mfem::out << '\n';
      }

      if (norm != norm) {
        mfem::out << "Initial residual for Newton iteration is undefined/nan." << std::endl;
        mfem::out << "Newton: No convergence!\n";
        return;
      }

      if (norm <= norm_goal && it >= nonlinear_options.min_iterations) {
        converged = true;
        break;
      } else if (it >= max_iter) {
        converged = false;
        break;
      }

      real_t norm_nm1 = norm;

      assembleJacobian(x);
      setPreconditioner();
      solveLinearSystem(r, c);

      // there must be a better way to do this?
      x0.SetSize(x.Size());
      x0 = 0.0;
      x0.Add(1.0, x);

      real_t stepScale = 1.0;
      add(x0, -stepScale, c, x);
      norm = evaluateNorm(x, r);

      const int               max_ls_iters = nonlinear_options.max_line_search_iterations;
      static constexpr real_t reduction    = 0.5;

      const double sufficientDecreaseParam = 0.0;  // 1e-15;
      const double cMagnitudeInR           = sufficientDecreaseParam != 0.0 ? std::abs(Dot(c, r)) / norm_nm1 : 0.0;

      auto is_improved = [=](real_t currentNorm, real_t c_scale) {
        return currentNorm < norm_nm1 - sufficientDecreaseParam * c_scale * cMagnitudeInR;
      };

      // back-track linesearch
      int ls_iter     = 0;
      int ls_iter_sum = 0;
      for (; !is_improved(norm, stepScale) && ls_iter < max_ls_iters; ++ls_iter, ++ls_iter_sum) {
        stepScale *= reduction;
        add(x0, -stepScale, c, x);
        norm = evaluateNorm(x, r);
      }

      // try the opposite direction and linesearch back from there
      if (max_ls_iters > 0 && ls_iter == max_ls_iters && !is_improved(norm, stepScale)) {
        stepScale = 1.0;
        add(x0, stepScale, c, x);
        norm = evaluateNorm(x, r);

        ls_iter = 0;
        for (; !is_improved(norm, stepScale) && ls_iter < max_ls_iters; ++ls_iter, ++ls_iter_sum) {
          stepScale *= reduction;
          add(x0, stepScale, c, x);
          norm = evaluateNorm(x, r);
        }

        // ok, the opposite direction was also terrible, lets go back, cut in half 1 last time and accept it hoping for
        // the best
        if (ls_iter == max_ls_iters && !is_improved(norm, stepScale)) {
          ++ls_iter_sum;
          stepScale *= reduction;
          add(x0, -stepScale, c, x);
          norm = evaluateNorm(x, r);
        }
      }

      if (ls_iter_sum) {
        if (print_options.iterations) {
          mfem::out << "Number of line search steps taken = " << ls_iter_sum << std::endl;
        }
        if (print_options.warnings && (ls_iter_sum == 2 * max_ls_iters + 1)) {
          mfem::out << "The maximum number of line search cut back have occurred, the resulting residual may not have "
                       "decreased. "
                    << std::endl;
        }
      }
    }

    final_iter = it;
    final_norm = norm;

    if (print_options.summary || (!converged && print_options.warnings) || print_options.first_and_last) {
      mfem::out << "Newton: Number of iterations: " << final_iter << '\n' << "   ||r|| = " << final_norm << '\n';
    }
    if (!converged && (print_options.summary || print_options.warnings)) {
      mfem::out << "Newton: No convergence!\n";
    }
  }
};

/// Internal structure for storing trust region settings
struct TrustRegionSettings {
  /// cg tol
  double cg_tol = 1e-8;
  /// min cg iters
  size_t min_cg_iterations = 0;  //
  /// max cg iters should be around # of system dofs
  size_t max_cg_iterations = 10000;  //
  /// max cumulative iterations
  size_t max_cumulative_iteration = 1;
  /// minimum trust region size
  double min_tr_size = 1e-13;
  /// trust region decrease factor
  double t1 = 0.25;
  /// trust region increase factor
  double t2 = 1.75;
  /// worse case energy drop ratio.  trust region accepted if energy drop is better than this.
  double eta1 = 1e-9;
  /// non-ideal energy drop ratio.  trust region decreases if energy drop is worse than this.
  double eta2 = 0.1;
  /// ideal energy drop ratio.  trust region increases if energy drop is better than this.
  double eta3 = 0.6;
};

/// Internal structure for storing trust region stateful data
struct TrustRegionResults {
  /// Constructor takes the size of the solution vector
  TrustRegionResults(int size)
  {
    z.SetSize(size);
    d.SetSize(size);
    Pr.SetSize(size);
    Hd.SetSize(size);
    cauchy_point.SetSize(size);
  }

  /// resets trust region results for a new outer iteration
  void reset()
  {
    z            = 0.0;
    cauchy_point = 0.0;
  }

  /// enumerates the possible final status of the trust region steps
  enum class Status
  {
    Interior,
    NegativeCurvature,
    OnBoundary,
  };

  /// step direction
  mfem::Vector z;
  /// incrementalCG direction
  mfem::Vector d;
  /// preconditioned residual
  mfem::Vector Pr;
  /// action of hessian on direction d
  mfem::Vector Hd;
  /// cauchy point
  mfem::Vector cauchy_point;
  /// specifies if step is interior, exterior, negative curvature, etc.
  Status interior_status = Status::Interior;
  /// iteration counter
  size_t cg_iterations_count = 0;
};

/// trust region printing utility function
void printTrustRegionInfo(double realObjective, double modelObjective, size_t cgIters, double trSize, bool willAccept)
{
  mfem::out << "real energy = " << std::setw(13) << realObjective << ", model energy = " << std::setw(13)
            << modelObjective << ", cg iter = " << std::setw(7) << cgIters << ", next tr size = " << std::setw(8)
            << trSize << ", accepting = " << willAccept << std::endl;
}

/**
 * @brief Equation solver class based on a standard preconditioned trust-region algorithm
 *
 * This is a fairly standard implementation of 'The Conjugate Gradient Method and Trust Regions in Large Scale
 * Optimization' by T. Steihaug It is also called the Steihaug-Toint CG trust region algorithm (see also Trust Region
 * Methods by Conn, Gould, and Toint). One important difference is we do not compute an explicit energy.  Instead we
 * rely on an incremental work approximation: 0.5 (f^n + f^{n+1}) dot (u^{n+1} - u^n).  While less theoretically sound,
 * it appears to be very effective in practice.
 */
class TrustRegion : public mfem::NewtonSolver {
protected:
  /// predicted solution
  mutable mfem::Vector x_pred;
  /// predicted solution
  mutable mfem::Vector x_mid;
  /// predicted residual
  mutable mfem::Vector r_pred;
  /// mid residual
  mutable mfem::Vector r_mid;
  /// extra vector of scratch space for doing temporary calculations
  mutable mfem::Vector scratch;

  /// nonlinear solution options
  NonlinearSolverOptions nonlinear_options;
  /// linear solution options
  LinearSolverOptions linear_options;
  /// handle to the preconditioner used by the trust region, it ignores the linear solver as a SPD preconditioner is
  /// currently required
  Solver& tr_precond;

public:
#ifdef MFEM_USE_MPI
  /// constructor
  TrustRegion(MPI_Comm comm_, const NonlinearSolverOptions& nonlinear_opts, const LinearSolverOptions& linear_opts,
              Solver& tPrec)
      : mfem::NewtonSolver(comm_), nonlinear_options(nonlinear_opts), linear_options(linear_opts), tr_precond(tPrec)
  {
  }
#endif

  /// finds tau s.t. (z + tau*d)^2 = trSize^2
  void projectToBoundaryWithCoefs(mfem::Vector& z, const mfem::Vector& d, double trSize, double zz, double zd,
                                  double dd) const
  {
    double tau = (std::sqrt((trSize * trSize - zz) * dd + zd * zd) - zd) / dd;
    z.Add(tau, d);
  }

  /// finds tau s.t. (z + tau*(y-z))^2 = trSize^2
  void projectToBoundaryBetweenWithCoefs(mfem::Vector& z, const mfem::Vector& y, double trSize, double zz, double zy,
                                         double yy) const
  {
    double dd  = yy - 2 * zy + zz;
    double zd  = zy - zz;
    double tau = (std::sqrt((trSize * trSize - zz) * dd + zd * zd) - zd) / dd;
    z.Add(-tau, z);
    z.Add(tau, y);
  }

  /// take a dogleg step in direction s, solution norm must be within trSize
  void doglegStep(const mfem::Vector& cp, const mfem::Vector& newtonP, double trSize, mfem::Vector& s) const
  {
    SERAC_MARK_FUNCTION;
    // MRT, could optimize some of these eventually, compute on the outside and save
    double cc = Dot(cp, cp);
    double nn = Dot(newtonP, newtonP);
    double tt = trSize * trSize;

    s = 0.0;
    if (cc >= tt) {
      add(s, std::sqrt(tt / cc), cp, s);
    } else if (cc > nn) {
      if (print_options.warnings) {
        mfem::out << "cp outside newton, preconditioner likely inaccurate\n";
      }
      add(s, 1.0, cp, s);
    } else if (nn > tt) {  // on the dogleg (we have nn >= cc, and tt >= cc)
      add(s, 1.0, cp, s);
      double cn = Dot(cp, newtonP);
      projectToBoundaryBetweenWithCoefs(s, newtonP, trSize, cc, cn, nn);
    } else {
      s = newtonP;
    }
  }

  /// Minimize quadratic sub-problem given residual vector, the action of the stiffness and a preconditioner
  template <typename HessVecFunc, typename PrecondFunc>
  void solveTrustRegionModelProblem(const mfem::Vector& r0, mfem::Vector& rCurrent, HessVecFunc hess_vec_func,
                                    PrecondFunc precond, const TrustRegionSettings& settings, double& trSize,
                                    TrustRegionResults& results) const
  {
    SERAC_MARK_FUNCTION;
    // minimize r@z + 0.5*z@J@z
    results.interior_status     = TrustRegionResults::Status::Interior;
    results.cg_iterations_count = 0;

    auto& z      = results.z;
    auto& cgIter = results.cg_iterations_count;
    auto& d      = results.d;
    auto& Pr     = results.Pr;
    auto& Hd     = results.Hd;

    const double cg_tol_squared = settings.cg_tol * settings.cg_tol;

    if (Dot(r0, r0) <= cg_tol_squared && cgIter >= settings.min_cg_iterations) {
      return;
    }

    rCurrent = r0;
    precond(rCurrent, Pr);
    d = 0.0;
    add(d, -1.0, Pr, d);  // d = -Pr

    z          = 0.0;
    double zz  = 0.;
    double rPr = Dot(rCurrent, Pr);
    double zd  = 0.0;
    double dd  = Dot(d, d);

    for (cgIter = 1; cgIter <= settings.max_cg_iterations; ++cgIter) {
      hess_vec_func(d, Hd);
      const double curvature = Dot(d, Hd);
      const double alphaCg   = curvature != 0.0 ? rPr / curvature : 0.0;

      auto& zPred = Hd;  // re-use Hd, this is where bugs come from
      add(z, alphaCg, d, zPred);
      double zzNp1 = Dot(zPred, zPred);  // can optimize this eventually

      if (curvature <= 0) {
        // mfem::out << "negative curvature found.\n";
        projectToBoundaryWithCoefs(z, d, trSize, zz, zd, dd);
        results.interior_status = TrustRegionResults::Status::NegativeCurvature;
        return;
      } else if (zzNp1 > (trSize * trSize)) {
        // mfem::out << "step outside trust region.\n";
        projectToBoundaryWithCoefs(z, d, trSize, zz, zd, dd);
        results.interior_status = TrustRegionResults::Status::OnBoundary;
        return;
      }

      z = zPred;

      hess_vec_func(d, Hd);
      add(rCurrent, alphaCg, Hd, rCurrent);

      precond(rCurrent, Pr);
      double rPrNp1 = Dot(rCurrent, Pr);

      if (Dot(rCurrent, rCurrent) <= cg_tol_squared && cgIter >= settings.min_cg_iterations) {
        return;
      }

      double beta = rPrNp1 / rPr;
      rPr         = rPrNp1;
      add(-1.0, Pr, beta, d, d);

      zz = zzNp1;
      zd = Dot(z, d);
      dd = Dot(d, d);
    }
  }

  /// assemble the jacobian
  void assembleJacobian(const mfem::Vector& x) const
  {
    SERAC_MARK_FUNCTION;
    grad = &oper->GetGradient(x);
    if (nonlinear_options.force_monolithic) {
      auto* grad_blocked = dynamic_cast<mfem::BlockOperator*>(grad);
      if (grad_blocked) grad = buildMonolithicMatrix(*grad_blocked).release();
    }
  }

  /// evaluate the nonlinear residual
  mfem::real_t computeResidual(const mfem::Vector& x_, mfem::Vector& r_) const
  {
    SERAC_MARK_FUNCTION;
    oper->Mult(x_, r_);
    return Norm(r_);
  }

  /// apply the action of the assembled Jacobian matrix to a vector
  void hessVec(const mfem::Vector& x_, mfem::Vector& v_) const
  {
    SERAC_MARK_FUNCTION;
    grad->Mult(x_, v_);
  }

  /// apply trust region specific preconditioner
  void precond(const mfem::Vector& x_, mfem::Vector& v_) const
  {
    SERAC_MARK_FUNCTION;
    tr_precond.Mult(x_, v_);
  };

  /// estimate the minimum eigenvalue and its eigenvector
  // void estimateExtremalEigenvector(const mfem::Operator& op, mfem::Vector& v, mfem::Vector& w, size_t iters, double
  // changeTol)
  //{
  // CALI_CXX_MARK_FUNCTION;
  // v /= v.Norml2();
  // op.Mult(v, w);
  // double lam = Dot(v, w); // first eigenvalue estimate
  // for (size_t i=0; i < iters; ++i) {
  //   w /= w.Norml2();
  // }
  //}

  /// @overload
  void Mult(const mfem::Vector&, mfem::Vector& X) const
  {
    MFEM_ASSERT(oper != NULL, "the Operator is not set (use SetOperator).");
    MFEM_ASSERT(prec != NULL, "the Solver is not set (use SetSolver).");

    using real_t = mfem::real_t;

    real_t norm, norm_goal;
    norm = initial_norm = computeResidual(X, r);
    norm_goal           = std::max(rel_tol * initial_norm, abs_tol);
    if (print_options.first_and_last && !print_options.iterations) {
      mfem::out << "Newton iteration " << std::setw(3) << 0 << " : ||r|| = " << std::setw(13) << norm << "...\n";
    }
    prec->iterative_mode      = false;
    tr_precond.iterative_mode = false;

    // local arrays
    x_pred.SetSize(X.Size());
    x_pred = 0.0;
    x_mid.SetSize(X.Size());
    x_mid = 0.0;
    r_pred.SetSize(X.Size());
    r_pred = 0.0;
    r_mid.SetSize(X.Size());
    r_mid = 0.0;
    scratch.SetSize(X.Size());
    scratch = 0.0;

    TrustRegionResults  trResults(X.Size());
    TrustRegionSettings settings;
<<<<<<< HEAD
    settings.min_cg_iterations = static_cast<size_t>(nonlinear_options.min_iterations);
    settings.max_cg_iterations = static_cast<size_t>(linear_options.max_iterations);
    settings.cg_tol            = 0.5 * norm_goal;
    double trSize              = 100.0;
    size_t cumulativeCgIters   = 0;

    auto& d  = trResults.d;   // reuse, maybe dangerous!
    auto& Hd = trResults.Hd;  // reuse, maybe dangerous!
=======
    settings.maxCgIterations = static_cast<size_t>(linear_options.max_iterations);
    settings.cgTol           = 0.5 * norm_goal;
    double trSize            = 0.1 * std::sqrt(X.Size());
    size_t cumulativeCgIters = 0;
>>>>>>> 7e5754f1

    int it = 0;
    for (; true; it++) {
      MFEM_ASSERT(mfem::IsFinite(norm), "norm = " << norm);
      if (print_options.iterations) {
        mfem::out << "Newton iteration " << std::setw(3) << it << " : ||r|| = " << std::setw(13) << norm;
        if (it > 0) {
<<<<<<< HEAD
          mfem::out << ", ||r||/||r_0|| = " << std::setw(13) << norm / initial_norm;
          mfem::out << ", x_incr = " << std::setw(13) << d.Norml2();
=======
          mfem::out << ", ||r||/||r_0|| = " << std::setw(13) << (initial_norm != 0.0 ? norm / initial_norm : norm);
        } else {
          mfem::out << ", norm goal = " << std::setw(13) << norm_goal << "\n";
>>>>>>> 7e5754f1
        }
        mfem::out << '\n';
      }

      if (norm != norm) {
        mfem::out << "Initial residual for trust-region iteration is undefined/nan." << std::endl;
        mfem::out << "Newton: No convergence!\n";
        return;
      }

      if (norm <= norm_goal && it >= nonlinear_options.min_iterations) {
        converged = true;
        break;
      } else if (it >= max_iter) {
        converged = false;
        break;
      }

      assembleJacobian(X);

      if (it == 0 || (trResults.cg_iterations_count >= settings.max_cg_iterations ||
                      cumulativeCgIters >= settings.max_cumulative_iteration)) {
        tr_precond.SetOperator(*grad);
        cumulativeCgIters = 0;
        if (print_options.iterations) {
          // currently it will always be updated
          // mfem::out << "Updating trust region preconditioner." << std::endl;
        }
      }

      auto hess_vec_func = [&](const mfem::Vector& x_, mfem::Vector& v_) { hessVec(x_, v_); };
      auto precond_func  = [&](const mfem::Vector& x_, mfem::Vector& v_) { precond(x_, v_); };

      double cauchyPointNormSquared = trSize * trSize;
      trResults.reset();

      hess_vec_func(r, trResults.Hd);
      const double gKg = Dot(r, trResults.Hd);
      if (gKg > 0) {
        const double alphaCp = -Dot(r, r) / gKg;
        add(trResults.cauchy_point, alphaCp, r, trResults.cauchy_point);
        cauchyPointNormSquared = Dot(trResults.cauchy_point, trResults.cauchy_point);
      } else {
        const double alphaTr = -trSize / std::sqrt(Dot(r, r));
        add(trResults.cauchy_point, alphaTr, r, trResults.cauchy_point);
        if (print_options.iterations) {
          mfem::out << "Negative curvature un-preconditioned cauchy point direction found."
                    << "\n";
        }
      }

      if (cauchyPointNormSquared >= trSize * trSize) {
        if (print_options.iterations) {
          mfem::out << "Un-preconditioned gradient cauchy point outside trust region, step size = "
                    << std::sqrt(cauchyPointNormSquared) << "\n";
        }
        trResults.cauchy_point *= (trSize / std::sqrt(cauchyPointNormSquared));
        trResults.z                   = trResults.cauchy_point;
        trResults.cg_iterations_count = 1;
        trResults.interior_status     = TrustRegionResults::Status::OnBoundary;
      } else {
<<<<<<< HEAD
        settings.cg_tol = std::max(0.5 * norm_goal, 1e-4 * norm);
        solveTrustRegionModelProblem(r, scratch, hess_vec_func, precond_func, settings, trSize, trResults);
=======
        settings.cgTol = std::max(0.5 * norm_goal, 5e-5 * norm);
        solve_trust_region_minimization(r, scratch, hess_vec_func, precond_func, settings, trSize, trResults);
>>>>>>> 7e5754f1
      }
      cumulativeCgIters += trResults.cg_iterations_count;

      bool happyAboutTrSize = false;
      int  lineSearchIter   = 0;
      while (!happyAboutTrSize && lineSearchIter <= nonlinear_options.max_line_search_iterations) {
        ++lineSearchIter;

        doglegStep(trResults.cauchy_point, trResults.z, trSize, d);

        static constexpr double roundOffTol = 0.0;  // 1e-14;

        hess_vec_func(d, Hd);
        double dHd            = Dot(d, Hd);
        double modelObjective = Dot(r, d) + 0.5 * dHd - roundOffTol;

        add(X, d, x_pred);

        double realObjective = std::numeric_limits<double>::max();
        double normPred      = std::numeric_limits<double>::max();
        try {
          normPred    = computeResidual(x_pred, r_pred);
          double obj1 = 0.5 * (Dot(r, d) + Dot(r_pred, d)) - roundOffTol;  // can collapse

          // midstep work estimate
          // add(X, 0.5, d, x_mid);
          // computeResidual(x_mid, r_mid);
          // double obj2 = Dot(r_mid, d);

          realObjective = obj1;  // 0.5 * obj1 + 0.5 * obj2;
        } catch (const std::exception&) {
          realObjective = std::numeric_limits<double>::max();
          normPred      = std::numeric_limits<double>::max();
        }

        if (normPred <= norm_goal) {
          X                = x_pred;
          r                = r_pred;
          norm             = normPred;
          happyAboutTrSize = true;
          if (print_options.iterations) {
            printTrustRegionInfo(realObjective, modelObjective, trResults.cg_iterations_count, trSize, true);
            trResults.cg_iterations_count =
                0;  // zero this output so it doesn't look like the linesearch is doing cg iterations
          }
          break;
        }

        double modelImprove = -modelObjective;
        double realImprove  = -realObjective;

        double rho = realImprove / modelImprove;
        if (modelObjective > 0) {
          if (print_options.iterations || print_options.warnings) {
            mfem::out << "Found a positive model objective increase.  Debug if you see this.\n";
          }
          rho = realImprove / -modelImprove;
        }

        if (!(rho >= settings.eta2)) {  // write it this way to handle NaNs
          trSize *= settings.t1;
        } else if ((rho > settings.eta3) && (trResults.interior_status == TrustRegionResults::Status::OnBoundary)) {
          trSize *= settings.t2;
        }

        // eventually extend to handle this case to handle occasional roundoff issues
        // modelRes = g + Jd
        // modelResNorm = np.linalg.norm(modelRes)
        // realResNorm = np.linalg.norm(gy)
        bool willAccept = rho >= settings.eta1;  // or (rho >= -0 and realResNorm <= gNorm)

        if (print_options.iterations) {
          printTrustRegionInfo(realObjective, modelObjective, trResults.cg_iterations_count, trSize, willAccept);
          trResults.cg_iterations_count =
              0;  // zero this output so it doesn't look like the linesearch is doing cg iterations
        }

        if (willAccept) {
          X                = x_pred;
          r                = r_pred;
          norm             = normPred;
          happyAboutTrSize = true;
          break;
        }
      }
    }

    final_iter = it;
    final_norm = norm;

    if (print_options.summary || (!converged && print_options.warnings) || print_options.first_and_last) {
      mfem::out << "Newton: Number of iterations: " << final_iter << '\n' << "   ||r|| = " << final_norm << '\n';
    }
    if (!converged && (print_options.summary || print_options.warnings)) {
      mfem::out << "Newton: No convergence!\n";
    }
  }
};

EquationSolver::EquationSolver(NonlinearSolverOptions nonlinear_opts, LinearSolverOptions lin_opts, MPI_Comm comm)
{
  auto [lin_solver, preconditioner] = buildLinearSolverAndPreconditioner(lin_opts, comm);

  lin_solver_     = std::move(lin_solver);
  preconditioner_ = std::move(preconditioner);
  nonlin_solver_  = buildNonlinearSolver(nonlinear_opts, lin_opts, *preconditioner_, comm);
}

EquationSolver::EquationSolver(std::unique_ptr<mfem::NewtonSolver> nonlinear_solver,
                               std::unique_ptr<mfem::Solver>       linear_solver,
                               std::unique_ptr<mfem::Solver>       preconditioner)
{
  SLIC_ERROR_ROOT_IF(!nonlinear_solver, "Nonlinear solvers must be given to construct an EquationSolver");
  SLIC_ERROR_ROOT_IF(!linear_solver, "Linear solvers must be given to construct an EquationSolver");

  nonlin_solver_  = std::move(nonlinear_solver);
  lin_solver_     = std::move(linear_solver);
  preconditioner_ = std::move(preconditioner);
}

void EquationSolver::setOperator(const mfem::Operator& op)
{
  nonlin_solver_->SetOperator(op);

  // Now that the nonlinear solver knows about the operator, we can set its linear solver
  if (!nonlin_solver_set_solver_called_) {
    nonlin_solver_->SetSolver(linearSolver());
    nonlin_solver_set_solver_called_ = true;
  }
}

void EquationSolver::solve(mfem::Vector& x) const
{
  mfem::Vector zero(x);
  zero = 0.0;
  // KINSOL does not handle non-zero RHS, so we enforce that the RHS
  // of the nonlinear system is zero
  nonlin_solver_->Mult(zero, x);
}

void SuperLUSolver::Mult(const mfem::Vector& input, mfem::Vector& output) const
{
  SLIC_ERROR_ROOT_IF(!superlu_mat_, "Operator must be set prior to solving with SuperLU");

  // Use the underlying MFEM-based solver and SuperLU matrix type to solve the system
  superlu_solver_.Mult(input, output);
}

std::unique_ptr<mfem::HypreParMatrix> buildMonolithicMatrix(const mfem::BlockOperator& block_operator)
{
  int row_blocks = block_operator.NumRowBlocks();
  int col_blocks = block_operator.NumColBlocks();

  SLIC_ERROR_ROOT_IF(row_blocks != col_blocks, "Attempted to use a direct solver on a non-square block system.");

  mfem::Array2D<const mfem::HypreParMatrix*> hypre_blocks(row_blocks, col_blocks);

  for (int i = 0; i < row_blocks; ++i) {
    for (int j = 0; j < col_blocks; ++j) {
      // checks for presence of empty (null) blocks, which happen fairly common in multirank contact
      if (!block_operator.IsZeroBlock(i, j)) {
        auto* hypre_block = dynamic_cast<const mfem::HypreParMatrix*>(&block_operator.GetBlock(i, j));
        SLIC_ERROR_ROOT_IF(!hypre_block,
                           "Trying to use SuperLU on a block operator that does not contain HypreParMatrix blocks.");

        hypre_blocks(i, j) = hypre_block;
      } else {
        hypre_blocks(i, j) = nullptr;
      }
    }
  }

  // Note that MFEM passes ownership of this matrix to the caller
  return std::unique_ptr<mfem::HypreParMatrix>(mfem::HypreParMatrixFromBlocks(hypre_blocks));
}

void SuperLUSolver::SetOperator(const mfem::Operator& op)
{
  // Check if this is a block operator
  auto* block_operator = dynamic_cast<const mfem::BlockOperator*>(&op);

  // If it is, make a monolithic system from the underlying blocks
  if (block_operator) {
    auto monolithic_mat = buildMonolithicMatrix(*block_operator);

    superlu_mat_ = std::make_unique<mfem::SuperLURowLocMatrix>(*monolithic_mat);
  } else {
    // If this is not a block system, check that the input operator is a HypreParMatrix as expected
    auto* matrix = dynamic_cast<const mfem::HypreParMatrix*>(&op);

    SLIC_ERROR_ROOT_IF(!matrix, "Matrix must be an assembled HypreParMatrix for use with SuperLU");

    superlu_mat_ = std::make_unique<mfem::SuperLURowLocMatrix>(*matrix);
  }

  superlu_solver_.SetOperator(*superlu_mat_);
}

#ifdef MFEM_USE_STRUMPACK

void StrumpackSolver::Mult(const mfem::Vector& input, mfem::Vector& output) const
{
  SLIC_ERROR_ROOT_IF(!strumpack_mat_, "Operator must be set prior to solving with Strumpack");

  // Use the underlying MFEM-based solver and Strumpack matrix type to solve the system
  strumpack_solver_.Mult(input, output);
}

void StrumpackSolver::SetOperator(const mfem::Operator& op)
{
  // Check if this is a block operator
  auto* block_operator = dynamic_cast<const mfem::BlockOperator*>(&op);

  // If it is, make a monolithic system from the underlying blocks
  if (block_operator) {
    auto monolithic_mat = buildMonolithicMatrix(*block_operator);

    strumpack_mat_ = std::make_unique<mfem::STRUMPACKRowLocMatrix>(*monolithic_mat);
  } else {
    // If this is not a block system, check that the input operator is a HypreParMatrix as expected
    auto* matrix = dynamic_cast<const mfem::HypreParMatrix*>(&op);

    SLIC_ERROR_ROOT_IF(!matrix, "Matrix must be an assembled HypreParMatrix for use with Strumpack");

    strumpack_mat_ = std::make_unique<mfem::STRUMPACKRowLocMatrix>(*matrix);
  }

  strumpack_solver_.SetOperator(*strumpack_mat_);
}

#endif

std::unique_ptr<mfem::NewtonSolver> buildNonlinearSolver(const NonlinearSolverOptions& nonlinear_opts,
                                                         const LinearSolverOptions& linear_opts, mfem::Solver& prec,
                                                         MPI_Comm comm)
{
  std::unique_ptr<mfem::NewtonSolver> nonlinear_solver;

  if (nonlinear_opts.nonlin_solver == NonlinearSolver::Newton) {
    SLIC_ERROR_ROOT_IF(nonlinear_opts.min_iterations != 0 || nonlinear_opts.max_line_search_iterations != 0,
                       "Newton's method does not support nonzero min_iterations or max_line_search_iterations");
    nonlinear_solver = std::make_unique<NewtonSolver>(comm, nonlinear_opts);
    // nonlinear_solver = std::make_unique<mfem::NewtonSolver>(comm);
  } else if (nonlinear_opts.nonlin_solver == NonlinearSolver::LBFGS) {
    SLIC_ERROR_ROOT_IF(nonlinear_opts.min_iterations != 0 || nonlinear_opts.max_line_search_iterations != 0,
                       "LBFGS does not support nonzero min_iterations or max_line_search_iterations");
    nonlinear_solver = std::make_unique<mfem::LBFGSSolver>(comm);
  } else if (nonlinear_opts.nonlin_solver == NonlinearSolver::NewtonLineSearch) {
    nonlinear_solver = std::make_unique<NewtonSolver>(comm, nonlinear_opts);
  } else if (nonlinear_opts.nonlin_solver == NonlinearSolver::TrustRegion) {
    nonlinear_solver = std::make_unique<TrustRegion>(comm, nonlinear_opts, linear_opts, prec);
#ifdef SERAC_USE_PETSC
  } else if (nonlinear_opts.nonlin_solver == NonlinearSolver::PetscNewton) {
    nonlinear_solver = std::make_unique<mfem_ext::PetscNewtonSolver>(comm, nonlinear_opts);
  } else if (nonlinear_opts.nonlin_solver == NonlinearSolver::PetscNewtonBacktracking) {
    nonlinear_solver = std::make_unique<mfem_ext::PetscNewtonSolver>(comm, nonlinear_opts);
  } else if (nonlinear_opts.nonlin_solver == NonlinearSolver::PetscNewtonCriticalPoint) {
    nonlinear_solver = std::make_unique<mfem_ext::PetscNewtonSolver>(comm, nonlinear_opts);
  } else if (nonlinear_opts.nonlin_solver == NonlinearSolver::PetscTrustRegion) {
    nonlinear_solver = std::make_unique<mfem_ext::PetscNewtonSolver>(comm, nonlinear_opts);
#endif
  }
  // KINSOL
  else {
#ifdef SERAC_USE_SUNDIALS

    SLIC_ERROR_ROOT_IF(nonlinear_opts.min_iterations != 0 || nonlinear_opts.max_line_search_iterations != 0,
                       "kinsol solvers do not support min_iterations or max_line_search_iterations");

    int kinsol_strat = KIN_NONE;

    switch (nonlinear_opts.nonlin_solver) {
      case NonlinearSolver::KINFullStep:
        kinsol_strat = KIN_NONE;
        break;
      case NonlinearSolver::KINBacktrackingLineSearch:
        kinsol_strat = KIN_LINESEARCH;
        break;
      case NonlinearSolver::KINPicard:
        kinsol_strat = KIN_PICARD;
        break;
      default:
        kinsol_strat = KIN_NONE;
        SLIC_ERROR_ROOT("Unknown KINSOL nonlinear solver type given.");
    }
    auto kinsol_solver = std::make_unique<mfem::KINSolver>(comm, kinsol_strat, true);
    nonlinear_solver   = std::move(kinsol_solver);
#else
    SLIC_ERROR_ROOT("KINSOL was not enabled when MFEM was built");
#endif
  }

  nonlinear_solver->SetRelTol(nonlinear_opts.relative_tol);
  nonlinear_solver->SetAbsTol(nonlinear_opts.absolute_tol);
  nonlinear_solver->SetMaxIter(nonlinear_opts.max_iterations);
  nonlinear_solver->SetPrintLevel(nonlinear_opts.print_level);

  // Iterative mode indicates we do not zero out the initial guess during the
  // nonlinear solver call. This is required as we apply the essential boundary
  // conditions before the nonlinear solver is applied.
  nonlinear_solver->iterative_mode = true;

  return nonlinear_solver;
}

std::pair<std::unique_ptr<mfem::Solver>, std::unique_ptr<mfem::Solver>> buildLinearSolverAndPreconditioner(
    LinearSolverOptions linear_opts, MPI_Comm comm)
{
  auto preconditioner = buildPreconditioner(linear_opts, comm);

  if (linear_opts.linear_solver == LinearSolver::SuperLU) {
    auto lin_solver = std::make_unique<SuperLUSolver>(linear_opts.print_level, comm);
    return {std::move(lin_solver), std::move(preconditioner)};
  }

#ifdef MFEM_USE_STRUMPACK

  if (linear_opts.linear_solver == LinearSolver::Strumpack) {
    auto lin_solver = std::make_unique<StrumpackSolver>(linear_opts.print_level, comm);
    return {std::move(lin_solver), std::move(preconditioner)};
  }

#endif

  std::unique_ptr<mfem::IterativeSolver> iter_lin_solver;

  switch (linear_opts.linear_solver) {
    case LinearSolver::CG:
      iter_lin_solver = std::make_unique<mfem::CGSolver>(comm);
      break;
    case LinearSolver::GMRES:
      iter_lin_solver = std::make_unique<mfem::GMRESSolver>(comm);
      break;
#ifdef SERAC_USE_PETSC
    case LinearSolver::PetscCG:
      iter_lin_solver = std::make_unique<serac::mfem_ext::PetscKSPSolver>(comm, KSPCG, std::string());
      break;
    case LinearSolver::PetscGMRES:
      iter_lin_solver = std::make_unique<serac::mfem_ext::PetscKSPSolver>(comm, KSPGMRES, std::string());
      break;
#else
    case LinearSolver::PetscCG:
    case LinearSolver::PetscGMRES:
      SLIC_ERROR_ROOT("PETSc linear solver requested for non-PETSc build.");
      exitGracefully(true);
      break;
#endif
    default:
      SLIC_ERROR_ROOT("Linear solver type not recognized.");
      exitGracefully(true);
  }

  iter_lin_solver->SetRelTol(linear_opts.relative_tol);
  iter_lin_solver->SetAbsTol(linear_opts.absolute_tol);
  iter_lin_solver->SetMaxIter(linear_opts.max_iterations);
  iter_lin_solver->SetPrintLevel(linear_opts.print_level);

  if (preconditioner) {
    iter_lin_solver->SetPreconditioner(*preconditioner);
  }

  return {std::move(iter_lin_solver), std::move(preconditioner)};
}

#ifdef MFEM_USE_AMGX
std::unique_ptr<mfem::AmgXSolver> buildAMGX(const AMGXOptions& options, const MPI_Comm comm)
{
  auto          amgx = std::make_unique<mfem::AmgXSolver>();
  conduit::Node options_node;
  options_node["config_version"] = 2;
  auto& solver_options           = options_node["solver"];
  solver_options["solver"]       = "AMG";
  solver_options["presweeps"]    = 1;
  solver_options["postsweeps"]   = 2;
  solver_options["interpolator"] = "D2";
  solver_options["max_iters"]    = 2;
  solver_options["convergence"]  = "ABSOLUTE";
  solver_options["cycle"]        = "V";

  if (options.verbose) {
    options_node["solver/obtain_timings"]    = 1;
    options_node["solver/monitor_residual"]  = 1;
    options_node["solver/print_solve_stats"] = 1;
  }

  // TODO: Use magic_enum here when we can switch to GCC 9+
  // This is an immediately-invoked lambda so that the map
  // can be const without needed to initialize all the values
  // in the constructor
  static const auto solver_names = []() {
    std::unordered_map<AMGXSolver, std::string> names;
    names[AMGXSolver::AMG]             = "AMG";
    names[AMGXSolver::PCGF]            = "PCGF";
    names[AMGXSolver::CG]              = "CG";
    names[AMGXSolver::PCG]             = "PCG";
    names[AMGXSolver::PBICGSTAB]       = "PBICGSTAB";
    names[AMGXSolver::BICGSTAB]        = "BICGSTAB";
    names[AMGXSolver::FGMRES]          = "FGMRES";
    names[AMGXSolver::JACOBI_L1]       = "JACOBI_L1";
    names[AMGXSolver::GS]              = "GS";
    names[AMGXSolver::POLYNOMIAL]      = "POLYNOMIAL";
    names[AMGXSolver::KPZ_POLYNOMIAL]  = "KPZ_POLYNOMIAL";
    names[AMGXSolver::BLOCK_JACOBI]    = "BLOCK_JACOBI";
    names[AMGXSolver::MULTICOLOR_GS]   = "MULTICOLOR_GS";
    names[AMGXSolver::MULTICOLOR_DILU] = "MULTICOLOR_DILU";
    return names;
  }();

  options_node["solver/solver"]   = solver_names.at(options.solver);
  options_node["solver/smoother"] = solver_names.at(options.smoother);

  // Treat the string as the config (not a filename)
  amgx->ReadParameters(options_node.to_json(), mfem::AmgXSolver::INTERNAL);
  amgx->InitExclusiveGPU(comm);

  return amgx;
}
#endif

std::unique_ptr<mfem::Solver> buildPreconditioner(LinearSolverOptions linear_opts, [[maybe_unused]] MPI_Comm comm)
{
  std::unique_ptr<mfem::Solver> preconditioner_solver;
  auto                          preconditioner = linear_opts.preconditioner;
  auto                          print_level    = linear_opts.print_level;

  // Handle the preconditioner - currently just BoomerAMG and HypreSmoother are supported
  if (preconditioner == Preconditioner::HypreAMG) {
    auto amg_preconditioner = std::make_unique<mfem::HypreBoomerAMG>();
    amg_preconditioner->SetPrintLevel(print_level);
    preconditioner_solver = std::move(amg_preconditioner);
  } else if (preconditioner == Preconditioner::HypreJacobi) {
    auto jac_preconditioner = std::make_unique<mfem::HypreSmoother>();
    jac_preconditioner->SetType(mfem::HypreSmoother::Type::Jacobi);
    preconditioner_solver = std::move(jac_preconditioner);
  } else if (preconditioner == Preconditioner::HypreL1Jacobi) {
    auto jacl1_preconditioner = std::make_unique<mfem::HypreSmoother>();
    jacl1_preconditioner->SetType(mfem::HypreSmoother::Type::l1Jacobi);
    preconditioner_solver = std::move(jacl1_preconditioner);
  } else if (preconditioner == Preconditioner::HypreGaussSeidel) {
    auto gs_preconditioner = std::make_unique<mfem::HypreSmoother>();
    gs_preconditioner->SetType(mfem::HypreSmoother::Type::GS);
    preconditioner_solver = std::move(gs_preconditioner);
  } else if (preconditioner == Preconditioner::HypreILU) {
    auto ilu_preconditioner = std::make_unique<mfem::HypreILU>();
    ilu_preconditioner->SetLevelOfFill(1);
    ilu_preconditioner->SetPrintLevel(print_level);
    preconditioner_solver = std::move(ilu_preconditioner);
  } else if (preconditioner == Preconditioner::AMGX) {
#ifdef MFEM_USE_AMGX
    preconditioner_solver = buildAMGX(linear_opts.amgx_options, comm);
#else
    SLIC_ERROR_ROOT("AMGX requested in non-GPU build");
#endif
  } else if (preconditioner == Preconditioner::Petsc) {
#ifdef SERAC_USE_PETSC
    preconditioner_solver = mfem_ext::buildPetscPreconditioner(linear_opts.petsc_preconditioner, comm);
#else
    SLIC_ERROR_ROOT("PETSc preconditioner requested in non-PETSc build");
#endif
  } else {
    SLIC_ERROR_ROOT_IF(preconditioner != Preconditioner::None, "Unknown preconditioner type requested");
  }

  return preconditioner_solver;
}

void EquationSolver::defineInputFileSchema(axom::inlet::Container& container)
{
  auto& linear_container = container.addStruct("linear", "Linear Equation Solver Parameters");
  linear_container.required().registerVerifier([](const axom::inlet::Container& container_to_verify) {
    // Make sure that the provided options match the desired linear solver type
    const bool is_iterative = (container_to_verify["type"].get<std::string>() == "iterative") &&
                              container_to_verify.contains("iterative_options");
    const bool is_direct =
        (container_to_verify["type"].get<std::string>() == "direct") && container_to_verify.contains("direct_options");
    return is_iterative || is_direct;
  });

  // Enforce the solver type - must be iterative or direct
  linear_container.addString("type", "The type of solver parameters to use (iterative|direct)")
      .required()
      .validValues({"iterative", "direct"});

  auto& iterative_container = linear_container.addStruct("iterative_options", "Iterative solver parameters");
  iterative_container.addDouble("rel_tol", "Relative tolerance for the linear solve.").defaultValue(1.0e-6);
  iterative_container.addDouble("abs_tol", "Absolute tolerance for the linear solve.").defaultValue(1.0e-8);
  iterative_container.addInt("max_iter", "Maximum iterations for the linear solve.").defaultValue(5000);
  iterative_container.addInt("print_level", "Linear print level.").defaultValue(0);
  iterative_container.addString("solver_type", "Solver type (gmres|minres|cg).").defaultValue("gmres");
  iterative_container.addString("prec_type", "Preconditioner type (JacobiSmoother|L1JacobiSmoother|AMG|ILU|Petsc).")
      .defaultValue("JacobiSmoother");
  iterative_container.addString("petsc_prec_type", "Type of PETSc preconditioner to use.").defaultValue("jacobi");

  auto& direct_container = linear_container.addStruct("direct_options", "Direct solver parameters");
  direct_container.addInt("print_level", "Linear print level.").defaultValue(0);

  // Only needed for nonlinear problems
  auto& nonlinear_container = container.addStruct("nonlinear", "Newton Equation Solver Parameters").required(false);
  nonlinear_container.addDouble("rel_tol", "Relative tolerance for the Newton solve.").defaultValue(1.0e-2);
  nonlinear_container.addDouble("abs_tol", "Absolute tolerance for the Newton solve.").defaultValue(1.0e-4);
  nonlinear_container.addInt("max_iter", "Maximum iterations for the Newton solve.").defaultValue(500);
  nonlinear_container.addInt("print_level", "Nonlinear print level.").defaultValue(0);
  nonlinear_container.addString("solver_type", "Solver type (Newton|KINFullStep|KINLineSearch)").defaultValue("Newton");
}

}  // namespace serac

using serac::EquationSolver;
using serac::LinearSolverOptions;
using serac::NonlinearSolverOptions;

serac::LinearSolverOptions FromInlet<serac::LinearSolverOptions>::operator()(const axom::inlet::Container& base)
{
  LinearSolverOptions options;
  std::string         type = base["type"];

  if (type == "direct") {
    options.linear_solver = serac::LinearSolver::SuperLU;
    options.print_level   = base["direct_options/print_level"];
    return options;
  }

  auto config             = base["iterative_options"];
  options.relative_tol    = config["rel_tol"];
  options.absolute_tol    = config["abs_tol"];
  options.max_iterations  = config["max_iter"];
  options.print_level     = config["print_level"];
  std::string solver_type = config["solver_type"];
  if (solver_type == "gmres") {
    options.linear_solver = serac::LinearSolver::GMRES;
  } else if (solver_type == "cg") {
    options.linear_solver = serac::LinearSolver::CG;
  } else {
    std::string msg = axom::fmt::format("Unknown Linear solver type given: '{0}'", solver_type);
    SLIC_ERROR_ROOT(msg);
  }
  const std::string prec_type = config["prec_type"];
  if (prec_type == "JacobiSmoother") {
    options.preconditioner = serac::Preconditioner::HypreJacobi;
  } else if (prec_type == "L1JacobiSmoother") {
    options.preconditioner = serac::Preconditioner::HypreL1Jacobi;
  } else if (prec_type == "HypreAMG") {
    options.preconditioner = serac::Preconditioner::HypreAMG;
  } else if (prec_type == "ILU") {
    options.preconditioner = serac::Preconditioner::HypreILU;
#ifdef MFEM_USE_AMGX
  } else if (prec_type == "AMGX") {
    options.preconditioner = serac::Preconditioner::AMGX;
#endif
  } else if (prec_type == "GaussSeidel") {
    options.preconditioner = serac::Preconditioner::HypreGaussSeidel;
#ifdef SERAC_USE_PETSC
  } else if (prec_type == "Petsc") {
    const std::string petsc_prec = config["petsc_prec_type"];
    options.preconditioner       = serac::Preconditioner::Petsc;
    options.petsc_preconditioner = serac::mfem_ext::stringToPetscPCType(petsc_prec);
#endif
  } else {
    std::string msg = axom::fmt::format("Unknown preconditioner type given: '{0}'", prec_type);
    SLIC_ERROR_ROOT(msg);
  }

  return options;
}

serac::NonlinearSolverOptions FromInlet<serac::NonlinearSolverOptions>::operator()(const axom::inlet::Container& base)
{
  NonlinearSolverOptions options;
  options.relative_tol          = base["rel_tol"];
  options.absolute_tol          = base["abs_tol"];
  options.max_iterations        = base["max_iter"];
  options.print_level           = base["print_level"];
  const std::string solver_type = base["solver_type"];
  if (solver_type == "Newton") {
    options.nonlin_solver = serac::NonlinearSolver::Newton;
  } else if (solver_type == "KINFullStep") {
    options.nonlin_solver = serac::NonlinearSolver::KINFullStep;
  } else if (solver_type == "KINLineSearch") {
    options.nonlin_solver = serac::NonlinearSolver::KINBacktrackingLineSearch;
  } else if (solver_type == "KINPicard") {
    options.nonlin_solver = serac::NonlinearSolver::KINPicard;
  } else {
    SLIC_ERROR_ROOT(axom::fmt::format("Unknown nonlinear solver type given: '{0}'", solver_type));
  }
  return options;
}

serac::EquationSolver FromInlet<serac::EquationSolver>::operator()(const axom::inlet::Container& base)
{
  auto lin    = base["linear"].get<LinearSolverOptions>();
  auto nonlin = base["nonlinear"].get<NonlinearSolverOptions>();

  auto [linear_solver, preconditioner] = serac::buildLinearSolverAndPreconditioner(lin, MPI_COMM_WORLD);

  serac::EquationSolver eq_solver(serac::buildNonlinearSolver(nonlin, lin, *preconditioner, MPI_COMM_WORLD),
                                  std::move(linear_solver), std::move(preconditioner));

  return eq_solver;
}<|MERGE_RESOLUTION|>--- conflicted
+++ resolved
@@ -515,21 +515,14 @@
 
     TrustRegionResults  trResults(X.Size());
     TrustRegionSettings settings;
-<<<<<<< HEAD
     settings.min_cg_iterations = static_cast<size_t>(nonlinear_options.min_iterations);
     settings.max_cg_iterations = static_cast<size_t>(linear_options.max_iterations);
     settings.cg_tol            = 0.5 * norm_goal;
-    double trSize              = 100.0;
+    double trSize              = 0.1 * std::sqrt(X.Size());
     size_t cumulativeCgIters   = 0;
 
     auto& d  = trResults.d;   // reuse, maybe dangerous!
     auto& Hd = trResults.Hd;  // reuse, maybe dangerous!
-=======
-    settings.maxCgIterations = static_cast<size_t>(linear_options.max_iterations);
-    settings.cgTol           = 0.5 * norm_goal;
-    double trSize            = 0.1 * std::sqrt(X.Size());
-    size_t cumulativeCgIters = 0;
->>>>>>> 7e5754f1
 
     int it = 0;
     for (; true; it++) {
@@ -537,14 +530,10 @@
       if (print_options.iterations) {
         mfem::out << "Newton iteration " << std::setw(3) << it << " : ||r|| = " << std::setw(13) << norm;
         if (it > 0) {
-<<<<<<< HEAD
-          mfem::out << ", ||r||/||r_0|| = " << std::setw(13) << norm / initial_norm;
+          mfem::out << ", ||r||/||r_0|| = " << std::setw(13) << (initial_norm != 0.0 ? norm / initial_norm : norm);
           mfem::out << ", x_incr = " << std::setw(13) << d.Norml2();
-=======
-          mfem::out << ", ||r||/||r_0|| = " << std::setw(13) << (initial_norm != 0.0 ? norm / initial_norm : norm);
         } else {
           mfem::out << ", norm goal = " << std::setw(13) << norm_goal << "\n";
->>>>>>> 7e5754f1
         }
         mfem::out << '\n';
       }
@@ -606,13 +595,8 @@
         trResults.cg_iterations_count = 1;
         trResults.interior_status     = TrustRegionResults::Status::OnBoundary;
       } else {
-<<<<<<< HEAD
-        settings.cg_tol = std::max(0.5 * norm_goal, 1e-4 * norm);
-        solveTrustRegionModelProblem(r, scratch, hess_vec_func, precond_func, settings, trSize, trResults);
-=======
         settings.cgTol = std::max(0.5 * norm_goal, 5e-5 * norm);
         solve_trust_region_minimization(r, scratch, hess_vec_func, precond_func, settings, trSize, trResults);
->>>>>>> 7e5754f1
       }
       cumulativeCgIters += trResults.cg_iterations_count;
 
