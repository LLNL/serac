--- conflicted
+++ resolved
@@ -254,20 +254,13 @@
  *
  * @param nonlinear_opts The options to configure the nonlinear solution scheme
  * @param linear_opts The options to configure the linear solution scheme
-<<<<<<< HEAD
-=======
  * @param preconditioner A preconditioner to help with either linear or nonlinear solves
->>>>>>> 1f1b1b2a
  * @param comm The MPI communicator for the supplied nonlinear operators and HypreParVectors
  * @return The constructed nonlinear solver
  */
 std::unique_ptr<mfem::NewtonSolver> buildNonlinearSolver(const NonlinearSolverOptions& nonlinear_opts,
                                                          const LinearSolverOptions&    linear_opts,
-<<<<<<< HEAD
-                                                         mfem::Solver& Preconditioner, MPI_Comm comm = MPI_COMM_WORLD);
-=======
                                                          mfem::Solver& preconditioner, MPI_Comm comm = MPI_COMM_WORLD);
->>>>>>> 1f1b1b2a
 
 /**
  * @brief Build the linear solver and its associated preconditioner given a linear options struct
