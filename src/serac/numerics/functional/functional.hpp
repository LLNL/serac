--- conflicted
+++ resolved
@@ -13,11 +13,8 @@
 #pragma once
 
 #include "mfem.hpp"
-<<<<<<< HEAD
-=======
 
 #include "serac/serac_config.hpp"
->>>>>>> 8848f4f9
 #include "serac/infrastructure/logger.hpp"
 #include "serac/numerics/functional/tensor.hpp"
 #include "serac/numerics/functional/quadrature.hpp"
@@ -285,11 +282,7 @@
    * @param[inout] qdata The data for each quadrature point
    */
   template <int dim, int... args, typename Integrand, typename qpt_data_type = Nothing>
-<<<<<<< HEAD
-  void AddDomainIntegral(Dimension<dim>, DependsOn<args...>, Integrand&& integrand, mfem::Mesh& domain,
-=======
   void AddDomainIntegral(Dimension<dim>, DependsOn<args...>, const Integrand& integrand, mfem::Mesh& domain,
->>>>>>> 8848f4f9
                          std::shared_ptr<QuadratureData<qpt_data_type>> qdata = NoQData)
   {
     if (domain.GetNE() == 0) return;
@@ -337,11 +330,7 @@
    * and @a spatial_dim template parameter
    */
   template <int dim, int... args, typename Integrand>
-<<<<<<< HEAD
-  void AddBoundaryIntegral(Dimension<dim>, DependsOn<args...>, Integrand&& integrand, mfem::Mesh& domain)
-=======
   void AddBoundaryIntegral(Dimension<dim>, DependsOn<args...>, const Integrand& integrand, mfem::Mesh& domain)
->>>>>>> 8848f4f9
   {
     auto num_bdr_elements = domain.GetNBE();
     if (num_bdr_elements == 0) return;
