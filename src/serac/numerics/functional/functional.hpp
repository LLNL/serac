--- conflicted
+++ resolved
@@ -177,14 +177,9 @@
  */
 template <typename test, typename... trials, ExecutionSpace exec>
 class Functional<test(trials...), exec> {
-<<<<<<< HEAD
   static constexpr camp::tuple<trials...> trial_spaces{};
-  static constexpr uint32_t               num_trial_spaces = sizeof...(trials);
-=======
-  static constexpr tuple<trials...> trial_spaces{};
   static constexpr uint32_t         num_trial_spaces = sizeof...(trials);
   static constexpr auto             Q                = std::max({test::order, trials::order...}) + 1;
->>>>>>> 6550835d
 
   class Gradient;
 
