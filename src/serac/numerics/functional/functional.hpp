--- conflicted
+++ resolved
@@ -144,29 +144,11 @@
   template <int i> 
   struct operator_paren_return {
     using type = typename std::conditional<
-<<<<<<< HEAD
-        (std::is_same_v<T, differentiate_wrt_this> + ...) == 1, // if the there is a dual number in the pack
-        camp::tuple<mfem::Vector&, Gradient&>,                  // then we return the value and the derivative
-        mfem::Vector&                                           // otherwise, we just return the value
-        >::type;
-  };
-
-  template <int indx>
-  struct operator_paren_return_index {
-    using type = typename std::conditional<
-        indx >= 0,                                              // if the derivative index is valid
-        camp::tuple<mfem::Vector&, Gradient&>,                  // then we return the value and the derivative
-        mfem::Vector&                                           // otherwise, we just return the value
-        >::type;
-  };
-
-=======
         i >= 0,                                 // if `i` is greater than or equal to zero,
-        serac::tuple<mfem::Vector&, Gradient&>, // then we return the value and the derivative w.r.t arg `i`
+        camp::tuple<mfem::Vector&, Gradient&>, // then we return the value and the derivative w.r.t arg `i`
         mfem::Vector&                           // otherwise, we just return the value
         >::type;
   };
->>>>>>> 1e473ac4
   // clang-format on
 
 public:
