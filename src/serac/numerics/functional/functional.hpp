--- conflicted
+++ resolved
@@ -25,7 +25,6 @@
 
 namespace serac {
 
-<<<<<<< HEAD
 // this type exists as a way to signal to `serac::Functional` that the function
 // serac::Functional::operator()` should differentiate w.r.t. a specific argument
 //
@@ -66,8 +65,6 @@
   return total;
 }
 
-=======
->>>>>>> 35a88ea2
 /// @cond
 template <typename T, ExecutionSpace exec = serac::default_execution_space>
 class Functional;
@@ -174,16 +171,7 @@
 
     output_L_.SetSize(P_test_->Height(), mfem::Device::GetMemoryType());
 
-<<<<<<< HEAD
     output_T_.SetSize(test_fes->GetTrueVSize(), mfem::Device::GetMemoryType());
-=======
-    {
-      auto num_elements           = static_cast<size_t>(test_space_->GetNE());
-      auto ndof_per_test_element  = static_cast<size_t>(test_space_->GetFE(0)->GetDof() * test_space_->GetVDim());
-      auto ndof_per_trial_element = static_cast<size_t>(trial_space_->GetFE(0)->GetDof() * trial_space_->GetVDim());
-      element_gradients_ = ExecArray<double, 3, exec>(num_elements, ndof_per_test_element, ndof_per_trial_element);
-    }
->>>>>>> 35a88ea2
 
     dummy_.SetSize(GetTrueVSize(trial_fes), mfem::Device::GetMemoryType());
 
@@ -514,11 +502,7 @@
 
         detail::zero_out(K_elem);
         for (auto& domain : form_.domain_integrals_) {
-<<<<<<< HEAD
           domain.ComputeElementGradients(view(K_elem), which_argument);
-=======
-          domain.ComputeElementGradients(K_elem);
->>>>>>> 35a88ea2
         }
 
         for (axom::IndexType e = 0; e < K_elem.shape()[0]; e++) {
@@ -539,11 +523,7 @@
 
         detail::zero_out(K_belem);
         for (auto& boundary : form_.bdr_integrals_) {
-<<<<<<< HEAD
           boundary.ComputeElementGradients(view(K_belem), which_argument);
-=======
-          boundary.ComputeElementGradients(K_belem);
->>>>>>> 35a88ea2
         }
 
         for (axom::IndexType e = 0; e < K_belem.shape()[0]; e++) {
@@ -725,20 +705,10 @@
   mutable std::vector<Gradient> grad_;
 
   /// @brief 3D array that stores each element's gradient of the residual w.r.t. trial values
-<<<<<<< HEAD
   Array<double, 3, exec> element_gradients_[num_trial_spaces];
 
   /// @brief 3D array that stores each boundary element's gradient of the residual w.r.t. trial values
   Array<double, 3, exec> bdr_element_gradients_[num_trial_spaces];
-=======
-  ExecArray<double, 3, exec> element_gradients_;
-
-  /// @brief 3D array that stores each boundary element's gradient of the residual w.r.t. trial values
-  ExecArray<double, 3, exec> bdr_element_gradients_;
-
-  template <typename T>
-  friend typename Functional<T>::Gradient& grad(Functional<T>&);
->>>>>>> 35a88ea2
 };
 
 }  // namespace serac
