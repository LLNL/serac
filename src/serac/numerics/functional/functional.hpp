// Copyright (c) 2019-2023, Lawrence Livermore National Security, LLC and
// other Serac Project Developers. See the top-level LICENSE file for
// details.
//
// SPDX-License-Identifier: (BSD-3-Clause)

/**
 * @file functional.hpp
 *
 * @brief Implementation of the quadrature-function-based functional enabling rapid development of FEM formulations
 */

#pragma once

#include "mfem.hpp"
#include <RAJA/RAJA.hpp>
#include <RAJA/index/RangeSegment.hpp>
#include "umpire/Allocator.hpp"
#include "umpire/ResourceManager.hpp"
#include "serac/infrastructure/logger.hpp"
#include "serac/numerics/functional/tensor.hpp"
#include "serac/numerics/functional/quadrature.hpp"
#include "serac/numerics/functional/finite_element.hpp"
#include "serac/numerics/functional/integral.hpp"
#include "serac/numerics/functional/dof_numbering.hpp"
#include "serac/numerics/functional/differentiate_wrt.hpp"

#include "serac/numerics/functional/element_restriction.hpp"

#include "serac/numerics/functional/domain.hpp"

#include <array>
#include <axom/core/Types.hpp>
#include <axom/core/memory_management.hpp>
#include <mfem/fem/geom.hpp>
#include <vector>

namespace serac {

template <int... i>
struct DependsOn {
};

/**
 * @brief given a list of types, this function returns the index that corresponds to the type `dual_vector`.
 *
 * @tparam T a list of types, containing at most 1 `differentiate_wrt_this`
 *
 * e.g.
 * @code{.cpp}
 * static_assert(index_of_dual_vector < foo, bar, differentiate_wrt_this, baz, qux >() == 2);
 * @endcode
 */
template <typename... T>
constexpr uint32_t index_of_differentiation()
{
  constexpr uint32_t n          = sizeof...(T);
  bool               matching[] = {std::is_same_v<T, differentiate_wrt_this>...};
  for (uint32_t i = 0; i < n; i++) {
    if (matching[i]) {
      return i;
    }
  }
  return NO_DIFFERENTIATION;
}

/**
 * @brief Compile-time alias for index of differentiation
 */
template <int ind>
struct Index {
  /**
   * @brief Returns the index
   */
  constexpr operator int() { return ind; }
};

/// function for verifying that the mesh has been fully initialized
inline void check_for_missing_nodal_gridfunc(const mfem::Mesh& mesh)
{
  if (mesh.GetNodes() == nullptr) {
    SLIC_ERROR_ROOT(
        R"errmsg(
      the provided mesh does not have a nodal gridfunction. 
      If you created an mfem::Mesh manually, make sure that the 
      following member functions are invoked before use

      > mfem::Mesh::EnsureNodes();
      > mfem::Mesh::ExchangeFaceNbrData();

      or else the mfem::Mesh won't be fully initialized
      )errmsg";);
  }
}

/// function for verifying that there are no unsupported element types in the mesh
inline void check_for_unsupported_elements(const mfem::Mesh& mesh)
{
  int num_elements = mesh.GetNE();
  for (int e = 0; e < num_elements; e++) {
    auto type = mesh.GetElementType(e);
    if (type == mfem::Element::POINT || type == mfem::Element::WEDGE || type == mfem::Element::PYRAMID) {
      SLIC_ERROR_ROOT("Mesh contains unsupported element type");
    }
  }
}

/**
 * @brief create an mfem::ParFiniteElementSpace from one of serac's
 * tag types: H1, Hcurl, L2
 *
 * @tparam function_space a tag type containing the kind of function space and polynomial order
 * @param mesh the mesh on which the space is defined
 * @return a pair containing the new finite element space and associated finite element collection
 */
template <typename function_space>
inline std::pair<std::unique_ptr<mfem::ParFiniteElementSpace>, std::unique_ptr<mfem::FiniteElementCollection>>
generateParFiniteElementSpace(mfem::ParMesh* mesh)
{
  const int                                      dim = mesh->Dimension();
  std::unique_ptr<mfem::FiniteElementCollection> fec;
  const auto                                     ordering = mfem::Ordering::byNODES;

  switch (function_space::family) {
    case Family::H1:
      fec = std::make_unique<mfem::H1_FECollection>(function_space::order, dim);
      break;
    case Family::HCURL:
      fec = std::make_unique<mfem::ND_FECollection>(function_space::order, dim);
      break;
    case Family::HDIV:
      fec = std::make_unique<mfem::RT_FECollection>(function_space::order, dim);
      break;
    case Family::L2:
      // We use GaussLobatto basis functions as this is what is used for the serac::Functional FE kernels
      fec = std::make_unique<mfem::L2_FECollection>(function_space::order, dim, mfem::BasisType::GaussLobatto);
      break;
    default:
      return std::pair<std::unique_ptr<mfem::ParFiniteElementSpace>, std::unique_ptr<mfem::FiniteElementCollection>>(
          nullptr, nullptr);
      break;
  }

  auto fes = std::make_unique<mfem::ParFiniteElementSpace>(mesh, fec.get(), function_space::components, ordering);

  return std::pair(std::move(fes), std::move(fec));
}

/// @cond
template <typename T, ExecutionSpace exec = serac::default_execution_space>
class Functional;
/// @endcond

/**
 * @brief Intended to be like @p std::function for finite element kernels
 *
 * That is: you tell it the inputs (trial spaces) for a kernel, and the outputs (test space) like @p std::function.
 *
 * For example, this code represents a function that takes an integer argument and returns a double:
 * @code{.cpp}
 * std::function< double(int) > my_func;
 * @endcode
 * And this represents a function that takes values from an Hcurl field and returns a
 * residual vector associated with an H1 field:
 * @code{.cpp}
 * Functional< H1(Hcurl) > my_residual;
 * @endcode
 *
 * @tparam test The space of test functions to use
 * @tparam trial The space of trial functions to use
 * @tparam exec whether to carry out calculations on CPU or GPU
 *
 * To use this class, you use the methods @p Functional::Add****Integral(integrand,domain_of_integration)
 * where @p integrand is a q-function lambda or functor and @p domain_of_integration is an @p mfem::mesh
 *
 * @see https://libceed.readthedocs.io/en/latest/libCEEDapi/#theoretical-framework for additional
 * information on the idea behind a quadrature function and its inputs/outputs
 *
 * @code{.cpp}
 * // for domains made up of quadrilaterals embedded in R^2
 * my_residual.AddAreaIntegral(integrand, domain_of_integration);
 * // alternatively...
 * my_residual.AddDomainIntegral(Dimension<2>{}, integrand, domain_of_integration);
 *
 * // for domains made up of quadrilaterals embedded in R^3
 * my_residual.AddSurfaceIntegral(integrand, domain_of_integration);
 *
 * // for domains made up of hexahedra embedded in R^3
 * my_residual.AddVolumeIntegral(integrand, domain_of_integration);
 * // alternatively...
 * my_residual.AddDomainIntegral(Dimension<3>{}, integrand, domain_of_integration);
 * @endcode
 */
template <typename test, typename... trials, ExecutionSpace exec>
class Functional<test(trials...), exec> {
  static constexpr tuple<trials...> trial_spaces{};
  static constexpr uint32_t         num_trial_spaces = sizeof...(trials);
  static constexpr auto             Q                = std::max({test::order, trials::order...}) + 1;

  static constexpr mfem::Geometry::Type elem_geom[4]    = {mfem::Geometry::INVALID, mfem::Geometry::SEGMENT,
                                                        mfem::Geometry::SQUARE, mfem::Geometry::CUBE};
  static constexpr mfem::Geometry::Type simplex_geom[4] = {mfem::Geometry::INVALID, mfem::Geometry::SEGMENT,
                                                           mfem::Geometry::TRIANGLE, mfem::Geometry::TETRAHEDRON};

public:
  class Gradient;

  // clang-format off
  template <uint32_t i> 
  struct operator_paren_return {
    using type = typename std::conditional<
        i == NO_DIFFERENTIATION,               // if `i` indicates that we want to skip differentiation
        mfem::Vector&,                         // we just return the value
        serac::tuple<mfem::Vector&, Gradient&> // otherwise we return the value and the derivative w.r.t arg `i`
        >::type;
  };
  // clang-format on

public:
  /**
   * @brief Constructs using @p mfem::ParFiniteElementSpace objects corresponding to the test/trial spaces
   * @param[in] test_fes The (non-qoi) test space
   * @param[in] trial_fes The trial space
   */
  Functional(const mfem::ParFiniteElementSpace*                               test_fes,
             std::array<const mfem::ParFiniteElementSpace*, num_trial_spaces> trial_fes)
      : update_qdata_(false), test_space_(test_fes), trial_space_(trial_fes)
  {
    auto mem_type = mfem::Device::GetMemoryType();

    for (auto type : {Domain::Type::Elements, Domain::Type::BoundaryElements}) {
      input_E_[type].resize(num_trial_spaces);
    }

    for (uint32_t i = 0; i < num_trial_spaces; i++) {
      P_trial_[i] = trial_space_[i]->GetProlongationMatrix();

      input_L_[i].SetSize(P_trial_[i]->Height(), mfem::Device::GetMemoryType());

      // L->E
      for (auto type : {Domain::Type::Elements, Domain::Type::BoundaryElements}) {
        if (type == Domain::Type::Elements) {
          G_trial_[type][i] = BlockElementRestriction(trial_fes[i]);
        } else {
          G_trial_[type][i] = BlockElementRestriction(trial_fes[i], FaceType::BOUNDARY);
        }

        // note: we have to use "Update" here, as mfem::BlockVector's
        // copy assignment ctor (operator=) doesn't let you make changes
        // to the block size
        input_E_[type][i].Update(G_trial_[type][i].bOffsets(), mem_type);
      }
    }

    for (auto type : {Domain::Type::Elements, Domain::Type::BoundaryElements}) {
      if (type == Domain::Type::Elements) {
        G_test_[type] = BlockElementRestriction(test_fes);
      } else {
        G_test_[type] = BlockElementRestriction(test_fes, FaceType::BOUNDARY);
      }

      output_E_[type].Update(G_test_[type].bOffsets(), mem_type);
    }

    P_test_ = test_space_->GetProlongationMatrix();

    output_L_.SetSize(P_test_->Height(), mem_type);

    output_T_.SetSize(test_fes->GetTrueVSize(), mem_type);

    // gradient objects depend on some member variables in
    // Functional, so we initialize the gradient objects last
    // to ensure that those member variables are initialized first
    for (uint32_t i = 0; i < num_trial_spaces; i++) {
      grad_.emplace_back(*this, i);
    }
  }

  /**
   * @brief Adds a domain integral term to the weak formulation of the PDE
   * @tparam dim The dimension of the element (2 for quad, 3 for hex, etc)
   * @tparam lambda the type of the integrand functor: must implement operator() with an appropriate function signature
   * @tparam qpt_data_type The type of the data to store for each quadrature point
   * @param[in] integrand The user-provided quadrature function, see @p Integral
   * @param[in] domain The domain on which to evaluate the integral
   * @note The @p Dimension parameters are used to assist in the deduction of the @a geometry_dim
   * and @a spatial_dim template parameter
   * @param[inout] qdata The data for each quadrature point
   */
  template <int dim, int... args, typename Integrand, typename qpt_data_type = Nothing>
  void AddDomainIntegral(Dimension<dim>, DependsOn<args...>, Integrand&& integrand, mfem::Mesh& domain,
                         std::shared_ptr<QuadratureData<qpt_data_type>> qdata = NoQData)
  {
    if (domain.GetNE() == 0) return;

    // Check that Integrand is not a generic lambda.
    class DummyArgumentType {
    };
    static_assert(!std::is_invocable<Integrand, DummyArgumentType&>::value);
    static_assert(!std::is_invocable<Integrand, DummyArgumentType*>::value);
    static_assert(!std::is_invocable<Integrand, DummyArgumentType>::value);

    SLIC_ERROR_ROOT_IF(dim != domain.Dimension(), "invalid mesh dimension for domain integral");

    check_for_unsupported_elements(domain);
    check_for_missing_nodal_gridfunc(domain);

    using signature = test(decltype(serac::type<args>(trial_spaces))...);
    integrals_.push_back(
        MakeDomainIntegral<signature, Q, dim>(EntireDomain(domain), integrand, qdata, std::vector<uint32_t>{args...}));
  }

  /// @overload
  template <int dim, int... args, typename lambda, typename qpt_data_type = Nothing>
  void AddDomainIntegral(Dimension<dim>, DependsOn<args...>, lambda&& integrand, Domain& domain,
                         std::shared_ptr<QuadratureData<qpt_data_type>> qdata = NoQData)
  {
    if (domain.mesh_.GetNE() == 0) return;

    SLIC_ERROR_ROOT_IF(dim != domain.mesh_.Dimension(), "invalid mesh dimension for domain integral");

    check_for_unsupported_elements(domain.mesh_);
    check_for_missing_nodal_gridfunc(domain.mesh_);

    using signature = test(decltype(serac::type<args>(trial_spaces))...);
    integrals_.push_back(
        MakeDomainIntegral<signature, Q, dim>(domain, integrand, qdata, std::vector<uint32_t>{args...}));
  }

  /**
   * @brief Adds a boundary integral term to the weak formulation of the PDE
   * @tparam dim The dimension of the boundary element (1 for line, 2 for quad, etc)
   * @tparam lambda the type of the integrand functor: must implement operator() with an appropriate function signature
   * @param[in] integrand The user-provided quadrature function, see @p Integral
   * @param[in] domain The domain on which to evaluate the integral
   * @note The @p Dimension parameters are used to assist in the deduction of the @a geometry_dim
   * and @a spatial_dim template parameter
   */
  template <int dim, int... args, typename Integrand>
  void AddBoundaryIntegral(Dimension<dim>, DependsOn<args...>, Integrand&& integrand, mfem::Mesh& domain)
  {
    auto num_bdr_elements = domain.GetNBE();
    if (num_bdr_elements == 0) return;

    // Check that Integrand is not a generic lambda.
    class DummyArgumentType {
    };
    static_assert(!std::is_invocable<Integrand, DummyArgumentType&>::value);
    static_assert(!std::is_invocable<Integrand, DummyArgumentType*>::value);
    static_assert(!std::is_invocable<Integrand, DummyArgumentType>::value);

    check_for_missing_nodal_gridfunc(domain);

    using signature = test(decltype(serac::type<args>(trial_spaces))...);
    integrals_.push_back(
        MakeBoundaryIntegral<signature, Q, dim>(EntireBoundary(domain), integrand, std::vector<uint32_t>{args...}));
  }

  /// @overload
  template <int dim, int... args, typename lambda>
  void AddBoundaryIntegral(Dimension<dim>, DependsOn<args...>, lambda&& integrand, const Domain& domain)
  {
    auto num_bdr_elements = domain.mesh_.GetNBE();
    if (num_bdr_elements == 0) return;

    SLIC_ERROR_ROOT_IF(dim != domain.dim_, "invalid domain of integration for boundary integral");

    check_for_missing_nodal_gridfunc(domain.mesh_);

    using signature = test(decltype(serac::type<args>(trial_spaces))...);
    integrals_.push_back(MakeBoundaryIntegral<signature, Q, dim>(domain, integrand, std::vector<uint32_t>{args...}));
  }

  /**
   * @brief Adds an area integral, i.e., over 2D elements in R^2 space
   * @tparam lambda the type of the integrand functor: must implement operator() with an appropriate function signature
   * @tparam qpt_data_type The type of the data to store for each quadrature point
   * @param[in] which_args a tag type used to indicate which trial spaces are required by this calculation
   * @param[in] integrand The quadrature function
   * @param[in] domain The mesh to evaluate the integral on
   * @param[inout] data The data for each quadrature point
   */
  template <int... args, typename lambda, typename qpt_data_type = Nothing>
  void AddAreaIntegral(DependsOn<args...> which_args, lambda&& integrand, mfem::Mesh& domain,
                       std::shared_ptr<QuadratureData<qpt_data_type>> data = NoQData)
  {
    AddDomainIntegral(Dimension<2>{}, which_args, integrand, domain, data);
  }

  /**
   * @brief Adds a volume integral, i.e., over 3D elements in R^3 space
   * @tparam lambda the type of the integrand functor: must implement operator() with an appropriate function signature
   * @tparam qpt_data_type The type of the data to store for each quadrature point
   * @param[in] which_args a tag type used to indicate which trial spaces are required by this calculation
   * @param[in] integrand The quadrature function
   * @param[in] domain The mesh to evaluate the integral on
   * @param[inout] data The data for each quadrature point
   */
  template <int... args, typename lambda, typename qpt_data_type = Nothing>
  void AddVolumeIntegral(DependsOn<args...> which_args, lambda&& integrand, mfem::Mesh& domain,
                         std::shared_ptr<QuadratureData<qpt_data_type>> data = NoQData)
  {
    AddDomainIntegral(Dimension<3>{}, which_args, integrand, domain, data);
  }

  /// @brief alias for Functional::AddBoundaryIntegral(Dimension<2>{}, integrand, domain);
  template <int... args, typename lambda>
  void AddSurfaceIntegral(DependsOn<args...> which_args, lambda&& integrand, mfem::Mesh& domain)
  {
    AddBoundaryIntegral(Dimension<2>{}, which_args, integrand, domain);
  }

  /**
   * @brief this function computes the directional derivative of `serac::Functional::operator()`
   *
   * @param input_T the T-vector to apply the action of gradient to
   * @param output_T the T-vector where the resulting values are stored
   * @param which describes which trial space input_T corresponds to
   *
   * @note: it accepts exactly `num_trial_spaces` arguments of type mfem::Vector. Additionally, one of those
   * arguments may be a dual_vector, to indicate that Functional::operator() should not only evaluate the
   * element calculations, but also differentiate them w.r.t. the specified dual_vector argument
   */
  void ActionOfGradient(const mfem::Vector& input_T, mfem::Vector& output_T, uint32_t which) const
  {
    P_trial_[which]->Mult(input_T, input_L_[which]);

    output_L_ = 0.0;

    // this is used to mark when gather operations have been performed,
    // to avoid doing them more than once per trial space
    bool already_computed[Domain::num_types]{};  // default initializes to `false`

    for (auto& integral : integrals_) {
      auto type = integral.domain_.type_;

      if (!already_computed[type]) {
        G_trial_[type][which].Gather(input_L_[which], input_E_[type][which]);
        already_computed[type] = true;
      }

      integral.GradientMult(input_E_[type][which], output_E_[type], which);

      // scatter-add to compute residuals on the local processor
      G_test_[type].ScatterAdd(output_E_[type], output_L_);
    }

    // scatter-add to compute global residuals
    P_test_->MultTranspose(output_L_, output_T);
  }

  /**
   * @brief this function lets the user evaluate the serac::Functional with the given trial space values
   *
   * note: it accepts exactly `num_trial_spaces` arguments of type mfem::Vector. Additionally, one of those
   * arguments may be a dual_vector, to indicate that Functional::operator() should not only evaluate the
   * element calculations, but also differentiate them w.r.t. the specified dual_vector argument
   *
   * @tparam T the types of the arguments passed in
   * @param t the time
   * @param args the trial space dofs used to carry out the calculation,
   *  at most one of which may be of the type `differentiate_wrt_this(mfem::Vector)`
   */
  template <uint32_t wrt, typename... T>
  typename operator_paren_return<wrt>::type operator()(DifferentiateWRT<wrt>, double t, const T&... args)
  {
    const mfem::Vector* input_T[] = {&static_cast<const mfem::Vector&>(args)...};

    // get the values for each local processor
    for (uint32_t i = 0; i < num_trial_spaces; i++) {
      P_trial_[i]->Mult(*input_T[i], input_L_[i]);
    }

    output_L_ = 0.0;

    // this is used to mark when operations have been performed,
    // to avoid doing them more than once
    bool already_computed[Domain::num_types][num_trial_spaces]{};  // default initializes to `false`

    for (auto& integral : integrals_) {
      auto type = integral.domain_.type_;

      for (auto i : integral.active_trial_spaces_) {
        if (!already_computed[type][i]) {
          G_trial_[type][i].Gather(input_L_[i], input_E_[type][i]);
          already_computed[type][i] = true;
        }
      }

      integral.Mult(t, input_E_[type], output_E_[type], wrt, update_qdata_);

      // scatter-add to compute residuals on the local processor
      G_test_[type].ScatterAdd(output_E_[type], output_L_);
    }

    // scatter-add to compute global residuals
    P_test_->MultTranspose(output_L_, output_T_);

    if constexpr (wrt != NO_DIFFERENTIATION) {
      // if the user has indicated they'd like to evaluate and differentiate w.r.t.
      // a specific argument, then we return both the value and gradient w.r.t. that argument
      //
      // mfem::Vector arg0 = ...;
      // mfem::Vector arg1 = ...;
      // e.g. auto [value, gradient_wrt_arg1] = my_functional(arg0, differentiate_wrt(arg1));
      return {output_T_, grad_[wrt]};
    }
    if constexpr (wrt == NO_DIFFERENTIATION) {
      // if the user passes only `mfem::Vector`s then we assume they only want the output value
      //
      // mfem::Vector arg0 = ...;
      // mfem::Vector arg1 = ...;
      // e.g. mfem::Vector value = my_functional(arg0, arg1);
      return output_T_;
    }
  }

  /// @overload
  template <typename... T>
  auto operator()(double t, const T&... args)
  {
    constexpr int num_differentiated_arguments = (std::is_same_v<T, differentiate_wrt_this> + ...);
    static_assert(num_differentiated_arguments <= 1,
                  "Error: Functional::operator() can only differentiate w.r.t. 1 argument a time");
    static_assert(sizeof...(T) == num_trial_spaces,
                  "Error: Functional::operator() must take exactly as many arguments as trial spaces");

    [[maybe_unused]] constexpr uint32_t i = index_of_differentiation<T...>();

    return (*this)(DifferentiateWRT<i>{}, t, args...);
  }

  /**
   * @brief A flag to update the quadrature data for this operator following the computation
   *
   * Typically this is set to false during nonlinear solution iterations and is set to true for the
   * final pass once equilibrium is found.
   *
   * @param update_flag A flag to update the related quadrature data
   */
  void updateQdata(bool update_flag) { update_qdata_ = update_flag; }

<<<<<<< HEAD
=======
private:
  /// @brief flag for denoting when a residual evaluation should update the material state buffers
  bool update_qdata_;

>>>>>>> 939c95dc
  /**
   * @brief mfem::Operator representing the gradient matrix that
   * can compute the action of the gradient (with operator()),
   * or assemble the sparse matrix representation through implicit conversion to mfem::HypreParMatrix *
   */
  class Gradient : public mfem::Operator {
  public:
    /**
     * @brief Constructs a Gradient wrapper that references a parent @p Functional
     * @param[in] f The @p Functional to use for gradient calculations
     */
    Gradient(Functional<test(trials...), exec>& f, uint32_t which = 0)
        : mfem::Operator(f.test_space_->GetTrueVSize(), f.trial_space_[which]->GetTrueVSize()),
          form_(f),
          lookup_tables(f.G_test_[Domain::Type::Elements], f.G_trial_[Domain::Type::Elements][which]),
          which_argument(which),
          test_space_(f.test_space_),
          trial_space_(f.trial_space_[which]),
          df_(f.test_space_->GetTrueVSize())
    {
      // #ifdef USE_CUDA
      // df_.UseDevice(true);
      // input_L_.UseDevice(true);
      // output_L_.UseDevice(true);
      // output_T_.UseDevice(true);
      // #endif
    }

    /**
     * @brief implement that action of the gradient: df := df_dx * dx
     * @param[in] dx a small perturbation in the trial space
     * @param[in] df the resulting small perturbation in the residuals
     */
    virtual void Mult(const mfem::Vector& dx, mfem::Vector& df) const override
    {
      form_.ActionOfGradient(dx, df, which_argument);
    }

    /// @brief syntactic sugar:  df_dx.Mult(dx, df)  <=>  mfem::Vector df = df_dx(dx);
    mfem::Vector& operator()(const mfem::Vector& dx)
    {
      form_.ActionOfGradient(dx, df_, which_argument);
      return df_;
    }

  public:
    /// @brief assemble element matrices and form an mfem::HypreParMatrix
    std::unique_ptr<mfem::HypreParMatrix> assemble()
    {
      // the CSR graph (sparsity pattern) is reusable, so we cache
      // that and ask mfem to not free that memory in ~SparseMatrix()
      constexpr bool sparse_matrix_frees_graph_ptrs = false;

      // the CSR values are NOT reusable, so we pass ownership of
      // them to the mfem::SparseMatrix, to be freed in ~SparseMatrix()
      constexpr bool sparse_matrix_frees_values_ptr = true;

      constexpr bool col_ind_is_sorted = true;

      double* values = new double[lookup_tables.nnz]{};

      std::map<mfem::Geometry::Type, ExecArray<double, 3, exec>> element_gradients[Domain::num_types];

      for (auto& integral : form_.integrals_) {
        auto& K_elem             = element_gradients[integral.domain_.type_];
        auto& test_restrictions  = form_.G_test_[integral.domain_.type_].restrictions;
        auto& trial_restrictions = form_.G_trial_[integral.domain_.type_][which_argument].restrictions;

        if (K_elem.empty()) {
          for (auto& [geom, test_restriction] : test_restrictions) {
            auto& trial_restriction = trial_restrictions[geom];

            K_elem[geom] = ExecArray<double, 3, exec>(test_restriction.num_elements,
                                                      trial_restriction.nodes_per_elem * trial_restriction.components,
                                                      test_restriction.nodes_per_elem * test_restriction.components);

            detail::zero_out(K_elem[geom]);
          }
        }

        integral.ComputeElementGradients(K_elem, which_argument);
      }
<<<<<<< HEAD
#ifdef USE_CUDA
      std::cout << "Printing USAGE before assemble\n";
      printCUDAMemUsage();
#endif
      for (auto type : Integral::Types) {
        auto K_elem             = element_gradients[type];
        auto test_restrictions  = form_.G_test_[type].restrictions;
        auto trial_restrictions = form_.G_trial_[type][which_argument].restrictions;

        for (auto pair : K_elem) {
          mfem::Geometry::Type geom              = pair.first;
          auto                 elem_matrices     = pair.second;
          auto                 test_restriction  = test_restrictions[geom];
          auto                 trial_restriction = trial_restrictions[geom];

          // for each element in the domain
          for (axom::IndexType e = 0; e < elem_matrices.shape()[0]; e++) {
            auto& rm        = umpire::ResourceManager::getInstance();
            auto  allocator = rm.getAllocator("HOST");
#ifdef USE_CUDA

            axom::Array<double, 3, axom::MemorySpace::Host> elem_matrices_host(
                test_restriction.num_elements, trial_restriction.nodes_per_elem * trial_restriction.components,
                test_restriction.nodes_per_elem * test_restriction.components);
            elem_matrices_host = elem_matrices;
#else
            auto elem_matrices_host = elem_matrices;
#endif

            size_t test_vdofs_sz  = test_restrictions[geom].nodes_per_elem * test_restrictions[geom].components;
            size_t trial_vdofs_sz = trial_restrictions[geom].nodes_per_elem * trial_restrictions[geom].components;
            DoF*   test_vdofs     = static_cast<DoF*>(allocator.allocate(test_vdofs_sz * sizeof(DoF)));
            DoF*   trial_vdofs    = static_cast<DoF*>(allocator.allocate(trial_vdofs_sz * sizeof(DoF)));
            test_restriction.GetElementVDofs(e, test_vdofs);
            trial_restriction.GetElementVDofs(e, trial_vdofs);

            for (uint32_t i = 0; i < uint32_t(elem_matrices.shape()[1]); i++) {
              int col = int(trial_vdofs[i].index());

              for (uint32_t j = 0; j < uint32_t(elem_matrices.shape()[2]); j++) {
                int row = int(test_vdofs[j].index());

                int sign = test_vdofs[j].sign() * trial_vdofs[i].sign();

                // note: col / row appear backwards here, because the element matrix kernel
                //       is actually transposed, as a result of being row-major storage.
                //
                //       This is kind of confusing, and will be fixed in a future refactor
                //       of the element gradient kernel implementation
                [[maybe_unused]] auto nz = lookup_tables(row, col);
                values[lookup_tables(row, col)] += sign * elem_matrices_host(e, i, j);
=======

      for (auto type : {Domain::Type::Elements, Domain::Type::BoundaryElements}) {
        auto& K_elem             = element_gradients[type];
        auto& test_restrictions  = form_.G_test_[type].restrictions;
        auto& trial_restrictions = form_.G_trial_[type][which_argument].restrictions;

        if (!K_elem.empty()) {
          for (auto [geom, elem_matrices] : K_elem) {
            std::vector<DoF> test_vdofs(test_restrictions[geom].nodes_per_elem * test_restrictions[geom].components);
            std::vector<DoF> trial_vdofs(trial_restrictions[geom].nodes_per_elem * trial_restrictions[geom].components);

            for (axom::IndexType e = 0; e < elem_matrices.shape()[0]; e++) {
              test_restrictions[geom].GetElementVDofs(e, test_vdofs);
              trial_restrictions[geom].GetElementVDofs(e, trial_vdofs);

              for (uint32_t i = 0; i < uint32_t(elem_matrices.shape()[1]); i++) {
                int col = int(trial_vdofs[i].index());

                for (uint32_t j = 0; j < uint32_t(elem_matrices.shape()[2]); j++) {
                  int row = int(test_vdofs[j].index());

                  int sign = test_vdofs[j].sign() * trial_vdofs[i].sign();

                  // note: col / row appear backwards here, because the element matrix kernel
                  //       is actually transposed, as a result of being row-major storage.
                  //
                  //       This is kind of confusing, and will be fixed in a future refactor
                  //       of the element gradient kernel implementation
                  [[maybe_unused]] auto nz = lookup_tables(row, col);
                  values[lookup_tables(row, col)] += sign * elem_matrices(e, i, j);
                }
>>>>>>> 939c95dc
              }
            }
          }
        }
      }
#ifdef USE_CUDA
      std::cout << "Printing USAGE AFTER assemble\n";
      printCUDAMemUsage();
#endif

      // Copy the column indices to an auxilliary array as MFEM can mutate these during HypreParMatrix construction
      col_ind_copy_ = lookup_tables.col_ind;

      auto J_local =
          mfem::SparseMatrix(lookup_tables.row_ptr.data(), col_ind_copy_.data(), values, form_.output_L_.Size(),
                             form_.input_L_[which_argument].Size(), sparse_matrix_frees_graph_ptrs,
                             sparse_matrix_frees_values_ptr, col_ind_is_sorted);

      auto* R = form_.test_space_->Dof_TrueDof_Matrix();

      auto* A =
          new mfem::HypreParMatrix(test_space_->GetComm(), test_space_->GlobalVSize(), trial_space_->GlobalVSize(),
                                   test_space_->GetDofOffsets(), trial_space_->GetDofOffsets(), &J_local);

      auto* P = trial_space_->Dof_TrueDof_Matrix();

      std::unique_ptr<mfem::HypreParMatrix> K(mfem::RAP(R, A, P));

      delete A;

      return K;
    };

    friend auto assemble(Gradient& g) { return g.assemble(); }

  private:
    /// @brief The "parent" @p Functional to calculate gradients with
    Functional<test(trials...), exec>& form_;

    /**
     * @brief this object has lookup tables for where to place each
     *   element and boundary element gradient contribution in the global
     *   sparse matrix
     */
    GradientAssemblyLookupTables lookup_tables;

    /**
     * @brief Copy of the column indices for sparse matrix assembly
     * @note These are mutated by MFEM during HypreParMatrix construction
     */
    std::vector<int> col_ind_copy_;

    /**
     * @brief this member variable tells us which argument the associated Functional this gradient
     *  corresponds to:
     *
     *  e.g.
     *    Functional< test(trial0, trial1, trial2) > f(...);
     *    grad<0>(f) == df_dtrial0
     *    grad<1>(f) == df_dtrial1
     *    grad<2>(f) == df_dtrial2
     */
    uint32_t which_argument;

    /// @brief shallow copy of the test space from the associated Functional
    const mfem::ParFiniteElementSpace* test_space_;

    /// @brief shallow copy of the trial space from the associated Functional
    const mfem::ParFiniteElementSpace* trial_space_;

    /// @brief storage for computing the action-of-gradient output
    mfem::Vector df_;
  };

  /// @brief Manages DOFs for the test space
  const mfem::ParFiniteElementSpace* test_space_;

  /// @brief Manages DOFs for the trial space
  std::array<const mfem::ParFiniteElementSpace*, num_trial_spaces> trial_space_;

  /**
   * @brief Operator that converts true (global) DOF values to local (current rank) DOF values
   * for the test space
   */
  const mfem::Operator* P_trial_[num_trial_spaces];

  /// @brief The input set of local DOF values (i.e., on the current rank)
  mutable mfem::Vector input_L_[num_trial_spaces];

  BlockElementRestriction G_trial_[Domain::num_types][num_trial_spaces];

  mutable std::vector<mfem::BlockVector> input_E_[Domain::num_types];

  std::vector<Integral> integrals_;

  mutable mfem::BlockVector output_E_[Domain::num_types];

  BlockElementRestriction G_test_[Domain::num_types];

  /// @brief The output set of local DOF values (i.e., on the current rank)
  mutable mfem::Vector output_L_;

  const mfem::Operator* P_test_;

  /// @brief The set of true DOF values, a reference to this member is returned by @p operator()
  mutable mfem::Vector output_T_;

  /// @brief The objects representing the gradients w.r.t. each input argument of the Functional
  mutable std::vector<Gradient> grad_;
};

}  // namespace serac

#include "functional_qoi.inl"<|MERGE_RESOLUTION|>--- conflicted
+++ resolved
@@ -81,8 +81,8 @@
   if (mesh.GetNodes() == nullptr) {
     SLIC_ERROR_ROOT(
         R"errmsg(
-      the provided mesh does not have a nodal gridfunction. 
-      If you created an mfem::Mesh manually, make sure that the 
+      the provided mesh does not have a nodal gridfunction.
+      If you created an mfem::Mesh manually, make sure that the
       following member functions are invoked before use
 
       > mfem::Mesh::EnsureNodes();
@@ -206,7 +206,7 @@
   class Gradient;
 
   // clang-format off
-  template <uint32_t i> 
+  template <uint32_t i>
   struct operator_paren_return {
     using type = typename std::conditional<
         i == NO_DIFFERENTIATION,               // if `i` indicates that we want to skip differentiation
@@ -540,13 +540,10 @@
    */
   void updateQdata(bool update_flag) { update_qdata_ = update_flag; }
 
-<<<<<<< HEAD
-=======
 private:
   /// @brief flag for denoting when a residual evaluation should update the material state buffers
   bool update_qdata_;
 
->>>>>>> 939c95dc
   /**
    * @brief mfem::Operator representing the gradient matrix that
    * can compute the action of the gradient (with operator()),
@@ -629,12 +626,11 @@
 
         integral.ComputeElementGradients(K_elem, which_argument);
       }
-<<<<<<< HEAD
 #ifdef USE_CUDA
       std::cout << "Printing USAGE before assemble\n";
       printCUDAMemUsage();
 #endif
-      for (auto type : Integral::Types) {
+      for (auto type : {Domain::Type::Elements, Domain::Type::BoundaryElements}) {
         auto K_elem             = element_gradients[type];
         auto test_restrictions  = form_.G_test_[type].restrictions;
         auto trial_restrictions = form_.G_trial_[type][which_argument].restrictions;
@@ -681,48 +677,11 @@
                 //       of the element gradient kernel implementation
                 [[maybe_unused]] auto nz = lookup_tables(row, col);
                 values[lookup_tables(row, col)] += sign * elem_matrices_host(e, i, j);
-=======
-
-      for (auto type : {Domain::Type::Elements, Domain::Type::BoundaryElements}) {
-        auto& K_elem             = element_gradients[type];
-        auto& test_restrictions  = form_.G_test_[type].restrictions;
-        auto& trial_restrictions = form_.G_trial_[type][which_argument].restrictions;
-
-        if (!K_elem.empty()) {
-          for (auto [geom, elem_matrices] : K_elem) {
-            std::vector<DoF> test_vdofs(test_restrictions[geom].nodes_per_elem * test_restrictions[geom].components);
-            std::vector<DoF> trial_vdofs(trial_restrictions[geom].nodes_per_elem * trial_restrictions[geom].components);
-
-            for (axom::IndexType e = 0; e < elem_matrices.shape()[0]; e++) {
-              test_restrictions[geom].GetElementVDofs(e, test_vdofs);
-              trial_restrictions[geom].GetElementVDofs(e, trial_vdofs);
-
-              for (uint32_t i = 0; i < uint32_t(elem_matrices.shape()[1]); i++) {
-                int col = int(trial_vdofs[i].index());
-
-                for (uint32_t j = 0; j < uint32_t(elem_matrices.shape()[2]); j++) {
-                  int row = int(test_vdofs[j].index());
-
-                  int sign = test_vdofs[j].sign() * trial_vdofs[i].sign();
-
-                  // note: col / row appear backwards here, because the element matrix kernel
-                  //       is actually transposed, as a result of being row-major storage.
-                  //
-                  //       This is kind of confusing, and will be fixed in a future refactor
-                  //       of the element gradient kernel implementation
-                  [[maybe_unused]] auto nz = lookup_tables(row, col);
-                  values[lookup_tables(row, col)] += sign * elem_matrices(e, i, j);
-                }
->>>>>>> 939c95dc
               }
             }
           }
         }
       }
-#ifdef USE_CUDA
-      std::cout << "Printing USAGE AFTER assemble\n";
-      printCUDAMemUsage();
-#endif
 
       // Copy the column indices to an auxilliary array as MFEM can mutate these during HypreParMatrix construction
       col_ind_copy_ = lookup_tables.col_ind;
