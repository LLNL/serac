--- conflicted
+++ resolved
@@ -333,20 +333,8 @@
  * @param[inout] qpt_data The state information at the quadrature point
  */
 template <typename lambda, typename coords_type, typename... T, typename qpt_data_type>
-<<<<<<< HEAD
-SERAC_HOST_DEVICE auto apply_qf(lambda&& qf, coords_type&& x_q, const camp::tuple<T...>& arg_tuple,
-                                qpt_data_type&& qpt_data)
-{
-  return apply_qf_helper(qf, x_q, arg_tuple, qpt_data, std::make_integer_sequence<int, int(sizeof...(T))>{});
-}
-
-/// @overload
-template <typename lambda, typename coords_type, typename... T>
-SERAC_HOST_DEVICE auto apply_qf(lambda&& qf, coords_type&& x_q, const camp::tuple<T...>& arg_tuple, std::nullptr_t)
-=======
 SERAC_HOST_DEVICE auto apply_qf(lambda&& qf, coords_type&& x_q, qpt_data_type&& qpt_data,
-                                const serac::tuple<T...>& arg_tuple)
->>>>>>> 1e473ac4
+                                const camp::tuple<T...>& arg_tuple)
 {
   return apply_qf_helper(qf, x_q, qpt_data, arg_tuple, std::make_integer_sequence<int, int(sizeof...(T))>{});
 }
