// Copyright (c) 2019-2024, Lawrence Livermore National Security, LLC and
// other Serac Project Developers. See the top-level LICENSE file for
// details.
//
// SPDX-License-Identifier: (BSD-3-Clause)
#pragma once

#include "serac/serac_config.hpp"
#include "serac/infrastructure/accelerator.hpp"
#include "serac/numerics/functional/quadrature_data.hpp"
#include "serac/numerics/functional/function_signature.hpp"
#include "serac/numerics/functional/differentiate_wrt.hpp"
#include "RAJA/RAJA.hpp"

#include <array>
#include <cstdint>

namespace serac {

namespace domain_integral {

/**
 *  @tparam space the user-specified trial space
 *  @tparam dimension describes whether the problem is 1D, 2D, or 3D
 *
 *  @brief a struct used to encode what type of arguments will be passed to a domain integral q-function, for the given
 * trial space
 */
template <typename space, typename dimension>
struct QFunctionArgument;

/// @overload
template <int p, int dim>
struct QFunctionArgument<H1<p, 1>, Dimension<dim>> {
  using type = tuple<double, tensor<double, dim>>;  ///< what will be passed to the q-function
};

/// @overload
template <int p, int c, int dim>
struct QFunctionArgument<H1<p, c>, Dimension<dim>> {
  using type = tuple<tensor<double, c>, tensor<double, c, dim>>;  ///< what will be passed to the q-function
};

/// @overload
template <int p, int dim>
struct QFunctionArgument<L2<p, 1>, Dimension<dim>> {
  using type = tuple<double, tensor<double, dim>>;  ///< what will be passed to the q-function
};
/// @overload
template <int p, int c, int dim>
struct QFunctionArgument<L2<p, c>, Dimension<dim>> {
  using type = tuple<tensor<double, c>, tensor<double, c, dim>>;  ///< what will be passed to the q-function
};

/// @overload
template <int p>
struct QFunctionArgument<Hcurl<p>, Dimension<2>> {
  using type = tuple<tensor<double, 2>, double>;  ///< what will be passed to the q-function
};

/// @overload
template <int p>
struct QFunctionArgument<Hcurl<p>, Dimension<3>> {
  using type = tuple<tensor<double, 3>, tensor<double, 3>>;  ///< what will be passed to the q-function
};

/// @brief layer of indirection needed to unpack the entries of the argument tuple
SERAC_SUPPRESS_NVCC_HOSTDEVICE_WARNING
template <typename lambda, typename coords_type, typename T, typename qpt_data_type, int... i>
SERAC_HOST_DEVICE auto apply_qf_helper(const lambda& qf, double t, const coords_type& x_q, qpt_data_type& qpt_data,
                                       const T& arg_tuple, std::integer_sequence<int, i...>)
{
  if constexpr (std::is_same<typename std::decay<qpt_data_type>::type, Nothing>::value) {
    return qf(t, x_q, serac::get<i>(arg_tuple)...);
  } else {
    return qf(t, x_q, qpt_data, serac::get<i>(arg_tuple)...);
  }
}

/**
 * @brief Actually calls the q-function
 * This is an indirection layer to provide a transparent call site usage regardless of whether
 * quadrature point (state) information is required
 * @param[in] qf The quadrature function functor object
 * @param[in] x_q The physical coordinates of the quadrature point
 * @param[in] arg_tuple The values and derivatives at the quadrature point, as a dual
 * @param[inout] qpt_data The state information at the quadrature point
 */
template <typename lambda, typename coords_type, typename... T, typename qpt_data_type>
SERAC_HOST_DEVICE auto apply_qf(const lambda& qf, double t, const coords_type& x_q, qpt_data_type& qpt_data,
                                const serac::tuple<T...>& arg_tuple)
{
  return apply_qf_helper(qf, t, x_q, qpt_data, arg_tuple,
                         std::make_integer_sequence<int, static_cast<int>(sizeof...(T))>{});
}

template <int i, int dim, typename... trials, typename lambda, typename qpt_data_type>
auto get_derivative_type(const lambda& qf, qpt_data_type qpt_data)
{
  using qf_arguments = serac::tuple<typename QFunctionArgument<trials, serac::Dimension<dim>>::type...>;
  return get_gradient(apply_qf(qf, double{}, serac::tuple<tensor<double, dim>, tensor<double, dim, dim>>{}, qpt_data,
                               make_dual_wrt<i>(qf_arguments{})));
};

template <typename lambda, int dim, int n, typename... T>
<<<<<<< HEAD
SERAC_HOST_DEVICE auto batch_apply_qf_no_qdata(lambda qf, double t, const tensor<double, dim, n> x,
                                               const tensor<double, dim, dim, n> J, RAJA::LaunchContext ctx,
                                               const T&... inputs)
=======
SERAC_HOST_DEVICE auto batch_apply_qf_no_qdata(const lambda& qf, double t, const tensor<double, dim, n>& x,
                                               const tensor<double, dim, dim, n>& J, const T&... inputs)
>>>>>>> 8848f4f9
{
  using position_t  = serac::tuple<tensor<double, dim>, tensor<double, dim, dim>>;
  using return_type = decltype(qf(double{}, position_t{}, T{}[0]...));

  RAJA::RangeSegment     x_range(0, n);
  tensor<return_type, n> outputs{};
  RAJA::loop<threads_x>(ctx, x_range, [&](int i) {
    tensor<double, dim>      x_q;
    tensor<double, dim, dim> J_q;
    for (int j = 0; j < dim; j++) {
      for (int k = 0; k < dim; k++) {
        J_q[j][k] = J(k, j, i);
      }
      x_q[j] = x(j, i);
    }
    outputs[i] = qf(t, serac::tuple{x_q, J_q}, inputs[i]...);
  });
  return outputs;
}

template <typename lambda, int dim, int n, typename qpt_data_type, typename... T>
<<<<<<< HEAD
SERAC_HOST_DEVICE auto batch_apply_qf(lambda qf, double t, const tensor<double, dim, n> x,
                                      const tensor<double, dim, dim, n> J, qpt_data_type* qpt_data, bool update_state,
                                      RAJA::LaunchContext ctx, const T&... inputs)
=======
SERAC_HOST_DEVICE auto batch_apply_qf(const lambda& qf, double t, const tensor<double, dim, n>& x,
                                      const tensor<double, dim, dim, n>& J, qpt_data_type* qpt_data, bool update_state,
                                      const T&... inputs)
>>>>>>> 8848f4f9
{
  using position_t  = serac::tuple<tensor<double, dim>, tensor<double, dim, dim>>;
  using return_type = decltype(qf(double{}, position_t{}, qpt_data[0], T{}[0]...));

  RAJA::RangeSegment     x_range(0, n);
  tensor<return_type, n> outputs{};
  RAJA::loop<threads_x>(ctx, x_range, [&](int i) {
    tensor<double, dim>      x_q;
    tensor<double, dim, dim> J_q;
    for (int j = 0; j < dim; j++) {
      for (int k = 0; k < dim; k++) {
        J_q[j][k] = J(k, j, i);
      }
      x_q[j] = x(j, i);
    }
    auto qdata = qpt_data[i];
    outputs[i] = qf(t, serac::tuple{x_q, J_q}, qdata, inputs[i]...);
    if (update_state) {
      qpt_data[i] = qdata;
    }
  });
  return outputs;
}

template <uint32_t differentiation_index, int Q, mfem::Geometry::Type geom, typename test_element_type,
          typename trial_element_tuple_type, typename lambda_type, typename state_type, typename derivative_type,
          int... indices>
void evaluation_kernel_impl(trial_element_tuple_type trial_elements, test_element_type, double t,
                            const std::vector<const double*>& inputs, double* outputs, const double* positions,
                            const double* jacobians, lambda_type qf,
                            [[maybe_unused]] axom::ArrayView<state_type, 2> qf_state,
                            [[maybe_unused]] derivative_type* qf_derivatives, const int* elements,
                            uint32_t num_elements, bool update_state, camp::int_seq<int, indices...>)
{
  // mfem provides this information as opaque arrays of doubles,
  // so we reinterpret the pointer with
  using X_Type                     = typename batched_position<geom, Q>::type;
  using J_Type                     = typename batched_jacobian<geom, Q>::type;
  auto                           r = reinterpret_cast<typename test_element_type::dof_type*>(outputs);
  auto                           x = const_cast<X_Type*>(reinterpret_cast<const X_Type*>(positions));
  auto                           J = const_cast<J_Type*>(reinterpret_cast<const J_Type*>(jacobians));
  TensorProductQuadratureRule<Q> rule{};

  auto qpts_per_elem = num_quadrature_points(geom, Q);

  [[maybe_unused]] tuple u = {
      reinterpret_cast<const typename decltype(type<indices>(trial_elements))::dof_type*>(inputs[indices])...};

  using interpolate_out_type = decltype(tuple{get<indices>(trial_elements).template interpolate_output_helper<Q>()...});

  using qf_inputs_type = decltype(tuple{promote_each_to_dual_when_output_helper<indices == differentiation_index>(
      get<indices>(trial_elements).template interpolate_output_helper<Q>())...});

#ifdef SERAC_USE_CUDA_KERNEL_EVALUATION
  std::string device_name = "DEVICE";
  auto        device_r    = copy_data(r, serac::size(*r) * sizeof(double), device_name);
#else
  std::string                           device_name = "HOST";
  typename test_element_type::dof_type* device_r    = r;
#endif

  auto&           rm        = umpire::ResourceManager::getInstance();
  auto            allocator = rm.getAllocator(device_name);
  qf_inputs_type* qf_inputs = static_cast<qf_inputs_type*>(allocator.allocate(sizeof(qf_inputs_type) * num_elements));
  interpolate_out_type* interpolate_result =
      static_cast<interpolate_out_type*>(allocator.allocate(sizeof(interpolate_out_type) * num_elements));

  rm.memset(qf_inputs, 0);
  rm.memset(interpolate_result, 0);

  auto e_range = RAJA::TypedRangeSegment<uint32_t>(0, num_elements);
  // for each element in the domain
  RAJA::launch<launch_policy>(
      RAJA::LaunchParams(RAJA::Teams(static_cast<int>(num_elements)), RAJA::Threads(BLOCK_SZ)),
      [=] RAJA_HOST_DEVICE(RAJA::LaunchContext ctx) {
        RAJA::loop<teams_e>(
            ctx, e_range,
            // The explicit capture list is needed here because the capture occurs in a function template with a
            // variadic non-type parameter.
            [&ctx, t, J, x, u, trial_elements, qf, qpts_per_elem, rule, device_r, qf_state, elements, qf_derivatives,
             qf_inputs, interpolate_result, update_state](uint32_t e) {
              (void)qf_state;
              (void)qf_derivatives;
              (void)update_state;
              (void)qpts_per_elem;
              (void)trial_elements;
              (void)qf_inputs;
              (void)interpolate_result;
              (void)u;

              [[maybe_unused]] static constexpr trial_element_tuple_type empty_trial_element{};
              // batch-calculate values / derivatives of each trial space, at each quadrature point
              (get<indices>(trial_elements)
                   .interpolate(get<indices>(u)[elements[e]], rule, &get<indices>(interpolate_result[e]), ctx),
               ...);
              ctx.teamSync();

              (promote_each_to_dual_when<indices == differentiation_index>(get<indices>(interpolate_result[e]),
                                                                           &get<indices>(qf_inputs[e]), ctx),
               ...);
              ctx.teamSync();

              // use J_e to transform values / derivatives on the parent element
              // to the to the corresponding values / derivatives on the physical element
              (parent_to_physical<get<indices>(empty_trial_element).family>(get<indices>(qf_inputs[e]), J, e, ctx),
               ...);
              ctx.teamSync();

              // (batch) evalute the q-function at each quadrature point
              //
              // note: the weird immediately-invoked lambda expression is
              // a workaround for a bug in GCC(<12.0) where it fails to
              // decide which function overload to use, and crashes

              auto qf_outputs = [&]() {
                if constexpr (std::is_same_v<state_type, Nothing>) {
                  return batch_apply_qf_no_qdata(qf, t, x[e], J[e], ctx, get<indices>(qf_inputs[e])...);
                }
                if constexpr (!std::is_same_v<state_type, Nothing>) {
                  return batch_apply_qf(qf, t, x[e], J[e], &qf_state(e, 0), update_state, ctx,
                                        get<indices>(qf_inputs[e])...);
                }
              }();
              ctx.teamSync();

              // use J to transform sources / fluxes on the physical element
              // back to the corresponding sources / fluxes on the parent element
              physical_to_parent<test_element_type::family>(qf_outputs, J, e, ctx);

              // write out the q-function derivatives after applying the
              // physical_to_parent transformation, so that those transformations
              // won't need to be applied in the action_of_gradient and element_gradient kernels
              if constexpr (differentiation_index != serac::NO_DIFFERENTIATION) {
                RAJA::RangeSegment x_range(0, leading_dimension(qf_outputs));
                RAJA::loop<threads_x>(ctx, x_range, [&](int q) {
                  qf_derivatives[e * uint32_t(qpts_per_elem) + uint32_t(q)] = get_gradient(qf_outputs[q]);
                });
              }
              ctx.teamSync();

              // (batch) integrate the material response against the test-space basis functions
              test_element_type::integrate(get_value(qf_outputs), rule, &device_r[elements[e]], ctx);
            });
      });

#ifdef SERAC_USE_CUDA_KERNEL_EVALUATION
  rm.copy(r, device_r);
  allocator.deallocate(device_r);
#endif
  allocator.deallocate(qf_inputs);
  allocator.deallocate(interpolate_result);
}

//clang-format off
template <bool is_QOI, typename S, typename T>
SERAC_HOST_DEVICE auto chain_rule(const S& dfdx, const T& dx)
{
  if constexpr (is_QOI) {
    return serac::chain_rule(serac::get<0>(dfdx), serac::get<0>(dx)) +
           serac::chain_rule(serac::get<1>(dfdx), serac::get<1>(dx));
  }

  if constexpr (!is_QOI) {
    return serac::tuple{serac::chain_rule(serac::get<0>(serac::get<0>(dfdx)), serac::get<0>(dx)) +
                            serac::chain_rule(serac::get<1>(serac::get<0>(dfdx)), serac::get<1>(dx)),
                        serac::chain_rule(serac::get<0>(serac::get<1>(dfdx)), serac::get<0>(dx)) +
                            serac::chain_rule(serac::get<1>(serac::get<1>(dfdx)), serac::get<1>(dx))};
  }
}
//clang-format on

template <bool is_QOI, typename derivative_type, int n, typename T>
SERAC_HOST_DEVICE tensor<decltype(chain_rule<is_QOI>(derivative_type{}, T{})), n> batch_apply_chain_rule(
    derivative_type* qf_derivatives, const tensor<T, n>& inputs, const RAJA::LaunchContext& ctx)
{
  using return_type = decltype(chain_rule<is_QOI>(derivative_type{}, T{}));
  tensor<return_type, n> outputs{};
  RAJA::RangeSegment     i_range(0, n);
  RAJA::loop<threads_x>(ctx, i_range, [&](int i) { outputs[i] = chain_rule<is_QOI>(qf_derivatives[i], inputs[i]); });
  return outputs;
}

/**
 * @brief The base kernel template used to create create custom directional derivative
 * kernels associated with finite element calculations
 *
 * @tparam test The type of the test function space
 * @tparam trial The type of the trial function space
 * The above spaces can be any combination of {H1, Hcurl, Hdiv (TODO), L2 (TODO), QOI}
 *
 * Template parameters other than the test and trial spaces are used for customization + optimization
 * and are erased through the @p std::function members of @p DomainIntegral
 * @tparam g The shape of the element (only quadrilateral and hexahedron are supported at present)
 * @tparam Q parameter describing number of quadrature points (see num_quadrature_points() function for more details)
 * @tparam derivatives_type Type representing the derivative of the q-function w.r.t. its input arguments
 *
 * @note lambda does not appear as a template argument, as the directional derivative is
 * inherently just a linear transformation
 *
 * @param[in] dU The full set of per-element DOF values (primary input)
 * @param[inout] dR The full set of per-element residuals (primary output)
 * @param[in] derivatives_ptr The address at which derivatives of the q-function with
 * respect to its arguments are stored
 * @param[in] J_ The Jacobians of the element transformations at all quadrature points
 * @see mfem::GeometricFactors
 * @param[in] num_elements The number of elements in the mesh
 */

template <int Q, mfem::Geometry::Type g, typename test, typename trial, typename derivatives_type>
void action_of_gradient_kernel(const double* dU, double* dR, derivatives_type* qf_derivatives, const int* elements,
                               std::size_t num_elements)
{
  using test_element  = finite_element<g, test>;
  using trial_element = finite_element<g, trial>;

  constexpr bool is_QOI   = (test::family == Family::QOI);
  constexpr int  num_qpts = num_quadrature_points(g, Q);

  // mfem provides this information in 1D arrays, so we reshape it
  // into strided multidimensional arrays before using
  auto                                     du = reinterpret_cast<const typename trial_element::dof_type*>(dU);
  auto                                     dr = reinterpret_cast<typename test_element::dof_type*>(dR);
  constexpr TensorProductQuadratureRule<Q> rule{};

  auto e_range = RAJA::TypedRangeSegment<size_t>(0, num_elements);

  using qf_inputs_type = decltype(trial_element::template interpolate_output_helper<Q>());

#ifdef SERAC_USE_CUDA_KERNEL_EVALUATION
  std::string device_name = "DEVICE";
#else
  std::string                           device_name = "HOST";
#endif

  auto&           rm        = umpire::ResourceManager::getInstance();
  auto            allocator = rm.getAllocator(device_name);
  qf_inputs_type* qf_inputs = static_cast<qf_inputs_type*>(allocator.allocate(sizeof(qf_inputs_type) * num_elements));
  rm.memset(qf_inputs, 0);

  // for each element in the domain
  RAJA::launch<launch_policy>(
      RAJA::LaunchParams(RAJA::Teams(static_cast<int>(num_elements)), RAJA::Threads(BLOCK_X, BLOCK_Y, BLOCK_Z)),
      [=] RAJA_HOST_DEVICE(RAJA::LaunchContext ctx) {
        RAJA::loop<teams_e>(ctx, e_range, [=](int e) {
          (void)num_qpts;
          // (batch) interpolate each quadrature point's value
          trial_element::interpolate(du[elements[e]], rule, qf_inputs, ctx);

          auto qf_outputs = batch_apply_chain_rule<is_QOI>(qf_derivatives + e * num_qpts, *qf_inputs, ctx);

          test_element::integrate(qf_outputs, rule, &dr[elements[e]], ctx);
        });
      });
  rm.deallocate(qf_inputs);
}

/**
 * @brief The base kernel template used to compute tangent element entries that can be assembled
 * into a tangent matrix
 *
 * @tparam test The type of the test function space
 * @tparam trial The type of the trial function space
 * The above spaces can be any combination of {H1, Hcurl, Hdiv (TODO), L2 (TODO), QOI}
 *
 * Template parameters other than the test and trial spaces are used for customization + optimization
 * and are erased through the @p std::function members of @p Integral
 * @tparam g The shape of the element (only quadrilateral and hexahedron are supported at present)
 * @tparam Q parameter describing number of quadrature points (see num_quadrature_points() function for more details)
 * @tparam derivatives_type Type representing the derivative of the q-function w.r.t. its input arguments
 *
 *
 * @param[inout] dk 3-dimensional array storing the element gradient matrices
 * @param[in] derivatives_ptr pointer to data describing the derivatives of the q-function with respect to its arguments
 * @param[in] J_ The Jacobians of the element transformations at all quadrature points
 * @see mfem::GeometricFactors
 * @param[in] num_elements The number of elements in the mesh
 */
template <mfem::Geometry::Type g, typename test, typename trial, int Q, typename derivatives_type>
#ifdef SERAC_USE_CUDA_KERNEL_EVALUATION
void element_gradient_kernel(ExecArrayView<double, 3, ExecutionSpace::GPU> dK,
#else
void element_gradient_kernel(ExecArrayView<double, 3, ExecutionSpace::CPU> dK,
#endif
                             derivatives_type* qf_derivatives, const int* elements, std::size_t num_elements)
{
  // quantities of interest have no flux term, so we pad the derivative
  // tuple with a "zero" type in the second position to treat it like the standard case
  constexpr bool is_QOI        = test::family == Family::QOI;
  using padded_derivative_type = std::conditional_t<is_QOI, tuple<derivatives_type, zero>, derivatives_type>;

  using test_element  = finite_element<g, test>;
  using trial_element = finite_element<g, trial>;
  RAJA::TypedRangeSegment<size_t>          elements_range(0, num_elements);
  constexpr int                            nquad = num_quadrature_points(g, Q);
  constexpr TensorProductQuadratureRule<Q> rule{};

  // for each element in the domain
  RAJA::launch<launch_policy>(
      RAJA::LaunchParams(RAJA::Teams(static_cast<int>(num_elements)), RAJA::Threads(BLOCK_SZ)),
      [=] RAJA_HOST_DEVICE(RAJA::LaunchContext ctx) {
        RAJA::loop<teams_e>(ctx, elements_range, [&](uint32_t e) {
          (void)nquad;

          static constexpr bool  is_QOI_2 = test::family == Family::QOI;
          [[maybe_unused]] auto* output_ptr =
              reinterpret_cast<typename test_element::dof_type*>(&dK(elements[e], 0, 0));

          tensor<padded_derivative_type, nquad> derivatives{};
          RAJA::RangeSegment                    x_range(0, nquad);
          RAJA::loop<threads_x>(ctx, x_range, [&](int q) {
            if constexpr (is_QOI_2) {
              get<0>(derivatives(q)) = qf_derivatives[e * nquad + uint32_t(q)];
            }
            if constexpr (!is_QOI_2) {
              derivatives(q) = qf_derivatives[e * nquad + uint32_t(q)];
            }
          });

          ctx.teamSync();

          for (int J = 0; J < trial_element::ndof; ++J) {
            RAJA_TEAM_SHARED decltype(trial_element::batch_apply_shape_fn(J, derivatives, rule, ctx)) source_and_flux;
            source_and_flux = trial_element::batch_apply_shape_fn(J, derivatives, rule, ctx);
            test_element::integrate(source_and_flux, rule, output_ptr + J, ctx, trial_element::ndof);
          }

          ctx.teamSync();
        });
      });
}

template <uint32_t wrt, int Q, mfem::Geometry::Type geom, typename signature, typename lambda_type, typename state_type,
          typename derivative_type>
<<<<<<< HEAD
auto evaluation_kernel(signature s, lambda_type qf, const double* positions, const double* jacobians,
=======
auto evaluation_kernel(signature s, const lambda_type& qf, const double* positions, const double* jacobians,
>>>>>>> 8848f4f9
                       std::shared_ptr<QuadratureData<state_type>> qf_state,
                       std::shared_ptr<derivative_type> qf_derivatives, const int* elements, uint32_t num_elements)
{
  auto trial_element_tuple = trial_elements_tuple<geom>(s);
  auto test_element        = get_test_element<geom>(s);
  return [=](double time, const std::vector<const double*>& inputs, double* outputs, bool update_state) {
    domain_integral::evaluation_kernel_impl<wrt, Q, geom>(
        trial_element_tuple, test_element, time, inputs, outputs, positions, jacobians, qf, (*qf_state)[geom],
        qf_derivatives.get(), elements, num_elements, update_state, s.index_seq);
  };
}

template <int wrt, int Q, mfem::Geometry::Type geom, typename signature, typename derivative_type>
std::function<void(const double*, double*)> jacobian_vector_product_kernel(
    signature, std::shared_ptr<derivative_type> qf_derivatives, const int* elements, uint32_t num_elements)
{
  return [=](const double* du, double* dr) {
    using test_space  = typename signature::return_type;
    using trial_space = typename std::tuple_element<wrt, typename signature::parameter_types>::type;
    action_of_gradient_kernel<Q, geom, test_space, trial_space>(du, dr, qf_derivatives.get(), elements, num_elements);
  };
}

template <int wrt, int Q, mfem::Geometry::Type geom, typename signature, typename derivative_type>
#ifdef SERAC_USE_CUDA_KERNEL_EVALUATION
std::function<void(ExecArrayView<double, 3, ExecutionSpace::GPU>)> element_gradient_kernel(
#else
std::function<void(ExecArrayView<double, 3, ExecutionSpace::CPU>)> element_gradient_kernel(
#endif
    signature, std::shared_ptr<derivative_type> qf_derivatives, const int* elements, uint32_t num_elements)
{
#ifdef SERAC_USE_CUDA_KERNEL_EVALUATION
  return [=](ExecArrayView<double, 3, ExecutionSpace::GPU> K_elem) {
#else
  return [=](ExecArrayView<double, 3, ExecutionSpace::CPU> K_elem) {
#endif
    using test_space  = typename signature::return_type;
    using trial_space = typename std::tuple_element<wrt, typename signature::parameter_types>::type;
    element_gradient_kernel<geom, test_space, trial_space, Q>(K_elem, qf_derivatives.get(), elements, num_elements);
  };
}

}  // namespace domain_integral

}  // namespace serac<|MERGE_RESOLUTION|>--- conflicted
+++ resolved
@@ -103,14 +103,9 @@
 };
 
 template <typename lambda, int dim, int n, typename... T>
-<<<<<<< HEAD
-SERAC_HOST_DEVICE auto batch_apply_qf_no_qdata(lambda qf, double t, const tensor<double, dim, n> x,
-                                               const tensor<double, dim, dim, n> J, RAJA::LaunchContext ctx,
+SERAC_HOST_DEVICE auto batch_apply_qf_no_qdata(const lambda& qf, double t, const tensor<double, dim, n>& x,
+                                               const tensor<double, dim, dim, n>& J, RAJA::LaunchContext ctx,
                                                const T&... inputs)
-=======
-SERAC_HOST_DEVICE auto batch_apply_qf_no_qdata(const lambda& qf, double t, const tensor<double, dim, n>& x,
-                                               const tensor<double, dim, dim, n>& J, const T&... inputs)
->>>>>>> 8848f4f9
 {
   using position_t  = serac::tuple<tensor<double, dim>, tensor<double, dim, dim>>;
   using return_type = decltype(qf(double{}, position_t{}, T{}[0]...));
@@ -132,15 +127,9 @@
 }
 
 template <typename lambda, int dim, int n, typename qpt_data_type, typename... T>
-<<<<<<< HEAD
-SERAC_HOST_DEVICE auto batch_apply_qf(lambda qf, double t, const tensor<double, dim, n> x,
-                                      const tensor<double, dim, dim, n> J, qpt_data_type* qpt_data, bool update_state,
-                                      RAJA::LaunchContext ctx, const T&... inputs)
-=======
 SERAC_HOST_DEVICE auto batch_apply_qf(const lambda& qf, double t, const tensor<double, dim, n>& x,
                                       const tensor<double, dim, dim, n>& J, qpt_data_type* qpt_data, bool update_state,
-                                      const T&... inputs)
->>>>>>> 8848f4f9
+                                      RAJA::LaunchContext ctx, const T&... inputs)
 {
   using position_t  = serac::tuple<tensor<double, dim>, tensor<double, dim, dim>>;
   using return_type = decltype(qf(double{}, position_t{}, qpt_data[0], T{}[0]...));
@@ -474,11 +463,7 @@
 
 template <uint32_t wrt, int Q, mfem::Geometry::Type geom, typename signature, typename lambda_type, typename state_type,
           typename derivative_type>
-<<<<<<< HEAD
-auto evaluation_kernel(signature s, lambda_type qf, const double* positions, const double* jacobians,
-=======
 auto evaluation_kernel(signature s, const lambda_type& qf, const double* positions, const double* jacobians,
->>>>>>> 8848f4f9
                        std::shared_ptr<QuadratureData<state_type>> qf_state,
                        std::shared_ptr<derivative_type> qf_derivatives, const int* elements, uint32_t num_elements)
 {
