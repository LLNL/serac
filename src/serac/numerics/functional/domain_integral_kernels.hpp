// Copyright (c) 2019-2024, Lawrence Livermore National Security, LLC and
// other Serac Project Developers. See the top-level LICENSE file for
// details.
//
// SPDX-License-Identifier: (BSD-3-Clause)
#pragma once

#include "serac/serac_config.hpp"
#include "serac/infrastructure/accelerator.hpp"
#include "serac/numerics/functional/quadrature_data.hpp"
#include "serac/numerics/functional/function_signature.hpp"
#include "serac/numerics/functional/differentiate_wrt.hpp"
#include "RAJA/RAJA.hpp"

#include <array>
#include <cstdint>

namespace serac {

namespace domain_integral {

/**
 *  @tparam space the user-specified trial space
 *  @tparam dimension describes whether the problem is 1D, 2D, or 3D
 *
 *  @brief a struct used to encode what type of arguments will be passed to a domain integral q-function, for the given
 * trial space
 */
template <typename space, typename dimension>
struct QFunctionArgument;

/// @overload
template <int p, int dim>
struct QFunctionArgument<H1<p, 1>, Dimension<dim>> {
  using type = tuple<double, tensor<double, dim>>;  ///< what will be passed to the q-function
};

/// @overload
template <int p, int c, int dim>
struct QFunctionArgument<H1<p, c>, Dimension<dim>> {
  using type = tuple<tensor<double, c>, tensor<double, c, dim>>;  ///< what will be passed to the q-function
};

/// @overload
template <int p, int dim>
struct QFunctionArgument<L2<p, 1>, Dimension<dim>> {
  using type = tuple<double, tensor<double, dim>>;  ///< what will be passed to the q-function
};
/// @overload
template <int p, int c, int dim>
struct QFunctionArgument<L2<p, c>, Dimension<dim>> {
  using type = tuple<tensor<double, c>, tensor<double, c, dim>>;  ///< what will be passed to the q-function
};

/// @overload
template <int p>
struct QFunctionArgument<Hcurl<p>, Dimension<2>> {
  using type = tuple<tensor<double, 2>, double>;  ///< what will be passed to the q-function
};

/// @overload
template <int p>
struct QFunctionArgument<Hcurl<p>, Dimension<3>> {
  using type = tuple<tensor<double, 3>, tensor<double, 3>>;  ///< what will be passed to the q-function
};

/// @brief layer of indirection needed to unpack the entries of the argument tuple
SERAC_SUPPRESS_NVCC_HOSTDEVICE_WARNING
template <typename lambda, typename coords_type, typename T, typename qpt_data_type, int... i>
SERAC_HOST_DEVICE auto apply_qf_helper(lambda&& qf, double t, coords_type&& x_q, qpt_data_type&& qpt_data,
                                       const T& arg_tuple, std::integer_sequence<int, i...>)
{
  if constexpr (std::is_same<typename std::decay<qpt_data_type>::type, Nothing>::value) {
    return qf(t, x_q, serac::get<i>(arg_tuple)...);
  } else {
    return qf(t, x_q, qpt_data, serac::get<i>(arg_tuple)...);
  }
}

/**
 * @brief Actually calls the q-function
 * This is an indirection layer to provide a transparent call site usage regardless of whether
 * quadrature point (state) information is required
 * @param[in] qf The quadrature function functor object
 * @param[in] x_q The physical coordinates of the quadrature point
 * @param[in] arg_tuple The values and derivatives at the quadrature point, as a dual
 * @param[inout] qpt_data The state information at the quadrature point
 */
template <typename lambda, typename coords_type, typename... T, typename qpt_data_type>
SERAC_HOST_DEVICE auto apply_qf(lambda&& qf, double t, coords_type&& x_q, qpt_data_type&& qpt_data,
                                const serac::tuple<T...>& arg_tuple)
{
  return apply_qf_helper(qf, t, x_q, qpt_data, arg_tuple,
                         std::make_integer_sequence<int, static_cast<int>(sizeof...(T))>{});
}

template <int i, int dim, typename... trials, typename lambda, typename qpt_data_type>
auto get_derivative_type(lambda qf, qpt_data_type&& qpt_data)
{
<<<<<<< HEAD
  using qf_arguments = serac::tuple<typename QFunctionArgument<trials, serac::Dimension<dim>>::type...>;
  return get_gradient(apply_qf(qf, double{}, tensor<double, dim>{}, qpt_data, make_dual_wrt<i>(qf_arguments{})));
};

template <typename lambda, int dim, int n, typename... T>
SERAC_HOST_DEVICE auto batch_apply_qf_no_qdata(lambda qf, double t, const tensor<double, dim, n> x,
                                               RAJA::LaunchContext ctx, const T&... inputs)
{
  using return_type = decltype(qf(double{}, tensor<double, dim>{}, T{}[0]...));

  RAJA::RangeSegment     x_range(0, n);
  tensor<return_type, n> outputs{};
  RAJA::loop<threads_x>(ctx, x_range, [&](int i) {
    tensor<double, dim> x_q;
=======
  using qf_arguments = serac::tuple<typename QFunctionArgument<trials, serac::Dimension<dim> >::type...>;
  return get_gradient(apply_qf(qf, double{}, serac::tuple<tensor<double, dim>, tensor<double, dim, dim> >{}, qpt_data,
                               make_dual_wrt<i>(qf_arguments{})));
};

template <typename lambda, int dim, int n, typename... T>
SERAC_HOST_DEVICE auto batch_apply_qf_no_qdata(lambda qf, double t, const tensor<double, dim, n>& x,
                                               const tensor<double, dim, dim, n>& J, const T&... inputs)
{
  using position_t  = serac::tuple<tensor<double, dim>, tensor<double, dim, dim> >;
  using return_type = decltype(qf(double{}, position_t{}, T{}[0]...));
  tensor<return_type, n> outputs{};
  for (int i = 0; i < n; i++) {
    tensor<double, dim>      x_q;
    tensor<double, dim, dim> J_q;
>>>>>>> ed1c76cb
    for (int j = 0; j < dim; j++) {
      for (int k = 0; k < dim; k++) {
        J_q[j][k] = J(k, j, i);
      }
      x_q[j] = x(j, i);
    }
<<<<<<< HEAD
    outputs[i] = qf(t, x_q, inputs[i]...);
  });
=======
    outputs[i] = qf(t, serac::tuple{x_q, J_q}, inputs[i]...);
  }
>>>>>>> ed1c76cb
  return outputs;
}

template <typename lambda, int dim, int n, typename qpt_data_type, typename... T>
<<<<<<< HEAD
SERAC_HOST_DEVICE auto batch_apply_qf(lambda qf, double t, const tensor<double, dim, n> x, qpt_data_type* qpt_data,
                                      bool update_state, RAJA::LaunchContext ctx, const T&... inputs)
{
  using return_type = decltype(qf(double{}, tensor<double, dim>{}, qpt_data[0], T{}[0]...));

  RAJA::RangeSegment     x_range(0, n);
  tensor<return_type, n> outputs{};
  RAJA::loop<threads_x>(ctx, x_range, [&](int i) {
    tensor<double, dim> x_q;
=======
SERAC_HOST_DEVICE auto batch_apply_qf(lambda qf, double t, const tensor<double, dim, n>& x,
                                      const tensor<double, dim, dim, n>& J, qpt_data_type* qpt_data, bool update_state,
                                      const T&... inputs)
{
  using position_t  = serac::tuple<tensor<double, dim>, tensor<double, dim, dim> >;
  using return_type = decltype(qf(double{}, position_t{}, qpt_data[0], T{}[0]...));
  tensor<return_type, n> outputs{};
  for (int i = 0; i < n; i++) {
    tensor<double, dim>      x_q;
    tensor<double, dim, dim> J_q;
>>>>>>> ed1c76cb
    for (int j = 0; j < dim; j++) {
      for (int k = 0; k < dim; k++) {
        J_q[j][k] = J(k, j, i);
      }
      x_q[j] = x(j, i);
    }
    auto qdata = qpt_data[i];
    outputs[i] = qf(t, serac::tuple{x_q, J_q}, qdata, inputs[i]...);
    if (update_state) {
      qpt_data[i] = qdata;
    }
  });
  return outputs;
}

template <uint32_t differentiation_index, int Q, mfem::Geometry::Type geom, typename test_element_type,
          typename trial_element_tuple_type, typename lambda_type, typename state_type, typename derivative_type,
          int... indices>
void evaluation_kernel_impl(trial_element_tuple_type trial_elements, test_element_type, double t,
                            const std::vector<const double*>& inputs, double* outputs, const double* positions,
                            const double* jacobians, lambda_type qf,
                            [[maybe_unused]] axom::ArrayView<state_type, 2> qf_state,
                            [[maybe_unused]] derivative_type* qf_derivatives, const int* elements,
                            uint32_t num_elements, bool update_state, camp::int_seq<int, indices...>)
{
  // mfem provides this information as opaque arrays of doubles,
  // so we reinterpret the pointer with
  using X_Type                     = typename batched_position<geom, Q>::type;
  using J_Type                     = typename batched_jacobian<geom, Q>::type;
  auto                           r = reinterpret_cast<typename test_element_type::dof_type*>(outputs);
  auto                           x = const_cast<X_Type*>(reinterpret_cast<const X_Type*>(positions));
  auto                           J = const_cast<J_Type*>(reinterpret_cast<const J_Type*>(jacobians));
  TensorProductQuadratureRule<Q> rule{};

  auto qpts_per_elem = num_quadrature_points(geom, Q);

  [[maybe_unused]] tuple u = {
      reinterpret_cast<const typename decltype(type<indices>(trial_elements))::dof_type*>(inputs[indices])...};

<<<<<<< HEAD
  using interpolate_out_type = decltype(tuple{get<indices>(trial_elements).template interpolate_output_helper<Q>()...});
=======
  // for each element in the domain
  for (uint32_t e = 0; e < num_elements; ++e) {
    // load the jacobians and positions for each quadrature point in this element
    auto J_e = J[e];
    auto x_e = x[e];

    //[[maybe_unused]] static constexpr trial_element_tuple trial_element_tuple{};
    // batch-calculate values / derivatives of each trial space, at each quadrature point
    [[maybe_unused]] tuple qf_inputs = {promote_each_to_dual_when<indices == differentiation_index>(
        get<indices>(trial_elements).interpolate(get<indices>(u)[elements[e]], rule))...};

    // use J_e to transform values / derivatives on the parent element
    // to the to the corresponding values / derivatives on the physical element
    (parent_to_physical<get<indices>(trial_elements).family>(get<indices>(qf_inputs), J_e), ...);

    // (batch) evalute the q-function at each quadrature point
    //
    // note: the weird immediately-invoked lambda expression is
    // a workaround for a bug in GCC(<12.0) where it fails to
    // decide which function overload to use, and crashes
    auto qf_outputs = [&]() {
      if constexpr (std::is_same_v<state_type, Nothing>) {
        return batch_apply_qf_no_qdata(qf, t, x_e, J_e, get<indices>(qf_inputs)...);
      } else {
        return batch_apply_qf(qf, t, x_e, J_e, &qf_state(e, 0), update_state, get<indices>(qf_inputs)...);
      }
    }();

    // use J to transform sources / fluxes on the physical element
    // back to the corresponding sources / fluxes on the parent element
    physical_to_parent<test_element::family>(qf_outputs, J_e);

    // write out the q-function derivatives after applying the
    // physical_to_parent transformation, so that those transformations
    // won't need to be applied in the action_of_gradient and element_gradient kernels
    if constexpr (differentiation_index != serac::NO_DIFFERENTIATION) {
      for (int q = 0; q < leading_dimension(qf_outputs); q++) {
        qf_derivatives[e * uint32_t(qpts_per_elem) + uint32_t(q)] = get_gradient(qf_outputs[q]);
      }
    }
>>>>>>> ed1c76cb

  using qf_inputs_type = decltype(tuple{promote_each_to_dual_when_output_helper<indices == differentiation_index>(
      get<indices>(trial_elements).template interpolate_output_helper<Q>())...});

#ifdef SERAC_USE_CUDA_KERNEL_EVALUATION
  std::string device_name = "DEVICE";
  auto        device_r    = copy_data(r, serac::size(*r) * sizeof(double), device_name);
#else
  std::string                           device_name = "HOST";
  typename test_element_type::dof_type* device_r    = r;
#endif

  auto&           rm        = umpire::ResourceManager::getInstance();
  auto            allocator = rm.getAllocator(device_name);
  qf_inputs_type* qf_inputs = static_cast<qf_inputs_type*>(allocator.allocate(sizeof(qf_inputs_type) * num_elements));
  interpolate_out_type* interpolate_result =
      static_cast<interpolate_out_type*>(allocator.allocate(sizeof(interpolate_out_type) * num_elements));

  rm.memset(qf_inputs, 0);
  rm.memset(interpolate_result, 0);

  auto e_range = RAJA::TypedRangeSegment<uint32_t>(0, num_elements);
  // for each element in the domain
  RAJA::launch<launch_policy>(
      RAJA::LaunchParams(RAJA::Teams(static_cast<int>(num_elements)), RAJA::Threads(BLOCK_SZ)),
      [=] RAJA_HOST_DEVICE(RAJA::LaunchContext ctx) {
        RAJA::loop<teams_e>(
            ctx, e_range,
            // The explicit capture list is needed here because the capture occurs in a function template with a
            // variadic non-type parameter.
            [&ctx, t, J, x, u, trial_elements, qf, qpts_per_elem, rule, device_r, qf_state, elements, qf_derivatives,
             qf_inputs, interpolate_result, update_state](uint32_t e) {
              (void)qf_state;
              (void)qf_derivatives;
              (void)update_state;
              (void)qpts_per_elem;
              (void)trial_elements;
              (void)qf_inputs;
              (void)interpolate_result;
              (void)u;

              [[maybe_unused]] static constexpr trial_element_tuple_type empty_trial_element{};
              // batch-calculate values / derivatives of each trial space, at each quadrature point
              (get<indices>(trial_elements)
                   .interpolate(get<indices>(u)[elements[e]], rule, &get<indices>(interpolate_result[e]), ctx),
               ...);
              ctx.teamSync();

              (promote_each_to_dual_when<indices == differentiation_index>(get<indices>(interpolate_result[e]),
                                                                           &get<indices>(qf_inputs[e]), ctx),
               ...);
              ctx.teamSync();

              // use J_e to transform values / derivatives on the parent element
              // to the to the corresponding values / derivatives on the physical element
              (parent_to_physical<get<indices>(empty_trial_element).family>(get<indices>(qf_inputs[e]), J, e, ctx),
               ...);
              ctx.teamSync();

              // (batch) evalute the q-function at each quadrature point
              //
              // note: the weird immediately-invoked lambda expression is
              // a workaround for a bug in GCC(<12.0) where it fails to
              // decide which function overload to use, and crashes

              auto qf_outputs = [&]() {
                if constexpr (std::is_same_v<state_type, Nothing>) {
                  return batch_apply_qf_no_qdata(qf, t, x[e], ctx, get<indices>(qf_inputs[e])...);
                }
                if constexpr (!std::is_same_v<state_type, Nothing>) {
                  return batch_apply_qf(qf, t, x[e], &qf_state(e, 0), update_state, ctx, get<indices>(qf_inputs[e])...);
                }
              }();
              ctx.teamSync();

              // use J to transform sources / fluxes on the physical element
              // back to the corresponding sources / fluxes on the parent element
              physical_to_parent<test_element_type::family>(qf_outputs, J, e, ctx);

              // write out the q-function derivatives after applying the
              // physical_to_parent transformation, so that those transformations
              // won't need to be applied in the action_of_gradient and element_gradient kernels
              if constexpr (differentiation_index != serac::NO_DIFFERENTIATION) {
                RAJA::RangeSegment x_range(0, leading_dimension(qf_outputs));
                RAJA::loop<threads_x>(ctx, x_range, [&](int q) {
                  qf_derivatives[e * uint32_t(qpts_per_elem) + uint32_t(q)] = get_gradient(qf_outputs[q]);
                });
              }
              ctx.teamSync();

              // (batch) integrate the material response against the test-space basis functions
              test_element_type::integrate(get_value(qf_outputs), rule, &device_r[elements[e]], ctx);
            });
      });

#ifdef SERAC_USE_CUDA_KERNEL_EVALUATION
  rm.copy(r, device_r);
  allocator.deallocate(device_r);
#endif
  allocator.deallocate(qf_inputs);
  allocator.deallocate(interpolate_result);
}

//clang-format off
template <bool is_QOI, typename S, typename T>
SERAC_HOST_DEVICE auto chain_rule(const S& dfdx, const T& dx)
{
  if constexpr (is_QOI) {
    return serac::chain_rule(serac::get<0>(dfdx), serac::get<0>(dx)) +
           serac::chain_rule(serac::get<1>(dfdx), serac::get<1>(dx));
  }

  if constexpr (!is_QOI) {
    return serac::tuple{serac::chain_rule(serac::get<0>(serac::get<0>(dfdx)), serac::get<0>(dx)) +
                            serac::chain_rule(serac::get<1>(serac::get<0>(dfdx)), serac::get<1>(dx)),
                        serac::chain_rule(serac::get<0>(serac::get<1>(dfdx)), serac::get<0>(dx)) +
                            serac::chain_rule(serac::get<1>(serac::get<1>(dfdx)), serac::get<1>(dx))};
  }
}
//clang-format on

template <bool is_QOI, typename derivative_type, int n, typename T>
SERAC_HOST_DEVICE tensor<decltype(chain_rule<is_QOI>(derivative_type{}, T{})), n> batch_apply_chain_rule(
    derivative_type* qf_derivatives, const tensor<T, n>& inputs, const RAJA::LaunchContext& ctx)
{
  using return_type = decltype(chain_rule<is_QOI>(derivative_type{}, T{}));
  tensor<return_type, n> outputs{};
  RAJA::RangeSegment     i_range(0, n);
  RAJA::loop<threads_x>(ctx, i_range, [&](int i) { outputs[i] = chain_rule<is_QOI>(qf_derivatives[i], inputs[i]); });
  return outputs;
}

/**
 * @brief The base kernel template used to create create custom directional derivative
 * kernels associated with finite element calculations
 *
 * @tparam test The type of the test function space
 * @tparam trial The type of the trial function space
 * The above spaces can be any combination of {H1, Hcurl, Hdiv (TODO), L2 (TODO), QOI}
 *
 * Template parameters other than the test and trial spaces are used for customization + optimization
 * and are erased through the @p std::function members of @p DomainIntegral
 * @tparam g The shape of the element (only quadrilateral and hexahedron are supported at present)
 * @tparam Q parameter describing number of quadrature points (see num_quadrature_points() function for more details)
 * @tparam derivatives_type Type representing the derivative of the q-function w.r.t. its input arguments
 *
 * @note lambda does not appear as a template argument, as the directional derivative is
 * inherently just a linear transformation
 *
 * @param[in] dU The full set of per-element DOF values (primary input)
 * @param[inout] dR The full set of per-element residuals (primary output)
 * @param[in] derivatives_ptr The address at which derivatives of the q-function with
 * respect to its arguments are stored
 * @param[in] J_ The Jacobians of the element transformations at all quadrature points
 * @see mfem::GeometricFactors
 * @param[in] num_elements The number of elements in the mesh
 */

template <int Q, mfem::Geometry::Type g, typename test, typename trial, typename derivatives_type>
void action_of_gradient_kernel(const double* dU, double* dR, derivatives_type* qf_derivatives, const int* elements,
                               std::size_t num_elements)
{
  using test_element  = finite_element<g, test>;
  using trial_element = finite_element<g, trial>;

  constexpr bool is_QOI   = (test::family == Family::QOI);
  constexpr int  num_qpts = num_quadrature_points(g, Q);

  // mfem provides this information in 1D arrays, so we reshape it
  // into strided multidimensional arrays before using
  auto                                     du = reinterpret_cast<const typename trial_element::dof_type*>(dU);
  auto                                     dr = reinterpret_cast<typename test_element::dof_type*>(dR);
  constexpr TensorProductQuadratureRule<Q> rule{};

  auto e_range = RAJA::TypedRangeSegment<size_t>(0, num_elements);

  using qf_inputs_type = decltype(trial_element::template interpolate_output_helper<Q>());

#ifdef SERAC_USE_CUDA_KERNEL_EVALUATION
  std::string device_name = "DEVICE";
#else
  std::string                           device_name = "HOST";
#endif

  auto&           rm        = umpire::ResourceManager::getInstance();
  auto            allocator = rm.getAllocator(device_name);
  qf_inputs_type* qf_inputs = static_cast<qf_inputs_type*>(allocator.allocate(sizeof(qf_inputs_type) * num_elements));
  rm.memset(qf_inputs, 0);

  // for each element in the domain
  RAJA::launch<launch_policy>(
      RAJA::LaunchParams(RAJA::Teams(static_cast<int>(num_elements)), RAJA::Threads(BLOCK_X, BLOCK_Y, BLOCK_Z)),
      [=] RAJA_HOST_DEVICE(RAJA::LaunchContext ctx) {
        RAJA::loop<teams_e>(ctx, e_range, [=](int e) {
          (void)num_qpts;
          // (batch) interpolate each quadrature point's value
          trial_element::interpolate(du[elements[e]], rule, qf_inputs, ctx);

          auto qf_outputs = batch_apply_chain_rule<is_QOI>(qf_derivatives + e * num_qpts, *qf_inputs, ctx);

          test_element::integrate(qf_outputs, rule, &dr[elements[e]], ctx);
        });
      });
  rm.deallocate(qf_inputs);
}

/**
 * @brief The base kernel template used to compute tangent element entries that can be assembled
 * into a tangent matrix
 *
 * @tparam test The type of the test function space
 * @tparam trial The type of the trial function space
 * The above spaces can be any combination of {H1, Hcurl, Hdiv (TODO), L2 (TODO), QOI}
 *
 * Template parameters other than the test and trial spaces are used for customization + optimization
 * and are erased through the @p std::function members of @p Integral
 * @tparam g The shape of the element (only quadrilateral and hexahedron are supported at present)
 * @tparam Q parameter describing number of quadrature points (see num_quadrature_points() function for more details)
 * @tparam derivatives_type Type representing the derivative of the q-function w.r.t. its input arguments
 *
 *
 * @param[inout] dk 3-dimensional array storing the element gradient matrices
 * @param[in] derivatives_ptr pointer to data describing the derivatives of the q-function with respect to its arguments
 * @param[in] J_ The Jacobians of the element transformations at all quadrature points
 * @see mfem::GeometricFactors
 * @param[in] num_elements The number of elements in the mesh
 */
template <mfem::Geometry::Type g, typename test, typename trial, int Q, typename derivatives_type>
#ifdef SERAC_USE_CUDA_KERNEL_EVALUATION
void element_gradient_kernel(ExecArrayView<double, 3, ExecutionSpace::GPU> dK,
#else
void element_gradient_kernel(ExecArrayView<double, 3, ExecutionSpace::CPU> dK,
#endif
                             derivatives_type* qf_derivatives, const int* elements, std::size_t num_elements)
{
  // quantities of interest have no flux term, so we pad the derivative
  // tuple with a "zero" type in the second position to treat it like the standard case
  constexpr bool is_QOI        = test::family == Family::QOI;
  using padded_derivative_type = std::conditional_t<is_QOI, tuple<derivatives_type, zero>, derivatives_type>;

  using test_element  = finite_element<g, test>;
  using trial_element = finite_element<g, trial>;
  RAJA::TypedRangeSegment<size_t>          elements_range(0, num_elements);
  constexpr int                            nquad = num_quadrature_points(g, Q);
  constexpr TensorProductQuadratureRule<Q> rule{};

  // for each element in the domain
  RAJA::launch<launch_policy>(
      RAJA::LaunchParams(RAJA::Teams(static_cast<int>(num_elements)), RAJA::Threads(BLOCK_SZ)),
      [=] RAJA_HOST_DEVICE(RAJA::LaunchContext ctx) {
        RAJA::loop<teams_e>(ctx, elements_range, [&](uint32_t e) {
          (void)nquad;

          static constexpr bool  is_QOI_2 = test::family == Family::QOI;
          [[maybe_unused]] auto* output_ptr =
              reinterpret_cast<typename test_element::dof_type*>(&dK(elements[e], 0, 0));

          tensor<padded_derivative_type, nquad> derivatives{};
          RAJA::RangeSegment                    x_range(0, nquad);
          RAJA::loop<threads_x>(ctx, x_range, [&](int q) {
            if constexpr (is_QOI_2) {
              get<0>(derivatives(q)) = qf_derivatives[e * nquad + uint32_t(q)];
            }
            if constexpr (!is_QOI_2) {
              derivatives(q) = qf_derivatives[e * nquad + uint32_t(q)];
            }
          });

          ctx.teamSync();

          for (int J = 0; J < trial_element::ndof; ++J) {
            RAJA_TEAM_SHARED decltype(trial_element::batch_apply_shape_fn(J, derivatives, rule, ctx)) source_and_flux;
            source_and_flux = trial_element::batch_apply_shape_fn(J, derivatives, rule, ctx);
            test_element::integrate(source_and_flux, rule, output_ptr + J, ctx, trial_element::ndof);
          }

          ctx.teamSync();
        });
      });
}

template <uint32_t wrt, int Q, mfem::Geometry::Type geom, typename signature, typename lambda_type, typename state_type,
          typename derivative_type>
auto evaluation_kernel(signature s, lambda_type qf, const double* positions, const double* jacobians,
                       std::shared_ptr<QuadratureData<state_type>> qf_state,
                       std::shared_ptr<derivative_type> qf_derivatives, const int* elements, uint32_t num_elements)
{
  auto trial_element_tuple = trial_elements_tuple<geom>(s);
  auto test_element        = get_test_element<geom>(s);
  return [=](double time, const std::vector<const double*>& inputs, double* outputs, bool update_state) {
    domain_integral::evaluation_kernel_impl<wrt, Q, geom>(
        trial_element_tuple, test_element, time, inputs, outputs, positions, jacobians, qf, (*qf_state)[geom],
        qf_derivatives.get(), elements, num_elements, update_state, s.index_seq);
  };
}

template <int wrt, int Q, mfem::Geometry::Type geom, typename signature, typename derivative_type>
std::function<void(const double*, double*)> jacobian_vector_product_kernel(
    signature, std::shared_ptr<derivative_type> qf_derivatives, const int* elements, uint32_t num_elements)
{
  return [=](const double* du, double* dr) {
    using test_space  = typename signature::return_type;
    using trial_space = typename std::tuple_element<wrt, typename signature::parameter_types>::type;
    action_of_gradient_kernel<Q, geom, test_space, trial_space>(du, dr, qf_derivatives.get(), elements, num_elements);
  };
}

template <int wrt, int Q, mfem::Geometry::Type geom, typename signature, typename derivative_type>
#ifdef SERAC_USE_CUDA_KERNEL_EVALUATION
std::function<void(ExecArrayView<double, 3, ExecutionSpace::GPU>)> element_gradient_kernel(
#else
std::function<void(ExecArrayView<double, 3, ExecutionSpace::CPU>)> element_gradient_kernel(
#endif
    signature, std::shared_ptr<derivative_type> qf_derivatives, const int* elements, uint32_t num_elements)
{
#ifdef SERAC_USE_CUDA_KERNEL_EVALUATION
  return [=](ExecArrayView<double, 3, ExecutionSpace::GPU> K_elem) {
#else
  return [=](ExecArrayView<double, 3, ExecutionSpace::CPU> K_elem) {
#endif
    using test_space  = typename signature::return_type;
    using trial_space = typename std::tuple_element<wrt, typename signature::parameter_types>::type;
    element_gradient_kernel<geom, test_space, trial_space, Q>(K_elem, qf_derivatives.get(), elements, num_elements);
  };
}

}  // namespace domain_integral

}  // namespace serac<|MERGE_RESOLUTION|>--- conflicted
+++ resolved
@@ -97,77 +97,48 @@
 template <int i, int dim, typename... trials, typename lambda, typename qpt_data_type>
 auto get_derivative_type(lambda qf, qpt_data_type&& qpt_data)
 {
-<<<<<<< HEAD
   using qf_arguments = serac::tuple<typename QFunctionArgument<trials, serac::Dimension<dim>>::type...>;
-  return get_gradient(apply_qf(qf, double{}, tensor<double, dim>{}, qpt_data, make_dual_wrt<i>(qf_arguments{})));
+  return get_gradient(apply_qf(qf, double{}, serac::tuple<tensor<double, dim>, tensor<double, dim, dim>>{}, qpt_data,
+                               make_dual_wrt<i>(qf_arguments{})));
 };
 
 template <typename lambda, int dim, int n, typename... T>
 SERAC_HOST_DEVICE auto batch_apply_qf_no_qdata(lambda qf, double t, const tensor<double, dim, n> x,
-                                               RAJA::LaunchContext ctx, const T&... inputs)
-{
-  using return_type = decltype(qf(double{}, tensor<double, dim>{}, T{}[0]...));
+                                               const tensor<double, dim, dim, n> J, RAJA::LaunchContext ctx,
+                                               const T&... inputs)
+{
+  using position_t  = serac::tuple<tensor<double, dim>, tensor<double, dim, dim>>;
+  using return_type = decltype(qf(double{}, position_t{}, T{}[0]...));
 
   RAJA::RangeSegment     x_range(0, n);
   tensor<return_type, n> outputs{};
   RAJA::loop<threads_x>(ctx, x_range, [&](int i) {
-    tensor<double, dim> x_q;
-=======
-  using qf_arguments = serac::tuple<typename QFunctionArgument<trials, serac::Dimension<dim> >::type...>;
-  return get_gradient(apply_qf(qf, double{}, serac::tuple<tensor<double, dim>, tensor<double, dim, dim> >{}, qpt_data,
-                               make_dual_wrt<i>(qf_arguments{})));
-};
-
-template <typename lambda, int dim, int n, typename... T>
-SERAC_HOST_DEVICE auto batch_apply_qf_no_qdata(lambda qf, double t, const tensor<double, dim, n>& x,
-                                               const tensor<double, dim, dim, n>& J, const T&... inputs)
-{
-  using position_t  = serac::tuple<tensor<double, dim>, tensor<double, dim, dim> >;
-  using return_type = decltype(qf(double{}, position_t{}, T{}[0]...));
-  tensor<return_type, n> outputs{};
-  for (int i = 0; i < n; i++) {
     tensor<double, dim>      x_q;
     tensor<double, dim, dim> J_q;
->>>>>>> ed1c76cb
     for (int j = 0; j < dim; j++) {
       for (int k = 0; k < dim; k++) {
         J_q[j][k] = J(k, j, i);
       }
       x_q[j] = x(j, i);
     }
-<<<<<<< HEAD
-    outputs[i] = qf(t, x_q, inputs[i]...);
+    outputs[i] = qf(t, serac::tuple{x_q, J_q}, inputs[i]...);
   });
-=======
-    outputs[i] = qf(t, serac::tuple{x_q, J_q}, inputs[i]...);
-  }
->>>>>>> ed1c76cb
   return outputs;
 }
 
 template <typename lambda, int dim, int n, typename qpt_data_type, typename... T>
-<<<<<<< HEAD
-SERAC_HOST_DEVICE auto batch_apply_qf(lambda qf, double t, const tensor<double, dim, n> x, qpt_data_type* qpt_data,
-                                      bool update_state, RAJA::LaunchContext ctx, const T&... inputs)
-{
-  using return_type = decltype(qf(double{}, tensor<double, dim>{}, qpt_data[0], T{}[0]...));
+SERAC_HOST_DEVICE auto batch_apply_qf(lambda qf, double t, const tensor<double, dim, n> x,
+                                      const tensor<double, dim, dim, n> J, qpt_data_type* qpt_data, bool update_state,
+                                      RAJA::LaunchContext ctx, const T&... inputs)
+{
+  using position_t  = serac::tuple<tensor<double, dim>, tensor<double, dim, dim>>;
+  using return_type = decltype(qf(double{}, position_t{}, qpt_data[0], T{}[0]...));
 
   RAJA::RangeSegment     x_range(0, n);
   tensor<return_type, n> outputs{};
   RAJA::loop<threads_x>(ctx, x_range, [&](int i) {
-    tensor<double, dim> x_q;
-=======
-SERAC_HOST_DEVICE auto batch_apply_qf(lambda qf, double t, const tensor<double, dim, n>& x,
-                                      const tensor<double, dim, dim, n>& J, qpt_data_type* qpt_data, bool update_state,
-                                      const T&... inputs)
-{
-  using position_t  = serac::tuple<tensor<double, dim>, tensor<double, dim, dim> >;
-  using return_type = decltype(qf(double{}, position_t{}, qpt_data[0], T{}[0]...));
-  tensor<return_type, n> outputs{};
-  for (int i = 0; i < n; i++) {
     tensor<double, dim>      x_q;
     tensor<double, dim, dim> J_q;
->>>>>>> ed1c76cb
     for (int j = 0; j < dim; j++) {
       for (int k = 0; k < dim; k++) {
         J_q[j][k] = J(k, j, i);
@@ -207,50 +178,7 @@
   [[maybe_unused]] tuple u = {
       reinterpret_cast<const typename decltype(type<indices>(trial_elements))::dof_type*>(inputs[indices])...};
 
-<<<<<<< HEAD
   using interpolate_out_type = decltype(tuple{get<indices>(trial_elements).template interpolate_output_helper<Q>()...});
-=======
-  // for each element in the domain
-  for (uint32_t e = 0; e < num_elements; ++e) {
-    // load the jacobians and positions for each quadrature point in this element
-    auto J_e = J[e];
-    auto x_e = x[e];
-
-    //[[maybe_unused]] static constexpr trial_element_tuple trial_element_tuple{};
-    // batch-calculate values / derivatives of each trial space, at each quadrature point
-    [[maybe_unused]] tuple qf_inputs = {promote_each_to_dual_when<indices == differentiation_index>(
-        get<indices>(trial_elements).interpolate(get<indices>(u)[elements[e]], rule))...};
-
-    // use J_e to transform values / derivatives on the parent element
-    // to the to the corresponding values / derivatives on the physical element
-    (parent_to_physical<get<indices>(trial_elements).family>(get<indices>(qf_inputs), J_e), ...);
-
-    // (batch) evalute the q-function at each quadrature point
-    //
-    // note: the weird immediately-invoked lambda expression is
-    // a workaround for a bug in GCC(<12.0) where it fails to
-    // decide which function overload to use, and crashes
-    auto qf_outputs = [&]() {
-      if constexpr (std::is_same_v<state_type, Nothing>) {
-        return batch_apply_qf_no_qdata(qf, t, x_e, J_e, get<indices>(qf_inputs)...);
-      } else {
-        return batch_apply_qf(qf, t, x_e, J_e, &qf_state(e, 0), update_state, get<indices>(qf_inputs)...);
-      }
-    }();
-
-    // use J to transform sources / fluxes on the physical element
-    // back to the corresponding sources / fluxes on the parent element
-    physical_to_parent<test_element::family>(qf_outputs, J_e);
-
-    // write out the q-function derivatives after applying the
-    // physical_to_parent transformation, so that those transformations
-    // won't need to be applied in the action_of_gradient and element_gradient kernels
-    if constexpr (differentiation_index != serac::NO_DIFFERENTIATION) {
-      for (int q = 0; q < leading_dimension(qf_outputs); q++) {
-        qf_derivatives[e * uint32_t(qpts_per_elem) + uint32_t(q)] = get_gradient(qf_outputs[q]);
-      }
-    }
->>>>>>> ed1c76cb
 
   using qf_inputs_type = decltype(tuple{promote_each_to_dual_when_output_helper<indices == differentiation_index>(
       get<indices>(trial_elements).template interpolate_output_helper<Q>())...});
@@ -318,10 +246,11 @@
 
               auto qf_outputs = [&]() {
                 if constexpr (std::is_same_v<state_type, Nothing>) {
-                  return batch_apply_qf_no_qdata(qf, t, x[e], ctx, get<indices>(qf_inputs[e])...);
+                  return batch_apply_qf_no_qdata(qf, t, x[e], J[e], ctx, get<indices>(qf_inputs[e])...);
                 }
                 if constexpr (!std::is_same_v<state_type, Nothing>) {
-                  return batch_apply_qf(qf, t, x[e], &qf_state(e, 0), update_state, ctx, get<indices>(qf_inputs[e])...);
+                  return batch_apply_qf(qf, t, x[e], J[e], &qf_state(e, 0), update_state, ctx,
+                                        get<indices>(qf_inputs[e])...);
                 }
               }();
               ctx.teamSync();
