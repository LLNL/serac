--- conflicted
+++ resolved
@@ -275,12 +275,8 @@
 //clang-format on
 
 template <typename derivative_type, int n, typename T>
-<<<<<<< HEAD
 SERAC_HOST_DEVICE auto batch_apply_chain_rule(derivative_type* qf_derivatives, const tensor<T, n>& inputs,
                                               const RAJA::LaunchContext& ctx)
-=======
-SERAC_HOST_DEVICE auto batch_apply_chain_rule(derivative_type* qf_derivatives, const tensor<T, n>& inputs)
->>>>>>> 98970f5e
 {
   using return_type = decltype(chain_rule(derivative_type{}, T{}));
   tensor<tuple<return_type, zero>, n> outputs{};
