--- conflicted
+++ resolved
@@ -265,14 +265,11 @@
 {
   constexpr int dim = 2;
 
-<<<<<<< HEAD
-=======
   // Define the types for the test and trial spaces using the function arguments
   using test_space  = H1<p>;
   using trial_space = H1<p>;
   using shape_space = H1<p, dim>;
 
->>>>>>> 98970f5e
   // Create standard MFEM bilinear and linear forms on H1
   auto [fespace1, fec1] = serac::generateParFiniteElementSpace<test_space>(&mesh);
 
@@ -292,11 +289,7 @@
   dU2.Randomize();
 
   // Construct the new functional object using the known test and trial spaces
-<<<<<<< HEAD
-  ShapeAwareFunctional<shape_space, test_space(trial_space)> residual(&fespace2, &fespace1, {&fespace1});
-=======
   ShapeAwareFunctional<shape_space, test_space(trial_space)> residual(fespace2.get(), fespace1.get(), {fespace1.get()});
->>>>>>> 98970f5e
 
   residual.AddDomainIntegral(Dimension<dim>{}, DependsOn<>{}, TestFunctorOne<dim, p>{}, mesh);
 
@@ -315,14 +308,11 @@
 {
   constexpr int dim = 3;
 
-<<<<<<< HEAD
-=======
   // Define the types for the test and trial spaces using the function arguments
   using test_space  = H1<p>;
   using trial_space = H1<p>;
   using shape_space = H1<p, dim>;
 
->>>>>>> 98970f5e
   // Create standard MFEM bilinear and linear forms on H1
   auto [fespace1, fec1] = serac::generateParFiniteElementSpace<test_space>(&mesh);
 
@@ -342,11 +332,7 @@
   dU2.Randomize();
 
   // Construct the new functional object using the known test and trial spaces
-<<<<<<< HEAD
-  ShapeAwareFunctional<shape_space, test_space(trial_space)> residual(&fespace2, &fespace1, {&fespace1});
-=======
   ShapeAwareFunctional<shape_space, test_space(trial_space)> residual(fespace2.get(), fespace1.get(), {fespace1.get()});
->>>>>>> 98970f5e
 
   residual.AddDomainIntegral(Dimension<dim>{}, DependsOn<>{}, TestFunctorOne<dim, p>{}, mesh);
 
