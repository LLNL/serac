// Copyright (c) 2019-2024, Lawrence Livermore National Security, LLC and
// other Serac Project Developers. See the top-level LICENSE file for
// details.
//
// SPDX-License-Identifier: (BSD-3-Clause)

#include <fstream>
#include <iostream>

#include "axom/slic/core/SimpleLogger.hpp"
#include "mfem.hpp"

#include "serac/infrastructure/accelerator.hpp"
#include "serac/infrastructure/input.hpp"
#include "serac/serac_config.hpp"
#include "serac/mesh/mesh_utils_base.hpp"
#include "serac/numerics/stdfunction_operator.hpp"
#include "serac/numerics/functional/functional.hpp"
#include "serac/numerics/functional/tensor.hpp"
#include <gtest/gtest.h>
#include "serac/infrastructure/debug_print.hpp"

using namespace serac;

int num_procs, myid;
int nsamples = 1;  // because mfem doesn't take in unsigned int

constexpr bool                 verbose = false;
std::unique_ptr<mfem::ParMesh> mesh2D;
std::unique_ptr<mfem::ParMesh> mesh3D;

static constexpr double a = 1.7;
static constexpr double b = 2.1;

template <int dim>
struct hcurl_qfunction {
  template <typename x_t, typename vector_potential_t>
  SERAC_HOST_DEVICE auto operator()(double /*t*/, x_t x, vector_potential_t vector_potential) const
  {
    auto [A, curl_A] = vector_potential;
    auto J_term      = a * A - tensor<double, dim>{10 * x[0] * x[1], -5 * (x[0] - x[1]) * x[1]};
    auto H_term      = b * curl_A;
    return serac::tuple{J_term, H_term};
  }
};

template <int dim>
struct StressFunctor {
  template <typename X, typename Displacement>
  SERAC_HOST_DEVICE auto operator()(double /*t*/, X /*x*/, Displacement displacement)
  {
    [[maybe_unused]] static constexpr auto I = DenseIdentity<dim>();
    auto [u, du_dx]                          = displacement;
    auto body_force                          = a * u + I[0];
    auto strain                              = 0.5 * (du_dx + transpose(du_dx));
    auto stress                              = b * tr(strain) * I + 2.0 * b * strain;
    return serac::tuple{body_force, stress};
  }
};

struct SourceFluxFunctor {
  template <typename X, typename Temperature>
  SERAC_HOST_DEVICE auto operator()(double /*t*/, X x, Temperature temperature)
  {
    // get the value and the gradient from the input tuple
    auto [u, du_dx] = temperature;
    auto source     = a * u - (100 * x[0] * x[1]);
    auto flux       = b * du_dx;
    return serac::tuple{source, flux};
  }
};

// this test sets up a toy "thermal" problem where the residual includes contributions
// from a temperature-dependent source term and a temperature-gradient-dependent flux
//
// the same problem is expressed with mfem and functional, and their residuals and gradient action
// are compared to ensure the implementations are in agreement.
template <int p, int dim>
void functional_test(mfem::ParMesh& mesh, H1<p> test, H1<p> trial, Dimension<dim>)
{
  // Define the types for the test and trial spaces using the function arguments
  using test_space  = decltype(test);
  using trial_space = decltype(trial);

  // Create standard MFEM bilinear and linear forms on H1
  auto [fespace, fec] = serac::generateParFiniteElementSpace<test_space>(&mesh);

  // by default, mfem uses a different integration rule than serac
  // so we manually specify the one that we use
  const mfem::FiniteElement&   el = *fespace->GetFE(0);
  const mfem::IntegrationRule& ir = mfem::IntRules.Get(el.GetGeomType(), el.GetOrder() * 2);

  mfem::ParBilinearForm A(fespace.get());

  // Add the mass term using the standard MFEM method
  mfem::ConstantCoefficient a_coef(a);
  auto*                     mass = new mfem::MassIntegrator(a_coef);
  mass->SetIntRule(&ir);
  A.AddDomainIntegrator(mass);

  // Add the diffusion term using the standard MFEM method
  mfem::ConstantCoefficient b_coef(b);
  auto*                     diffusion = new mfem::DiffusionIntegrator(b_coef);
  diffusion->SetIntRule(&ir);
  A.AddDomainIntegrator(diffusion);

  // Assemble the bilinear form into a matrix
  A.Assemble(0);

  A.Finalize();
  std::unique_ptr<mfem::HypreParMatrix> J_mfem(A.ParallelAssemble());

  // Create a linear form for the load term using the standard MFEM method
  mfem::ParLinearForm       f(fespace.get());
  mfem::FunctionCoefficient load_func([&](const mfem::Vector& coords) { return 100 * coords(0) * coords(1); });

  // Create and assemble the linear load term into a vector
  auto* load = new mfem::DomainLFIntegrator(load_func);
  load->SetIntRule(&ir);
  f.AddDomainIntegrator(load);
  f.Assemble();
  std::unique_ptr<mfem::HypreParVector> F(f.ParallelAssemble());

  // Set a random state to evaluate the residual
  mfem::ParGridFunction u_global(fespace.get());
  u_global.Randomize();

  mfem::Vector U(fespace->TrueVSize());
  u_global.GetTrueDofs(U);

  // Set up the same problem using functional

<<<<<<< HEAD
  // Define the types for the test and trial spaces using the function arguments
  using test_space  = decltype(test);
  using trial_space = decltype(trial);

// Construct the new functional object using the known test and trial spaces
#ifdef SERAC_USE_CUDA_KERNEL_EVALUATION
  Functional<test_space(trial_space), serac::ExecutionSpace::GPU> residual(&fespace, {&fespace});
#else
  Functional<test_space(trial_space), serac::ExecutionSpace::CPU> residual(&fespace, {&fespace});
#endif
=======
  // Construct the new functional object using the known test and trial spaces
  Functional<test_space(trial_space)> residual(fespace.get(), {fespace.get()});
>>>>>>> 98970f5e

  // Add the total domain residual term to the functional
  residual.AddDomainIntegral(Dimension<dim>{}, DependsOn<0>{}, SourceFluxFunctor{}, mesh);

  // Compute the residual using standard MFEM methods
  // mfem::Vector r1 = (*J_mfem) * U - (*F);
  mfem::Vector r1(U.Size());
  J_mfem->Mult(U, r1);
  r1 -= (*F);

  // Compute the residual using functional
  double       t  = 0.0;
  mfem::Vector r2 = residual(t, U);

  mfem::Vector diff(r1.Size());
  subtract(r1, r2, diff);

  if (verbose) {
    std::cout << "||r1||: " << r1.Norml2() << std::endl;
    std::cout << "||r2||: " << r2.Norml2() << std::endl;
    std::cout << "||r1-r2||/||r1||: " << diff.Norml2() / r1.Norml2() << std::endl;
  }

  // Test that the two residuals are equivalent
  EXPECT_NEAR(0.0, diff.Norml2() / r1.Norml2(), 1.e-14);

  // Compute the gradient using functional
  auto [r, drdU] = residual(t, differentiate_wrt(U));

  std::unique_ptr<mfem::HypreParMatrix> J_func = assemble(drdU);

  // Compute the gradient action using standard MFEM and functional
  // mfem::Vector g1 = (*J_mfem) * U;
  mfem::Vector g1(U.Size());
  J_mfem->Mult(U, g1);

  mfem::Vector g2 = drdU(U);
  // mfem::Vector g3 = (*J_func) * U;
  mfem::Vector g3(U.Size());
  J_func->Mult(U, g3);

  mfem::Vector diff1(g1.Size());
  subtract(g1, g2, diff1);

  mfem::Vector diff2(g1.Size());
  subtract(g1, g3, diff2);

  if (verbose) {
    std::cout << "||g1||: " << g1.Norml2() << std::endl;
    std::cout << "||g2||: " << g2.Norml2() << std::endl;
    std::cout << "||g3||: " << g3.Norml2() << std::endl;
    std::cout << "||g1-g2||/||g1||: " << diff1.Norml2() / g1.Norml2() << std::endl;
    std::cout << "||g1-g3||/||g1||: " << diff2.Norml2() / g1.Norml2() << std::endl;
  }

  // Ensure the two methods generate the same result
  EXPECT_NEAR(0.0, diff1.Norml2() / g1.Norml2(), 1.e-14);
  EXPECT_NEAR(0.0, diff2.Norml2() / g1.Norml2(), 1.e-14);
}

// this test sets up a toy "elasticity" problem where the residual includes contributions
// from a displacement-dependent body force term and an isotropically linear elastic stress response
//
// the same problem is expressed with mfem and functional, and their residuals and gradient action
// are compared to ensure the implementations are in agreement.
template <int p, int dim>
void functional_test(mfem::ParMesh& mesh, H1<p, dim> test, H1<p, dim> trial, Dimension<dim>)
{
  // Define the types for the test and trial spaces using the function arguments
  using test_space  = decltype(test);
  using trial_space = decltype(trial);

  // Create standard MFEM bilinear and linear forms on H1
  auto [fespace, fec] = serac::generateParFiniteElementSpace<test_space>(&mesh);

  // by default, mfem uses a different integration rule than serac
  // so we manually specify the one that we use
  const mfem::FiniteElement&   el = *fespace->GetFE(0);
  const mfem::IntegrationRule& ir = mfem::IntRules.Get(el.GetGeomType(), el.GetOrder() * 2);

  mfem::ParBilinearForm A(fespace.get());

  mfem::ConstantCoefficient a_coef(a);
  auto*                     mass = new mfem::VectorMassIntegrator(a_coef);
  mass->SetIntRule(&ir);
  A.AddDomainIntegrator(mass);

  mfem::ConstantCoefficient lambda_coef(b);
  mfem::ConstantCoefficient mu_coef(b);
  auto*                     elasticity = new mfem::ElasticityIntegrator(lambda_coef, mu_coef);
  elasticity->SetIntRule(&ir);
  A.AddDomainIntegrator(elasticity);
  A.Assemble(0);
  A.Finalize();

  std::unique_ptr<mfem::HypreParMatrix> J_mfem(A.ParallelAssemble());

  mfem::ParLinearForm             f(fespace.get());
  mfem::VectorFunctionCoefficient load_func(dim, [&](const mfem::Vector& /*coords*/, mfem::Vector& force) {
    force    = 0.0;
    force(0) = -1.0;
  });

  auto* load = new mfem::VectorDomainLFIntegrator(load_func);
  load->SetIntRule(&ir);
  f.AddDomainIntegrator(load);
  f.Assemble();
  std::unique_ptr<mfem::HypreParVector> F(f.ParallelAssemble());

  mfem::ParGridFunction u_global(fespace.get());
  u_global.Randomize();

  mfem::Vector U(fespace->TrueVSize());
  u_global.GetTrueDofs(U);

<<<<<<< HEAD
  using test_space  = decltype(test);
  using trial_space = decltype(trial);

#ifdef SERAC_USE_CUDA_KERNEL_EVALUATION
  Functional<test_space(trial_space), serac::ExecutionSpace::GPU> residual(&fespace, {&fespace});
#else
  Functional<test_space(trial_space), serac::ExecutionSpace::CPU> residual(&fespace, {&fespace});
#endif
=======
  [[maybe_unused]] static constexpr auto I = DenseIdentity<dim>();

  Functional<test_space(trial_space)> residual(fespace.get(), {fespace.get()});
>>>>>>> 98970f5e

  residual.AddDomainIntegral(Dimension<dim>{}, DependsOn<0>{}, StressFunctor<dim>{}, mesh);

  // mfem::Vector r1 = (*J_mfem) * U - (*F);
  mfem::Vector r1(U.Size());
  J_mfem->Mult(U, r1);
  r1 -= (*F);
  double       t  = 0.0;
  mfem::Vector r2 = residual(t, U);

  mfem::Vector diff(r1.Size());
  subtract(r1, r2, diff);

  if (verbose) {
    std::cout << "||r1||: " << r1.Norml2() << std::endl;
    std::cout << "||r2||: " << r2.Norml2() << std::endl;
    std::cout << "||r1-r2||/||r1||: " << diff.Norml2() / r1.Norml2() << std::endl;
  }
  EXPECT_NEAR(0., diff.Norml2() / r1.Norml2(), 1.e-14);

  auto [r, drdU] = residual(t, differentiate_wrt(U));

  std::unique_ptr<mfem::HypreParMatrix> J_func = assemble(drdU);

  // mfem::Vector g1 = (*J_mfem) * U;
  mfem::Vector g1(U.Size());
  J_mfem->Mult(U, g1);

  mfem::Vector g2 = drdU(U);

  // mfem::Vector g3 = (*J_func) * U;
  mfem::Vector g3(U.Size());
  J_func->Mult(U, g3);

  mfem::Vector diff1(g1.Size());
  subtract(g1, g2, diff1);

  mfem::Vector diff2(g1.Size());
  subtract(g1, g3, diff2);

  if (verbose) {
    std::cout << "||g1||: " << g1.Norml2() << std::endl;
    std::cout << "||g2||: " << g2.Norml2() << std::endl;
    std::cout << "||g3||: " << g3.Norml2() << std::endl;

    std::cout << "||g1-g2||/||g1||: " << diff1.Norml2() / g1.Norml2() << std::endl;
    std::cout << "||g1-g3||/||g1||: " << diff2.Norml2() / g1.Norml2() << std::endl;
  }

  EXPECT_NEAR(0., diff1.Norml2() / g1.Norml2(), 1.e-14);
  EXPECT_NEAR(0., diff2.Norml2() / g1.Norml2(), 1.e-14);
}

// this test sets up part of a toy "magnetic diffusion" problem where the residual includes contributions
// from a vector-potential-proportional J and an isotropically linear H
//
// the same problem is expressed with mfem and functional, and their residuals and gradient action
// are compared to ensure the implementations are in agreement.
template <int p, int dim>
void functional_test(mfem::ParMesh& mesh, Hcurl<p> test, Hcurl<p> trial, Dimension<dim>)
{
  // Define the types for the test and trial spaces using the function arguments
  using test_space  = decltype(test);
  using trial_space = decltype(trial);

  // Create standard MFEM bilinear and linear forms on H1
  auto [fespace, fec] = serac::generateParFiniteElementSpace<test_space>(&mesh);

  // by default, mfem uses a different integration rule than serac
  // so we manually specify the one that we use
  const mfem::FiniteElement&   el = *fespace->GetFE(0);
  const mfem::IntegrationRule& ir = mfem::IntRules.Get(el.GetGeomType(), el.GetOrder() * 2);

  mfem::ParBilinearForm B(fespace.get());

  mfem::ConstantCoefficient a_coef(a);
  auto*                     mass = new mfem::VectorFEMassIntegrator(a_coef);
  mass->SetIntRule(&ir);
  B.AddDomainIntegrator(mass);

  mfem::ConstantCoefficient b_coef(b);
  auto*                     curlcurl = new mfem::CurlCurlIntegrator(b_coef);
  curlcurl->SetIntRule(&ir);
  B.AddDomainIntegrator(curlcurl);
  B.Assemble(0);
  B.Finalize();
  std::unique_ptr<mfem::HypreParMatrix> J_mfem(B.ParallelAssemble());
<<<<<<< HEAD
  printCUDAMemUsage();
  mfem::ParLinearForm             f(&fespace);
=======

  mfem::ParLinearForm             f(fespace.get());
>>>>>>> 98970f5e
  mfem::VectorFunctionCoefficient load_func(dim, [&](const mfem::Vector& coords, mfem::Vector& output) {
    double x  = coords(0);
    double y  = coords(1);
    output    = 0.0;
    output(0) = 10 * x * y;
    output(1) = -5 * (x - y) * y;
  });

  auto* load = new mfem::VectorFEDomainLFIntegrator(load_func);
  load->SetIntRule(&ir);

  f.AddDomainIntegrator(load);
  f.Assemble();
  std::unique_ptr<mfem::HypreParVector> F(f.ParallelAssemble());

  mfem::ParGridFunction u_global(fespace.get());
  u_global.Randomize();

  mfem::Vector U(fespace->TrueVSize());
  u_global.GetTrueDofs(U);

<<<<<<< HEAD
  using test_space  = decltype(test);
  using trial_space = decltype(trial);

#ifdef SERAC_USE_CUDA_KERNEL_EVALUATION
  Functional<test_space(trial_space), serac::ExecutionSpace::GPU> residual(&fespace, {&fespace});
#else
  Functional<test_space(trial_space), serac::ExecutionSpace::CPU> residual(&fespace, {&fespace});
#endif
=======
  Functional<test_space(trial_space)> residual(fespace.get(), {fespace.get()});
>>>>>>> 98970f5e

  residual.AddDomainIntegral(Dimension<dim>{}, DependsOn<0>{}, hcurl_qfunction<dim>{}, mesh);

  // mfem::Vector r1 = (*J_mfem) * U - (*F);
  mfem::Vector r1(U.Size());
  J_mfem->Mult(U, r1);
  r1 -= (*F);

  mfem::Vector r2 = residual(U);

  mfem::Vector diff(r1.Size());
  subtract(r1, r2, diff);

  if (verbose) {
    std::cout << "||r1||: " << r1.Norml2() << std::endl;
    std::cout << "||r2||: " << r2.Norml2() << std::endl;
    std::cout << "||r1-r2||/||r1||: " << diff.Norml2() / r1.Norml2() << std::endl;
  }
  EXPECT_NEAR(0., diff.Norml2() / r1.Norml2(), 1.e-13);

  auto [r, drdU] = residual(differentiate_wrt(U));

  std::unique_ptr<mfem::HypreParMatrix> J_func = assemble(drdU);

  // mfem::Vector g1 = (*J_mfem) * U;
  mfem::Vector g1(U.Size());
  J_mfem->Mult(U, g1);

  mfem::Vector g2 = drdU * U;

  // mfem::Vector g3 = (*J_func) * U;
  mfem::Vector g3(U.Size());
  J_func->Mult(U, g3);

  mfem::Vector diff1(g1.Size());
  subtract(g1, g2, diff1);

  mfem::Vector diff2(g1.Size());
  subtract(g1, g3, diff2);

  if (verbose) {
    std::cout << "||g1||: " << g1.Norml2() << std::endl;
    std::cout << "||g2||: " << g2.Norml2() << std::endl;
    std::cout << "||g3||: " << g3.Norml2() << std::endl;
    std::cout << "||g1-g2||/||g1||: " << diff1.Norml2() / g1.Norml2() << std::endl;
    std::cout << "||g1-g3||/||g1||: " << diff2.Norml2() / g1.Norml2() << std::endl;
  }
  EXPECT_NEAR(0., diff1.Norml2() / g1.Norml2(), 1.e-13);
  EXPECT_NEAR(0., diff2.Norml2() / g1.Norml2(), 1.e-13);
}

//#ifndef SERAC_USE_CUDA_KERNEL_EVALUATION
// TEST(Thermal, 2DLinear) { functional_test(*mesh2D, H1<1>{}, H1<1>{}, Dimension<2>{}); }
// TEST(Thermal, 2DQuadratic) { functional_test(*mesh2D, H1<2>{}, H1<2>{}, Dimension<2>{}); }
// TEST(Thermal, 2DCubic) { functional_test(*mesh2D, H1<3>{}, H1<3>{}, Dimension<2>{}); }
//
// TEST(Elasticity, 2DLinear) { functional_test(*mesh2D, H1<1, 2>{}, H1<1, 2>{}, Dimension<2>{}); }
// TEST(Elasticity, 2DQuadratic) { functional_test(*mesh2D, H1<2, 2>{}, H1<2, 2>{}, Dimension<2>{}); }
// TEST(Elasticity, 2DCubic) { functional_test(*mesh2D, H1<3, 2>{}, H1<3, 2>{}, Dimension<2>{}); }
//#endif
TEST(Thermal, 3DLinear) { functional_test(*mesh3D, H1<1>{}, H1<1>{}, Dimension<3>{}); }
// TEST(Thermal, 3DQuadratic) { functional_test(*mesh3D, H1<2>{}, H1<2>{}, Dimension<3>{}); }
// TEST(Thermal, 3DCubic) { functional_test(*mesh3D, H1<3>{}, H1<3>{}, Dimension<3>{}); }
//
// TEST(Elasticity, 3DLinear) { functional_test(*mesh3D, H1<1, 3>{}, H1<1, 3>{}, Dimension<3>{}); }
// TEST(Elasticity, 3DQuadratic) { functional_test(*mesh3D, H1<2, 3>{}, H1<2, 3>{}, Dimension<3>{}); }
// TEST(Elasticity, 3DCubic) { functional_test(*mesh3D, H1<3, 3>{}, H1<3, 3>{}, Dimension<3>{}); }

// TODO: reenable these once hcurl implements of simplex elements is finished
// TEST(Hcurl, 2DLinear) { functional_test(*mesh2D, Hcurl<1>{}, Hcurl<1>{}, Dimension<2>{}); }
// TEST(Hcurl, 2DQuadratic) { functional_test(*mesh2D, Hcurl<2>{}, Hcurl<2>{}, Dimension<2>{}); }
// TEST(Hcurl, 2DCubic) { functional_test(*mesh2D, Hcurl<3>{}, Hcurl<3>{}, Dimension<2>{}); }
//
// TEST(Hcurl, 3DLinear) { functional_test(*mesh3D, Hcurl<1>{}, Hcurl<1>{}, Dimension<3>{}); }
// TEST(Hcurl, 3DQuadratic) { functional_test(*mesh3D, Hcurl<2>{}, Hcurl<2>{}, Dimension<3>{}); }
// TEST(Hcurl, 3DCubic) { functional_test(*mesh3D, Hcurl<3>{}, Hcurl<3>{}, Dimension<3>{}); }

int main(int argc, char* argv[])
{
#ifdef SERAC_USE_CUDA_KERNEL_EVALUATION
  serac::accelerator::initializeDevice();
#endif
  ::testing::InitGoogleTest(&argc, argv);
  MPI_Init(&argc, &argv);
  MPI_Comm_size(MPI_COMM_WORLD, &num_procs);
  MPI_Comm_rank(MPI_COMM_WORLD, &myid);

  axom::slic::SimpleLogger logger;

  int serial_refinement   = 1;
  int parallel_refinement = 0;

  mfem::OptionsParser args(argc, argv);
  args.AddOption(&serial_refinement, "-r", "--ref", "");
  args.AddOption(&parallel_refinement, "-pr", "--pref", "");
  args.AddOption(&nsamples, "-n", "--n-samples", "Samples per test");

  args.Parse();
  if (!args.Good()) {
    if (myid == 0) {
      args.PrintUsage(std::cout);
    }
    MPI_Finalize();
    exit(1);
  }
  if (myid == 0) {
    args.PrintOptions(std::cout);
  }

  std::string meshfile2D = SERAC_REPO_DIR "/data/meshes/patch2D_quads.mesh";
  mesh2D = mesh::refineAndDistribute(buildMeshFromFile(meshfile2D), serial_refinement, parallel_refinement);
  mesh2D->ExchangeFaceNbrData();

  std::string meshfile3D = SERAC_REPO_DIR "/data/meshes/patch3D_hexes.mesh";
  mesh3D = mesh::refineAndDistribute(buildMeshFromFile(meshfile3D), serial_refinement, parallel_refinement);
  mesh3D->ExchangeFaceNbrData();

  int result = RUN_ALL_TESTS();
  MPI_Finalize();

#ifdef SERAC_USE_CUDA_KERNEL_EVALUATION
  serac::accelerator::terminateDevice();
#endif
  return result;
}<|MERGE_RESOLUTION|>--- conflicted
+++ resolved
@@ -130,21 +130,16 @@
 
   // Set up the same problem using functional
 
-<<<<<<< HEAD
   // Define the types for the test and trial spaces using the function arguments
   using test_space  = decltype(test);
   using trial_space = decltype(trial);
 
 // Construct the new functional object using the known test and trial spaces
 #ifdef SERAC_USE_CUDA_KERNEL_EVALUATION
-  Functional<test_space(trial_space), serac::ExecutionSpace::GPU> residual(&fespace, {&fespace});
+  Functional<test_space(trial_space), serac::ExecutionSpace::GPU> residual(fespace.get(), {fespace.get()});
 #else
-  Functional<test_space(trial_space), serac::ExecutionSpace::CPU> residual(&fespace, {&fespace});
+  Functional<test_space(trial_space), serac::ExecutionSpace::CPU> residual(fespace.get(), {fespace.get()});
 #endif
-=======
-  // Construct the new functional object using the known test and trial spaces
-  Functional<test_space(trial_space)> residual(fespace.get(), {fespace.get()});
->>>>>>> 98970f5e
 
   // Add the total domain residual term to the functional
   residual.AddDomainIntegral(Dimension<dim>{}, DependsOn<0>{}, SourceFluxFunctor{}, mesh);
@@ -260,20 +255,15 @@
   mfem::Vector U(fespace->TrueVSize());
   u_global.GetTrueDofs(U);
 
-<<<<<<< HEAD
   using test_space  = decltype(test);
   using trial_space = decltype(trial);
+  [[maybe_unused]] static constexpr auto I = DenseIdentity<dim>();
 
 #ifdef SERAC_USE_CUDA_KERNEL_EVALUATION
-  Functional<test_space(trial_space), serac::ExecutionSpace::GPU> residual(&fespace, {&fespace});
+  Functional<test_space(trial_space), serac::ExecutionSpace::GPU> residual(fespace.get(), {fespace.get()});
 #else
-  Functional<test_space(trial_space), serac::ExecutionSpace::CPU> residual(&fespace, {&fespace});
+  Functional<test_space(trial_space), serac::ExecutionSpace::CPU> residual(fespace.get(), {fespace.get()});
 #endif
-=======
-  [[maybe_unused]] static constexpr auto I = DenseIdentity<dim>();
-
-  Functional<test_space(trial_space)> residual(fespace.get(), {fespace.get()});
->>>>>>> 98970f5e
 
   residual.AddDomainIntegral(Dimension<dim>{}, DependsOn<0>{}, StressFunctor<dim>{}, mesh);
 
@@ -361,13 +351,8 @@
   B.Assemble(0);
   B.Finalize();
   std::unique_ptr<mfem::HypreParMatrix> J_mfem(B.ParallelAssemble());
-<<<<<<< HEAD
-  printCUDAMemUsage();
-  mfem::ParLinearForm             f(&fespace);
-=======
 
   mfem::ParLinearForm             f(fespace.get());
->>>>>>> 98970f5e
   mfem::VectorFunctionCoefficient load_func(dim, [&](const mfem::Vector& coords, mfem::Vector& output) {
     double x  = coords(0);
     double y  = coords(1);
@@ -389,18 +374,15 @@
   mfem::Vector U(fespace->TrueVSize());
   u_global.GetTrueDofs(U);
 
-<<<<<<< HEAD
   using test_space  = decltype(test);
   using trial_space = decltype(trial);
 
 #ifdef SERAC_USE_CUDA_KERNEL_EVALUATION
-  Functional<test_space(trial_space), serac::ExecutionSpace::GPU> residual(&fespace, {&fespace});
+  Functional<test_space(trial_space), serac::ExecutionSpace::GPU> residual(fespace.get(), {fespace.get()});
 #else
-  Functional<test_space(trial_space), serac::ExecutionSpace::CPU> residual(&fespace, {&fespace});
+  Functional<test_space(trial_space), serac::ExecutionSpace::CPU> residual(fespace.get(), {fespace.get()});
 #endif
-=======
-  Functional<test_space(trial_space)> residual(fespace.get(), {fespace.get()});
->>>>>>> 98970f5e
+
 
   residual.AddDomainIntegral(Dimension<dim>{}, DependsOn<0>{}, hcurl_qfunction<dim>{}, mesh);
 
