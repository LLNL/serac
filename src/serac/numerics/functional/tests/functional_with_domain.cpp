// Copyright (c) 2019-2024, Lawrence Livermore National Security, LLC and
// other Serac Project Developers. See the top-level LICENSE file for
// details.
//
// SPDX-License-Identifier: (BSD-3-Clause)

#include <fstream>
#include <iostream>

#include "mfem.hpp"

#include <gtest/gtest.h>

#include "axom/slic/core/SimpleLogger.hpp"
#include "serac/infrastructure/input.hpp"
#include "serac/serac_config.hpp"
#include "serac/mesh/mesh_utils_base.hpp"
#include "serac/numerics/stdfunction_operator.hpp"
#include "serac/numerics/functional/functional.hpp"
#include "serac/numerics/functional/tensor.hpp"

#include "serac/numerics/functional/tests/check_gradient.hpp"

using namespace serac;
using namespace serac::profiling;

<<<<<<< HEAD
namespace {

};

=======
>>>>>>> 8848f4f9
template <int dim, bool apply_mask = false>
struct TestThermalIntegratorOne {
  template <typename Position, typename Temperature>
  SERAC_HOST_DEVICE auto operator()(double, Position position, Temperature temperature) const
  {
    constexpr static double d00 = 1.0;
    constexpr static auto   d01 = 1.0 * make_tensor<dim>([](int i) { return i; });
    constexpr static auto   d10 = 1.0 * make_tensor<dim>([](int i) { return 2 * i * i; });
    constexpr static auto   d11 = 1.0 * make_tensor<dim, dim>([](int i, int j) { return i + j * (j + 1) + 1; });

    auto [X, dX_dxi] = position;
    auto [u, du_dx]  = temperature;

    double mask = 1.0;
    if constexpr (apply_mask) {
      mask = (X[0] < 4.0);
    }

    auto source = mask * (d00 * u + dot(d01, du_dx) - 0.0 * (100 * X[0] * X[1]));
    auto flux   = mask * (d10 * u + dot(d11, du_dx));
    return serac::tuple{source, flux};
  }
};

template <bool apply_mask = false>
struct TestThermalIntegratorTwo {
  template <typename Position, typename Temperature>
  SERAC_HOST_DEVICE auto operator()(double, Position position, Temperature temperature) const
  {
    auto [X, dX_dxi] = position;
    auto [u, du_dxi] = temperature;

    double mask = 1.0;
    if constexpr (apply_mask) {
      mask = (X[1] >= 0.99);
    }

    return mask * (X[0] + X[1] - cos(u));
  }
};

struct TrivialIntegrator {
  template <typename UnusedType>
<<<<<<< HEAD
  SERAC_HOST_DEVICE auto operator()(double /*t*/, UnusedType /*position*/)
=======
  SERAC_HOST_DEVICE auto operator()(double /*t*/, UnusedType /*position*/) const
>>>>>>> 8848f4f9
  {
    return 1.0;
  }
};

template <int dim>
tensor<double, dim> average(std::vector<tensor<double, dim>>& positions)
{
  tensor<double, dim> total{};
  for (auto x : positions) {
    total += x;
  }
  return total / double(positions.size());
}

template <int ptest, int ptrial, int dim>
void whole_mesh_comparison_test_impl(std::unique_ptr<mfem::ParMesh>& mesh)
{
  // Define the types for the test and trial spaces using the function arguments
  using test_space  = H1<ptest>;
  using trial_space = H1<ptrial>;

  // Create standard MFEM bilinear and linear forms on H1
  auto [test_fespace, test_fec] = serac::generateParFiniteElementSpace<test_space>(mesh.get());

  auto [trial_fespace, trial_fec] = serac::generateParFiniteElementSpace<trial_space>(mesh.get());

  mfem::Vector U(trial_fespace->TrueVSize());

  mfem::ParGridFunction     U_gf(trial_fespace.get());
  mfem::FunctionCoefficient x_squared([](mfem::Vector x) { return x[0] * x[0]; });
  U_gf.ProjectCoefficient(x_squared);
  U_gf.GetTrueDofs(U);

  // Construct the new functional object using the known test and trial spaces
  Functional<test_space(trial_space)> residual(test_fespace.get(), {trial_fespace.get()});
  Functional<test_space(trial_space)> residual_comparison(test_fespace.get(), {trial_fespace.get()});

  auto everything = [](std::vector<tensor<double, dim>>, int /* attr */) { return true; };
  auto on_left    = [](std::vector<tensor<double, dim>> X, int /* attr */) { return average(X)[0] < 0.5; };
  auto on_right   = [](std::vector<tensor<double, dim>> X, int /* attr */) { return average(X)[0] >= 0.5; };
  auto on_bottom  = [](std::vector<tensor<double, dim>> X, int /* attr */) { return average(X)[1] < 0.5; };
  auto on_top     = [](std::vector<tensor<double, dim>> X, int /* attr */) { return average(X)[1] >= 0.5; };

  Domain whole_mesh = Domain::ofElements(*mesh, everything);
  Domain left       = Domain::ofElements(*mesh, on_left);
  Domain right      = Domain::ofElements(*mesh, on_right);

  Domain whole_boundary  = Domain::ofBoundaryElements(*mesh, everything);
  Domain bottom_boundary = Domain::ofBoundaryElements(*mesh, on_bottom);
  Domain top_boundary    = Domain::ofBoundaryElements(*mesh, on_top);

  residual.AddDomainIntegral(Dimension<dim>{}, DependsOn<0>{}, TestThermalIntegratorOne<dim>{}, left);

  residual.AddDomainIntegral(Dimension<dim>{}, DependsOn<0>{}, TestThermalIntegratorOne<dim>{}, right);

  residual.AddBoundaryIntegral(Dimension<dim - 1>{}, DependsOn<0>{}, TestThermalIntegratorTwo{}, bottom_boundary);

  residual.AddBoundaryIntegral(Dimension<dim - 1>{}, DependsOn<0>{}, TestThermalIntegratorTwo{}, top_boundary);

  double t = 0.0;
  check_gradient(residual, t, U);

  auto r0 = residual(t, U);

  //////////////

  residual_comparison.AddDomainIntegral(Dimension<dim>{}, DependsOn<0>{}, TestThermalIntegratorOne<dim>{}, whole_mesh);

  residual_comparison.AddBoundaryIntegral(Dimension<dim - 1>{}, DependsOn<0>{}, TestThermalIntegratorTwo{},
                                          whole_boundary);

  auto r1 = residual_comparison(t, U);

  EXPECT_LT(r0.DistanceTo(r1.GetData()), 1.0e-14);
}

template <int ptest, int ptrial>
void whole_mesh_comparison_test(std::string meshfile)
{
  auto mesh = mesh::refineAndDistribute(buildMeshFromFile(SERAC_REPO_DIR + meshfile), 1);

  if (mesh->Dimension() == 2) {
    whole_mesh_comparison_test_impl<ptest, ptrial, 2>(mesh);
  }

  if (mesh->Dimension() == 3) {
    whole_mesh_comparison_test_impl<ptest, ptrial, 3>(mesh);
  }
}

TEST(basic, whole_mesh_comparison_tris) { whole_mesh_comparison_test<1, 1>("/data/meshes/patch2D_tris.mesh"); }
TEST(basic, whole_mesh_comparison_quads) { whole_mesh_comparison_test<1, 1>("/data/meshes/patch2D_quads.mesh"); }
TEST(basic, whole_mesh_comparison_tris_and_quads)
{
  whole_mesh_comparison_test<1, 1>("/data/meshes/patch2D_tris_and_quads.mesh");
}

TEST(basic, whole_mesh_comparison_tets) { whole_mesh_comparison_test<1, 1>("/data/meshes/patch3D_tets.mesh"); }
TEST(basic, whole_mesh_comparison_hexes) { whole_mesh_comparison_test<1, 1>("/data/meshes/patch3D_hexes.mesh"); }
TEST(basic, whole_mesh_comparison_tets_and_hexes)
{
  whole_mesh_comparison_test<1, 1>("/data/meshes/patch3D_tets_and_hexes.mesh");
}

TEST(mixed, whole_mesh_comparison_tris_and_quads)
{
  whole_mesh_comparison_test<2, 1>("/data/meshes/patch2D_tris_and_quads.mesh");
}
TEST(mixed, whole_mesh_comparison_tets_and_hexes)
{
  whole_mesh_comparison_test<2, 1>("/data/meshes/patch3D_tets_and_hexes.mesh");
}

template <int ptest, int ptrial, int dim>
void partial_mesh_comparison_test_impl(std::unique_ptr<mfem::ParMesh>& mesh)
{
  // Define the types for the test and trial spaces using the function arguments
  using test_space  = H1<ptest>;
  using trial_space = H1<ptrial>;

  // Create standard MFEM bilinear and linear forms on H1
  auto [test_fespace, test_fec] = serac::generateParFiniteElementSpace<test_space>(mesh.get());

  auto [trial_fespace, trial_fec] = serac::generateParFiniteElementSpace<trial_space>(mesh.get());

  mfem::Vector U(trial_fespace->TrueVSize());

  mfem::ParGridFunction     U_gf(trial_fespace.get());
  mfem::FunctionCoefficient x_squared([](mfem::Vector x) { return x[0] * x[0]; });
  U_gf.ProjectCoefficient(x_squared);
  U_gf.GetTrueDofs(U);

  // Construct the new functional object using the known test and trial spaces
  Functional<test_space(trial_space)> residual(test_fespace.get(), {trial_fespace.get()});
  Functional<test_space(trial_space)> residual_comparison(test_fespace.get(), {trial_fespace.get()});

  auto   on_left = [](std::vector<tensor<double, dim>> X, int /* attr */) { return average(X)[0] < 4.0; };
  Domain left    = Domain::ofElements(*mesh, on_left);

  auto   on_top       = [](std::vector<tensor<double, dim>> X, int /* attr */) { return average(X)[1] >= 0.99; };
  Domain top_boundary = Domain::ofBoundaryElements(*mesh, on_top);

  residual.AddDomainIntegral(Dimension<dim>{}, DependsOn<0>{}, TestThermalIntegratorOne<dim>{}, left);

  residual.AddBoundaryIntegral(Dimension<dim - 1>{}, DependsOn<0>{}, TestThermalIntegratorTwo{}, top_boundary);

  double t = 0.0;
  check_gradient(residual, t, U);

  auto r0 = residual(t, U);

  //////////////

  residual_comparison.AddDomainIntegral(Dimension<dim>{}, DependsOn<0>{}, TestThermalIntegratorOne<dim, true>{}, *mesh);

  residual_comparison.AddBoundaryIntegral(Dimension<dim - 1>{}, DependsOn<0>{}, TestThermalIntegratorTwo<true>{},
                                          *mesh);

  auto r1 = residual_comparison(t, U);

  EXPECT_LT(r0.DistanceTo(r1.GetData()), 1.0e-14);
}

template <int ptest, int ptrial>
void partial_mesh_comparison_test(std::string meshfile)
{
  auto mesh = mesh::refineAndDistribute(buildMeshFromFile(SERAC_REPO_DIR + meshfile), 1);

  if (mesh->Dimension() == 2) {
    partial_mesh_comparison_test_impl<ptest, ptrial, 2>(mesh);
  }

  if (mesh->Dimension() == 3) {
    partial_mesh_comparison_test_impl<ptest, ptrial, 3>(mesh);
  }
}

TEST(basic, partial_mesh_comparison_tris) { partial_mesh_comparison_test<1, 1>("/data/meshes/beam-tri.mesh"); }
TEST(basic, partial_mesh_comparison_quads) { partial_mesh_comparison_test<1, 1>("/data/meshes/beam-quad.mesh"); }

TEST(basic, partial_mesh_comparison_tets) { partial_mesh_comparison_test<1, 1>("/data/meshes/beam-tet.mesh"); }
TEST(basic, partial_mesh_comparison_hexes) { partial_mesh_comparison_test<1, 1>("/data/meshes/beam-hex.mesh"); }

TEST(qoi, partial_boundary)
{
  constexpr auto dim  = 3;
  auto           mesh = mesh::refineAndDistribute(buildMeshFromFile(SERAC_REPO_DIR "/data/meshes/beam-hex.mesh"), 1);

  // Define the types for the test and trial spaces using the function arguments
  using test_space  = double;
  using trial_space = H1<1>;

  auto [trial_fespace, trial_fec] = serac::generateParFiniteElementSpace<trial_space>(mesh.get());

  mfem::Vector U(trial_fespace->TrueVSize());

  mfem::ParGridFunction     U_gf(trial_fespace.get());
  mfem::FunctionCoefficient x_squared([](mfem::Vector x) { return x[0] * x[0]; });
  U_gf.ProjectCoefficient(x_squared);
  U_gf.GetTrueDofs(U);

  // Construct the new functional object using the known test and trial spaces
  Functional<test_space(trial_space)> qoi({trial_fespace.get()});

  auto   on_top       = [](std::vector<tensor<double, 3>> X, int /* attr */) { return average(X)[1] >= 0.99; };
  Domain top_boundary = Domain::ofBoundaryElements(*mesh, on_top);

  qoi.AddBoundaryIntegral(Dimension<dim - 1>{}, DependsOn</*nothing*/>{}, TrivialIntegrator{}, top_boundary);

  double time = 0.0;

  auto area = qoi(time, U);

  EXPECT_NEAR(area, 8.0, 1.0e-14);
}

TEST(qoi, partial_domain)
{
  constexpr auto dim  = 3;
  auto           mesh = mesh::refineAndDistribute(buildMeshFromFile(SERAC_REPO_DIR "/data/meshes/beam-hex.mesh"), 1);

  // Define the types for the test and trial spaces using the function arguments
  using test_space  = double;
  using trial_space = H1<1>;

  auto [trial_fespace, trial_fec] = serac::generateParFiniteElementSpace<trial_space>(mesh.get());

  mfem::Vector U(trial_fespace->TrueVSize());

  mfem::ParGridFunction     U_gf(trial_fespace.get());
  mfem::FunctionCoefficient x_squared([](mfem::Vector x) { return x[0] * x[0]; });
  U_gf.ProjectCoefficient(x_squared);
  U_gf.GetTrueDofs(U);

  // Construct the new functional object using the known test and trial spaces
  Functional<test_space(trial_space)> qoi({trial_fespace.get()});

  auto   on_left = [](std::vector<tensor<double, dim>> X, int /* attr */) { return average(X)[0] < 4.0; };
  Domain left    = Domain::ofElements(*mesh, on_left);

  qoi.AddDomainIntegral(Dimension<dim>{}, DependsOn</*nothing*/>{}, TrivialIntegrator{}, left);

  double time   = 0.0;
  auto   volume = qoi(time, U);

  EXPECT_NEAR(volume, 4.0, 1.0e-14);
}

int main(int argc, char* argv[])
{
  ::testing::InitGoogleTest(&argc, argv);

  int num_procs, myid;
  MPI_Init(&argc, &argv);
  MPI_Comm_size(MPI_COMM_WORLD, &num_procs);
  MPI_Comm_rank(MPI_COMM_WORLD, &myid);

  axom::slic::SimpleLogger logger;

  int result = RUN_ALL_TESTS();

  MPI_Finalize();

  return result;
}<|MERGE_RESOLUTION|>--- conflicted
+++ resolved
@@ -24,13 +24,6 @@
 using namespace serac;
 using namespace serac::profiling;
 
-<<<<<<< HEAD
-namespace {
-
-};
-
-=======
->>>>>>> 8848f4f9
 template <int dim, bool apply_mask = false>
 struct TestThermalIntegratorOne {
   template <typename Position, typename Temperature>
@@ -74,11 +67,7 @@
 
 struct TrivialIntegrator {
   template <typename UnusedType>
-<<<<<<< HEAD
-  SERAC_HOST_DEVICE auto operator()(double /*t*/, UnusedType /*position*/)
-=======
   SERAC_HOST_DEVICE auto operator()(double /*t*/, UnusedType /*position*/) const
->>>>>>> 8848f4f9
   {
     return 1.0;
   }
