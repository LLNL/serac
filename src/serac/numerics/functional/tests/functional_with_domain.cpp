--- conflicted
+++ resolved
@@ -28,39 +28,44 @@
 
 };
 
-template <int dim, bool apply_mask>
+template <int dim, bool apply_mask = false>
 struct TestThermalIntegratorOne {
   template <typename Position, typename Temperature>
-  SERAC_HOST_DEVICE auto operator()(double, Position x, Temperature temperature) const
+  SERAC_HOST_DEVICE auto operator()(double, Position position, Temperature temperature) const
   {
-    double mask = 1.0;
-    if constexpr (apply_mask) {
-      mask = (x[0] < 4.0);
-    }
     constexpr static double d00 = 1.0;
     constexpr static auto   d01 = 1.0 * make_tensor<dim>([](int i) { return i; });
     constexpr static auto   d10 = 1.0 * make_tensor<dim>([](int i) { return 2 * i * i; });
     constexpr static auto   d11 = 1.0 * make_tensor<dim, dim>([](int i, int j) { return i + j * (j + 1) + 1; });
 
-    auto [u, du_dx] = temperature;
-    auto source     = mask * (d00 * u + dot(d01, du_dx) - 0.0 * (100 * x[0] * x[1]));
-    auto flux       = mask * (d10 * u + dot(d11, du_dx));
+    auto [X, dX_dxi] = position;
+    auto [u, du_dx]  = temperature;
+
+    double mask = 1.0;
+    if constexpr (apply_mask) {
+      mask = (X[0] < 4.0);
+    }
+
+    auto source = mask * (d00 * u + dot(d01, du_dx) - 0.0 * (100 * X[0] * X[1]));
+    auto flux   = mask * (d10 * u + dot(d11, du_dx));
     return serac::tuple{source, flux};
   }
 };
 
-template <bool apply_mask>
+template <bool apply_mask = false>
 struct TestThermalIntegratorTwo {
   template <typename Position, typename Temperature>
   SERAC_HOST_DEVICE auto operator()(double, Position position, Temperature temperature) const
   {
     auto [X, dX_dxi] = position;
-    double mask      = 1.0;
+    auto [u, du_dxi] = temperature;
+
+    double mask = 1.0;
     if constexpr (apply_mask) {
       mask = (X[1] >= 0.99);
     }
-    auto [u, du_dxi] = temperature;
-    return (X[0] + X[1] - cos(u)) * mask;
+
+    return mask * (X[0] + X[1] - cos(u));
   }
 };
 
@@ -121,61 +126,13 @@
   Domain bottom_boundary = Domain::ofBoundaryElements(*mesh, on_bottom);
   Domain top_boundary    = Domain::ofBoundaryElements(*mesh, on_top);
 
-<<<<<<< HEAD
-  residual.AddDomainIntegral(Dimension<dim>{}, DependsOn<0>{}, TestThermalIntegratorOne<dim, false>{}, left);
-
-  residual.AddDomainIntegral(Dimension<dim>{}, DependsOn<0>{}, TestThermalIntegratorOne<dim, false>{}, right);
-
-  residual.AddBoundaryIntegral(Dimension<dim - 1>{}, DependsOn<0>{}, TestThermalIntegratorTwo<false>{},
-                               bottom_boundary);
-
-  residual.AddBoundaryIntegral(Dimension<dim - 1>{}, DependsOn<0>{}, TestThermalIntegratorTwo<false>{}, top_boundary);
-=======
-  auto d00 = 1.0;
-  auto d01 = 1.0 * make_tensor<dim>([](int i) { return i; });
-  auto d10 = 1.0 * make_tensor<dim>([](int i) { return 2 * i * i; });
-  auto d11 = 1.0 * make_tensor<dim, dim>([](int i, int j) { return i + j * (j + 1) + 1; });
-
-  residual.AddDomainIntegral(
-      Dimension<dim>{}, DependsOn<0>{},
-      [=](double /*t*/, auto position, auto temperature) {
-        auto [X, dX_dxi] = position;
-        auto [u, du_dX]  = temperature;
-        auto source      = d00 * u + dot(d01, du_dX) - 0.0 * (100 * X[0] * X[1]);
-        auto flux        = d10 * u + dot(d11, du_dX);
-        return serac::tuple{source, flux};
-      },
-      left);
-
-  residual.AddDomainIntegral(
-      Dimension<dim>{}, DependsOn<0>{},
-      [=](double /*t*/, auto position, auto temperature) {
-        auto [X, dX_dxi] = position;
-        auto [u, du_dX]  = temperature;
-        auto source      = d00 * u + dot(d01, du_dX) - 0.0 * (100 * X[0] * X[1]);
-        auto flux        = d10 * u + dot(d11, du_dX);
-        return serac::tuple{source, flux};
-      },
-      right);
-
-  residual.AddBoundaryIntegral(
-      Dimension<dim - 1>{}, DependsOn<0>{},
-      [=](double /*t*/, auto position, auto temperature) {
-        auto [X, dX_dxi] = position;
-        auto [u, du_dxi] = temperature;
-        return X[0] + X[1] - cos(u);
-      },
-      bottom_boundary);
-
-  residual.AddBoundaryIntegral(
-      Dimension<dim - 1>{}, DependsOn<0>{},
-      [=](double /*t*/, auto position, auto temperature) {
-        auto [X, dX_dxi] = position;
-        auto [u, du_dxi] = temperature;
-        return X[0] + X[1] - cos(u);
-      },
-      top_boundary);
->>>>>>> ed1c76cb
+  residual.AddDomainIntegral(Dimension<dim>{}, DependsOn<0>{}, TestThermalIntegratorOne<dim>{}, left);
+
+  residual.AddDomainIntegral(Dimension<dim>{}, DependsOn<0>{}, TestThermalIntegratorOne<dim>{}, right);
+
+  residual.AddBoundaryIntegral(Dimension<dim - 1>{}, DependsOn<0>{}, TestThermalIntegratorTwo{}, bottom_boundary);
+
+  residual.AddBoundaryIntegral(Dimension<dim - 1>{}, DependsOn<0>{}, TestThermalIntegratorTwo{}, top_boundary);
 
   double t = 0.0;
   check_gradient(residual, t, U);
@@ -184,33 +141,10 @@
 
   //////////////
 
-<<<<<<< HEAD
-  residual_comparison.AddDomainIntegral(Dimension<dim>{}, DependsOn<0>{}, TestThermalIntegratorOne<dim, false>{},
-                                        whole_mesh);
-
-  residual_comparison.AddBoundaryIntegral(Dimension<dim - 1>{}, DependsOn<0>{}, TestThermalIntegratorTwo<false>{},
+  residual_comparison.AddDomainIntegral(Dimension<dim>{}, DependsOn<0>{}, TestThermalIntegratorOne<dim>{}, whole_mesh);
+
+  residual_comparison.AddBoundaryIntegral(Dimension<dim - 1>{}, DependsOn<0>{}, TestThermalIntegratorTwo{},
                                           whole_boundary);
-=======
-  residual_comparison.AddDomainIntegral(
-      Dimension<dim>{}, DependsOn<0>{},
-      [=](double /*t*/, auto position, auto temperature) {
-        auto [X, dX_dxi] = position;
-        auto [u, du_dX]  = temperature;
-        auto source      = d00 * u + dot(d01, du_dX) - 0.0 * (100 * X[0] * X[1]);
-        auto flux        = d10 * u + dot(d11, du_dX);
-        return serac::tuple{source, flux};
-      },
-      whole_mesh);
-
-  residual_comparison.AddBoundaryIntegral(
-      Dimension<dim - 1>{}, DependsOn<0>{},
-      [=](double /*t*/, auto position, auto temperature) {
-        auto [X, dX_dxi] = position;
-        auto [u, du_dxi] = temperature;
-        return X[0] + X[1] - cos(u);
-      },
-      whole_boundary);
->>>>>>> ed1c76cb
 
   auto r1 = residual_comparison(t, U);
 
@@ -285,36 +219,9 @@
   auto   on_top       = [](std::vector<tensor<double, dim>> X, int /* attr */) { return average(X)[1] >= 0.99; };
   Domain top_boundary = Domain::ofBoundaryElements(*mesh, on_top);
 
-<<<<<<< HEAD
-  residual.AddDomainIntegral(Dimension<dim>{}, DependsOn<0>{}, TestThermalIntegratorOne<dim, false>{}, left);
-
-  residual.AddBoundaryIntegral(Dimension<dim - 1>{}, DependsOn<0>{}, TestThermalIntegratorTwo<false>{}, top_boundary);
-=======
-  auto d00 = 1.0;
-  auto d01 = 1.0 * make_tensor<dim>([](int i) { return i; });
-  auto d10 = 1.0 * make_tensor<dim>([](int i) { return 2 * i * i; });
-  auto d11 = 1.0 * make_tensor<dim, dim>([](int i, int j) { return i + j * (j + 1) + 1; });
-
-  residual.AddDomainIntegral(
-      Dimension<dim>{}, DependsOn<0>{},
-      [=](double /*t*/, auto position, auto temperature) {
-        auto [X, dX_dxi] = position;
-        auto [u, du_dX]  = temperature;
-        auto source      = d00 * u + dot(d01, du_dX) - 0.0 * (100 * X[0] * X[1]);
-        auto flux        = d10 * u + dot(d11, du_dX);
-        return serac::tuple{source, flux};
-      },
-      left);
-
-  residual.AddBoundaryIntegral(
-      Dimension<dim - 1>{}, DependsOn<0>{},
-      [=](double /*t*/, auto position, auto temperature) {
-        auto [X, dX_dxi] = position;
-        auto [u, du_dxi] = temperature;
-        return X[0] + X[1] - cos(u);
-      },
-      top_boundary);
->>>>>>> ed1c76cb
+  residual.AddDomainIntegral(Dimension<dim>{}, DependsOn<0>{}, TestThermalIntegratorOne<dim>{}, left);
+
+  residual.AddBoundaryIntegral(Dimension<dim - 1>{}, DependsOn<0>{}, TestThermalIntegratorTwo{}, top_boundary);
 
   double t = 0.0;
   check_gradient(residual, t, U);
@@ -323,34 +230,10 @@
 
   //////////////
 
-<<<<<<< HEAD
   residual_comparison.AddDomainIntegral(Dimension<dim>{}, DependsOn<0>{}, TestThermalIntegratorOne<dim, true>{}, *mesh);
 
   residual_comparison.AddBoundaryIntegral(Dimension<dim - 1>{}, DependsOn<0>{}, TestThermalIntegratorTwo<true>{},
                                           *mesh);
-=======
-  residual_comparison.AddDomainIntegral(
-      Dimension<dim>{}, DependsOn<0>{},
-      [=](double /*t*/, auto position, auto temperature) {
-        auto [X, dX_dxi] = position;
-        auto [u, du_dX]  = temperature;
-        double mask      = (X[0] < 4.0);
-        auto   source    = mask * (d00 * u + dot(d01, du_dX) - 0.0 * (100 * X[0] * X[1]));
-        auto   flux      = mask * (d10 * u + dot(d11, du_dX));
-        return serac::tuple{source, flux};
-      },
-      *mesh);
-
-  residual_comparison.AddBoundaryIntegral(
-      Dimension<dim - 1>{}, DependsOn<0>{},
-      [=](double /*t*/, auto position, auto temperature) {
-        auto [X, dX_dxi] = position;
-        auto [u, du_dxi] = temperature;
-        double mask      = (X[1] >= 0.99);
-        return (X[0] + X[1] - cos(u)) * mask;
-      },
-      *mesh);
->>>>>>> ed1c76cb
 
   auto r1 = residual_comparison(t, U);
 
