// Copyright (c) 2019-2023, Lawrence Livermore National Security, LLC and
// other Serac Project Developers. See the top-level LICENSE file for
// details.
//
// SPDX-License-Identifier: (BSD-3-Clause)

#include <fstream>
#include <iostream>
#include "serac/infrastructure/accelerator.hpp"
#include "mfem.hpp"
#include <gtest/gtest.h>

#include "axom/slic/core/SimpleLogger.hpp"
#include "serac/infrastructure/input.hpp"
#include "serac/serac_config.hpp"
#include "serac/mesh/mesh_utils_base.hpp"
#include "serac/numerics/stdfunction_operator.hpp"
#include "serac/numerics/functional/functional.hpp"
#include "serac/numerics/functional/tensor.hpp"

#include "serac/numerics/functional/tests/check_gradient.hpp"

using namespace serac;
using namespace serac::profiling;

template <int dim>
struct TestThermalModelOne {
  template <typename X, typename Temp>
  SERAC_HOST_DEVICE auto operator()([[maybe_unused]] X x, [[maybe_unused]] Temp temperature)
  {
    double                d00 = 1.0;
    constexpr static auto d01 = 1.0 * make_tensor<dim>([](int i) { return i; });
    constexpr static auto d10 = 1.0 * make_tensor<dim>([](int i) { return 2 * i * i; });
    constexpr static auto d11 = 1.0 * make_tensor<dim, dim>([](int i, int j) { return i + j * (j + 1) + 1; });
    auto [u, du_dx]           = temperature;
    auto source               = d00 * u + dot(d01, du_dx) - 0.0 * (100 * x[0] * x[1]);
    auto flux                 = d10 * u + dot(d11, du_dx);
    return serac::tuple{source, flux};
  }
};

struct TestThermalModelTwo {
  template <typename PositionType, typename TempType>
  SERAC_HOST_DEVICE auto operator()(PositionType position, TempType temperature)
  {
    auto [X, dX_dxi] = position;
    auto [u, du_dxi] = temperature;
    return X[0] + X[1] - cos(u);
  }
};

template <int ptest, int ptrial, int dim>
void thermal_test_impl(std::unique_ptr<mfem::ParMesh>& mesh)
{
  // Create standard MFEM bilinear and linear forms on H1
  auto                        test_fec = mfem::H1_FECollection(ptest, dim);
  mfem::ParFiniteElementSpace test_fespace(mesh.get(), &test_fec);

  auto                        trial_fec = mfem::H1_FECollection(ptrial, dim);
  mfem::ParFiniteElementSpace trial_fespace(mesh.get(), &trial_fec);

  mfem::Vector U(trial_fespace.TrueVSize());

  mfem::ParGridFunction     U_gf(&trial_fespace);
  mfem::FunctionCoefficient x_squared([](mfem::Vector x) { return x[0] * x[0]; });
  U_gf.ProjectCoefficient(x_squared);
  U_gf.GetTrueDofs(U);

  // Define the types for the test and trial spaces using the function arguments
  using test_space  = H1<ptest>;
  using trial_space = H1<ptrial>;

  // Construct the new functional object using the known test and trial spaces
<<<<<<< HEAD

#ifdef USE_CUDA
  Functional<test_space(trial_space), serac::ExecutionSpace::GPU> residual(&test_fespace, {&trial_fespace});
#else
  Functional<test_space(trial_space), serac::ExecutionSpace::CPU> residual(&test_fespace, {&trial_fespace});
#endif

  cudaDeviceSynchronize();
  residual.AddDomainIntegral(Dimension<dim>{}, DependsOn<0>{}, TestThermalModelOne<dim>{}, *mesh);

  cudaDeviceSynchronize();

  // residual.AddBoundaryIntegral(
  //    Dimension<dim - 1>{}, DependsOn<0>{},
  //    TestThermalModelTwo {},
  //    *mesh);

#ifdef USE_CUDA
  check_gradient(residual, U);
#else
  check_gradient(residual, U);
#endif
=======
  Functional<test_space(trial_space)> residual(&test_fespace, {&trial_fespace});

  auto d00 = 1.0;
  auto d01 = 1.0 * make_tensor<dim>([](int i) { return i; });
  auto d10 = 1.0 * make_tensor<dim>([](int i) { return 2 * i * i; });
  auto d11 = 1.0 * make_tensor<dim, dim>([](int i, int j) { return i + j * (j + 1) + 1; });

  residual.AddDomainIntegral(
      Dimension<dim>{}, DependsOn<0>{},
      [=](double /*t*/, auto x, auto temperature) {
        auto [u, du_dx] = temperature;
        auto source     = d00 * u + dot(d01, du_dx) - 0.0 * (100 * x[0] * x[1]);
        auto flux       = d10 * u + dot(d11, du_dx);
        return serac::tuple{source, flux};
      },
      *mesh);

  residual.AddBoundaryIntegral(
      Dimension<dim - 1>{}, DependsOn<0>{},
      [=](double /*t*/, auto position, auto temperature) {
        auto [X, dX_dxi] = position;
        auto [u, du_dxi] = temperature;
        return X[0] + X[1] - cos(u);
      },
      *mesh);

  double t = 0.0;
  check_gradient(residual, t, U);
>>>>>>> 939c95dc
}

template <int ptest, int ptrial>
void thermal_test(std::string meshfile)
{
  auto mesh = mesh::refineAndDistribute(buildMeshFromFile(SERAC_REPO_DIR + meshfile), 1);

  if (mesh->Dimension() == 2) {
    thermal_test_impl<ptest, ptrial, 2>(mesh);
  }

  if (mesh->Dimension() == 3) {
    thermal_test_impl<ptest, ptrial, 3>(mesh);
  }
}

// TEST(basic, thermal_tris) { thermal_test<1, 1>("/data/meshes/patch2D_tris.mesh"); }
// TEST(basic, thermal_quads) { thermal_test<1, 1>("/data/meshes/patch2D_quads.mesh"); }
// TEST(basic, thermal_tris_and_quads) { thermal_test<1, 1>("/data/meshes/patch2D_tris_and_quads.mesh"); }
//
// TEST(basic, thermal_tets) { thermal_test<1, 1>("/data/meshes/patch3D_tets.mesh"); }
TEST(basic, thermal_hexes) { thermal_test<1, 1>("/data/meshes/patch3D_hexes.mesh"); }
// TEST(basic, thermal_tets_and_hexes) { thermal_test<1, 1>("/data/meshes/patch3D_tets_and_hexes.mesh"); }
//
// TEST(mixed, thermal_tris_and_quads) { thermal_test<2, 1>("/data/meshes/patch2D_tris_and_quads.mesh"); }
// TEST(mixed, thermal_tets_and_hexes) { thermal_test<2, 1>("/data/meshes/patch3D_tets_and_hexes.mesh"); }

int main(int argc, char* argv[])
{
  ::testing::InitGoogleTest(&argc, argv);

  int num_procs, myid;
  MPI_Init(&argc, &argv);
  MPI_Comm_size(MPI_COMM_WORLD, &num_procs);
  MPI_Comm_rank(MPI_COMM_WORLD, &myid);

  axom::slic::SimpleLogger logger;

  int result = RUN_ALL_TESTS();

  MPI_Finalize();

  return result;
}<|MERGE_RESOLUTION|>--- conflicted
+++ resolved
@@ -71,7 +71,6 @@
   using trial_space = H1<ptrial>;
 
   // Construct the new functional object using the known test and trial spaces
-<<<<<<< HEAD
 
 #ifdef USE_CUDA
   Functional<test_space(trial_space), serac::ExecutionSpace::GPU> residual(&test_fespace, {&trial_fespace});
@@ -79,52 +78,19 @@
   Functional<test_space(trial_space), serac::ExecutionSpace::CPU> residual(&test_fespace, {&trial_fespace});
 #endif
 
-  cudaDeviceSynchronize();
   residual.AddDomainIntegral(Dimension<dim>{}, DependsOn<0>{}, TestThermalModelOne<dim>{}, *mesh);
 
-  cudaDeviceSynchronize();
+#if not defined USE_CUDA
+  residual.AddBoundaryIntegral(
+     Dimension<dim - 1>{}, DependsOn<0>{},
+     TestThermalModelTwo {},
+     *mesh);
+#endif
+  double t = 0.0;
 
-  // residual.AddBoundaryIntegral(
-  //    Dimension<dim - 1>{}, DependsOn<0>{},
-  //    TestThermalModelTwo {},
-  //    *mesh);
+  check_gradient(residual, t, U);
+}
 
-#ifdef USE_CUDA
-  check_gradient(residual, U);
-#else
-  check_gradient(residual, U);
-#endif
-=======
-  Functional<test_space(trial_space)> residual(&test_fespace, {&trial_fespace});
-
-  auto d00 = 1.0;
-  auto d01 = 1.0 * make_tensor<dim>([](int i) { return i; });
-  auto d10 = 1.0 * make_tensor<dim>([](int i) { return 2 * i * i; });
-  auto d11 = 1.0 * make_tensor<dim, dim>([](int i, int j) { return i + j * (j + 1) + 1; });
-
-  residual.AddDomainIntegral(
-      Dimension<dim>{}, DependsOn<0>{},
-      [=](double /*t*/, auto x, auto temperature) {
-        auto [u, du_dx] = temperature;
-        auto source     = d00 * u + dot(d01, du_dx) - 0.0 * (100 * x[0] * x[1]);
-        auto flux       = d10 * u + dot(d11, du_dx);
-        return serac::tuple{source, flux};
-      },
-      *mesh);
-
-  residual.AddBoundaryIntegral(
-      Dimension<dim - 1>{}, DependsOn<0>{},
-      [=](double /*t*/, auto position, auto temperature) {
-        auto [X, dX_dxi] = position;
-        auto [u, du_dxi] = temperature;
-        return X[0] + X[1] - cos(u);
-      },
-      *mesh);
-
-  double t = 0.0;
-  check_gradient(residual, t, U);
->>>>>>> 939c95dc
-}
 
 template <int ptest, int ptrial>
 void thermal_test(std::string meshfile)
@@ -140,16 +106,18 @@
   }
 }
 
-// TEST(basic, thermal_tris) { thermal_test<1, 1>("/data/meshes/patch2D_tris.mesh"); }
-// TEST(basic, thermal_quads) { thermal_test<1, 1>("/data/meshes/patch2D_quads.mesh"); }
-// TEST(basic, thermal_tris_and_quads) { thermal_test<1, 1>("/data/meshes/patch2D_tris_and_quads.mesh"); }
-//
-// TEST(basic, thermal_tets) { thermal_test<1, 1>("/data/meshes/patch3D_tets.mesh"); }
-TEST(basic, thermal_hexes) { thermal_test<1, 1>("/data/meshes/patch3D_hexes.mesh"); }
-// TEST(basic, thermal_tets_and_hexes) { thermal_test<1, 1>("/data/meshes/patch3D_tets_and_hexes.mesh"); }
-//
-// TEST(mixed, thermal_tris_and_quads) { thermal_test<2, 1>("/data/meshes/patch2D_tris_and_quads.mesh"); }
-// TEST(mixed, thermal_tets_and_hexes) { thermal_test<2, 1>("/data/meshes/patch3D_tets_and_hexes.mesh"); }
+  TEST(basic, thermal_hexes) { thermal_test<1, 1>("/data/meshes/patch3D_hexes.mesh"); }
+#if not defined(USE_CUDA)
+  TEST(basic, thermal_tris) { thermal_test<1, 1>("/data/meshes/patch2D_tris.mesh"); }
+  TEST(basic, thermal_quads) { thermal_test<1, 1>("/data/meshes/patch2D_quads.mesh"); }
+  TEST(basic, thermal_tris_and_quads) { thermal_test<1, 1>("/data/meshes/patch2D_tris_and_quads.mesh"); }
+
+  TEST(basic, thermal_tets) { thermal_test<1, 1>("/data/meshes/patch3D_tets.mesh"); }
+  TEST(basic, thermal_tets_and_hexes) { thermal_test<1, 1>("/data/meshes/patch3D_tets_and_hexes.mesh"); }
+
+  TEST(mixed, thermal_tris_and_quads) { thermal_test<2, 1>("/data/meshes/patch2D_tris_and_quads.mesh"); }
+  TEST(mixed, thermal_tets_and_hexes) { thermal_test<2, 1>("/data/meshes/patch3D_tets_and_hexes.mesh"); }
+#endif
 
 int main(int argc, char* argv[])
 {
