--- conflicted
+++ resolved
@@ -26,11 +26,7 @@
 template <int dim>
 struct TestThermalModelOne {
   template <typename P, typename Temp>
-<<<<<<< HEAD
-  SERAC_HOST_DEVICE auto operator()(double, [[maybe_unused]] P position, [[maybe_unused]] Temp temperature)
-=======
   SERAC_HOST_DEVICE auto operator()(double, [[maybe_unused]] P position, [[maybe_unused]] Temp temperature) const
->>>>>>> 98970f5e
   {
     double                d00 = 1.0;
     constexpr static auto d01 = 1.0 * make_tensor<dim>([](int i) { return i; });
@@ -47,11 +43,7 @@
 
 struct TestThermalModelTwo {
   template <typename PositionType, typename TempType>
-<<<<<<< HEAD
-  SERAC_HOST_DEVICE auto operator()(double, PositionType position, TempType temperature)
-=======
   SERAC_HOST_DEVICE auto operator()(double, PositionType position, TempType temperature) const
->>>>>>> 98970f5e
   {
     auto [X, dX_dxi] = position;
     auto [u, du_dxi] = temperature;
@@ -78,16 +70,12 @@
   U_gf.GetTrueDofs(U);
 
   // Construct the new functional object using the known test and trial spaces
-<<<<<<< HEAD
 
 #ifdef SERAC_USE_CUDA_KERNEL_EVALUATION
   Functional<test_space(trial_space), serac::ExecutionSpace::GPU> residual(&test_fespace, {&trial_fespace});
 #else
   Functional<test_space(trial_space), serac::ExecutionSpace::CPU> residual(&test_fespace, {&trial_fespace});
 #endif
-=======
-  Functional<test_space(trial_space)> residual(test_fespace.get(), {trial_fespace.get()});
->>>>>>> 98970f5e
 
   residual.AddDomainIntegral(Dimension<dim>{}, DependsOn<0>{}, TestThermalModelOne<dim>{}, *mesh);
 
