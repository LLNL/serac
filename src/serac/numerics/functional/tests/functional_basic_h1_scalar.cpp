--- conflicted
+++ resolved
@@ -76,16 +76,7 @@
   U_gf.GetTrueDofs(U);
 
   // Construct the new functional object using the known test and trial spaces
-<<<<<<< HEAD
-
-#ifdef SERAC_USE_CUDA_KERNEL_EVALUATION
-  Functional<test_space(trial_space), serac::ExecutionSpace::GPU> residual(test_fespace.get(), {trial_fespace.get()});
-#else
-  Functional<test_space(trial_space), serac::ExecutionSpace::CPU> residual(test_fespace.get(), {trial_fespace.get()});
-#endif
-=======
   Functional<test_space(trial_space), exec_space> residual(test_fespace.get(), {trial_fespace.get()});
->>>>>>> ae52e46b
 
   residual.AddDomainIntegral(Dimension<dim>{}, DependsOn<0>{}, TestThermalModelOne<dim>{}, *mesh);
 
@@ -124,13 +115,7 @@
 
 int main(int argc, char* argv[])
 {
-<<<<<<< HEAD
-#ifdef SERAC_USE_CUDA_KERNEL_EVALUATION
   serac::accelerator::initializeDevice();
-#endif
-=======
-  serac::accelerator::initializeDevice();
->>>>>>> ae52e46b
   ::testing::InitGoogleTest(&argc, argv);
 
   int num_procs, myid;
@@ -143,13 +128,7 @@
   int result = RUN_ALL_TESTS();
 
   MPI_Finalize();
-<<<<<<< HEAD
-#ifdef SERAC_USE_CUDA_KERNEL_EVALUATION
-  serac::accelerator::terminateDevice();
-#endif
-=======
   serac::accelerator::terminateDevice();
 
->>>>>>> ae52e46b
   return result;
 }