// Copyright (c) 2019-2024, Lawrence Livermore National Security, LLC and
// other Serac Project Developers. See the top-level LICENSE file for
// details.
//
// SPDX-License-Identifier: (BSD-3-Clause)

#include <fstream>
#include <iostream>
#include "serac/infrastructure/accelerator.hpp"
#include "mfem.hpp"
#include <gtest/gtest.h>

#include "axom/slic/core/SimpleLogger.hpp"
#include "serac/infrastructure/input.hpp"
#include "serac/serac_config.hpp"
#include "serac/mesh/mesh_utils_base.hpp"
#include "serac/numerics/stdfunction_operator.hpp"
#include "serac/numerics/functional/functional.hpp"
#include "serac/numerics/functional/tensor.hpp"

#include "serac/numerics/functional/tests/check_gradient.hpp"

using namespace serac;
using namespace serac::profiling;

template <int dim>
struct TestThermalModelOne {
  template <typename X, typename Temp>
  SERAC_HOST_DEVICE auto operator()(double, [[maybe_unused]] X x, [[maybe_unused]] Temp temperature)
  {
    double                d00 = 1.0;
    constexpr static auto d01 = 1.0 * make_tensor<dim>([](int i) { return i; });
    constexpr static auto d10 = 1.0 * make_tensor<dim>([](int i) { return 2 * i * i; });
    constexpr static auto d11 = 1.0 * make_tensor<dim, dim>([](int i, int j) { return i + j * (j + 1) + 1; });
    auto [u, du_dx]           = temperature;
    auto source               = d00 * u + dot(d01, du_dx) - 0.0 * (100 * x[0] * x[1]);
    auto flux                 = d10 * u + dot(d11, du_dx);
    return serac::tuple{source, flux};
  }
};

struct TestThermalModelTwo {
  template <typename PositionType, typename TempType>
  SERAC_HOST_DEVICE auto operator()(double, PositionType position, TempType temperature)
  {
    auto [X, dX_dxi] = position;
    auto [u, du_dxi] = temperature;
    return X[0] + X[1] - cos(u);
  }
};

template <int ptest, int ptrial, int dim>
void thermal_test_impl(std::unique_ptr<mfem::ParMesh>& mesh)
{
  // Create standard MFEM bilinear and linear forms on H1
  auto                        test_fec = mfem::H1_FECollection(ptest, dim);
  mfem::ParFiniteElementSpace test_fespace(mesh.get(), &test_fec);

  auto                        trial_fec = mfem::H1_FECollection(ptrial, dim);
  mfem::ParFiniteElementSpace trial_fespace(mesh.get(), &trial_fec);

  mfem::Vector U(trial_fespace.TrueVSize());

  mfem::ParGridFunction     U_gf(&trial_fespace);
  mfem::FunctionCoefficient x_squared([](mfem::Vector x) { return x[0] * x[0]; });
  U_gf.ProjectCoefficient(x_squared);
  U_gf.GetTrueDofs(U);

  // Define the types for the test and trial spaces using the function arguments
  using test_space  = H1<ptest>;
  using trial_space = H1<ptrial>;

  // Construct the new functional object using the known test and trial spaces
<<<<<<< HEAD
=======
  Functional<test_space(trial_space)> residual(&test_fespace, {&trial_fespace});

  auto d00 = 1.0;
  auto d01 = 1.0 * make_tensor<dim>([](int i) { return i; });
  auto d10 = 1.0 * make_tensor<dim>([](int i) { return 2 * i * i; });
  auto d11 = 1.0 * make_tensor<dim, dim>([](int i, int j) { return i + j * (j + 1) + 1; });

  residual.AddDomainIntegral(
      Dimension<dim>{}, DependsOn<0>{},
      [=](double /*t*/, auto position, auto temperature) {
        auto [X, dX_dxi] = position;
        auto [u, du_dx]  = temperature;
        auto source      = d00 * u + dot(d01, du_dx) - 0.0 * (100 * X[0] * X[1]);
        auto flux        = d10 * u + dot(d11, du_dx);
        return serac::tuple{source, flux};
      },
      *mesh);

  residual.AddBoundaryIntegral(
      Dimension<dim - 1>{}, DependsOn<0>{},
      [=](double /*t*/, auto position, auto temperature) {
        auto [X, dX_dxi] = position;
        auto [u, du_dxi] = temperature;
        return X[0] + X[1] - cos(u);
      },
      *mesh);
>>>>>>> ed1c76cb

#ifdef SERAC_USE_CUDA_KERNEL_EVALUATION
  Functional<test_space(trial_space), serac::ExecutionSpace::GPU> residual(&test_fespace, {&trial_fespace});
#else
  Functional<test_space(trial_space), serac::ExecutionSpace::CPU> residual(&test_fespace, {&trial_fespace});
#endif

  residual.AddDomainIntegral(Dimension<dim>{}, DependsOn<0>{}, TestThermalModelOne<dim>{}, *mesh);

#ifndef SERAC_USE_CUDA_KERNEL_EVALUATION
  residual.AddBoundaryIntegral(Dimension<dim - 1>{}, DependsOn<0>{}, TestThermalModelTwo{}, *mesh);
#endif
  double t = 0.0;

  check_gradient(residual, t, U);
}

template <int ptest, int ptrial>
void thermal_test(std::string meshfile)
{
  auto mesh = mesh::refineAndDistribute(buildMeshFromFile(SERAC_REPO_DIR + meshfile), 1);

  if (mesh->Dimension() == 2) {
    thermal_test_impl<ptest, ptrial, 2>(mesh);
  }

  if (mesh->Dimension() == 3) {
    thermal_test_impl<ptest, ptrial, 3>(mesh);
  }
}

TEST(basic, thermal_hexes) { thermal_test<1, 1>("/data/meshes/patch3D_hexes.mesh"); }
#ifndef SERAC_USE_CUDA_KERNEL_EVALUATION
TEST(basic, thermal_tris) { thermal_test<1, 1>("/data/meshes/patch2D_tris.mesh"); }
TEST(basic, thermal_tets) { thermal_test<1, 1>("/data/meshes/patch3D_tets.mesh"); }
TEST(basic, thermal_quads) { thermal_test<1, 1>("/data/meshes/patch2D_quads.mesh"); }
TEST(basic, thermal_tris_and_quads) { thermal_test<1, 1>("/data/meshes/patch2D_tris_and_quads.mesh"); }

TEST(basic, thermal_tets_and_hexes) { thermal_test<1, 1>("/data/meshes/patch3D_tets_and_hexes.mesh"); }
TEST(mixed, thermal_tris_and_quads) { thermal_test<2, 1>("/data/meshes/patch2D_tris_and_quads.mesh"); }
TEST(mixed, thermal_tets_and_hexes) { thermal_test<2, 1>("/data/meshes/patch3D_tets_and_hexes.mesh"); }
#endif

int main(int argc, char* argv[])
{
#ifdef SERAC_USE_CUDA_KERNEL_EVALUATION
  serac::accelerator::initializeDevice();
#endif
  ::testing::InitGoogleTest(&argc, argv);

  int num_procs, myid;
  MPI_Init(&argc, &argv);
  MPI_Comm_size(MPI_COMM_WORLD, &num_procs);
  MPI_Comm_rank(MPI_COMM_WORLD, &myid);

  axom::slic::SimpleLogger logger;

  int result = RUN_ALL_TESTS();

  MPI_Finalize();
#ifdef SERAC_USE_CUDA_KERNEL_EVALUATION
  serac::accelerator::terminateDevice();
#endif
  return result;
}<|MERGE_RESOLUTION|>--- conflicted
+++ resolved
@@ -25,16 +25,18 @@
 
 template <int dim>
 struct TestThermalModelOne {
-  template <typename X, typename Temp>
-  SERAC_HOST_DEVICE auto operator()(double, [[maybe_unused]] X x, [[maybe_unused]] Temp temperature)
+  template <typename P, typename Temp>
+  SERAC_HOST_DEVICE auto operator()(double, [[maybe_unused]] P position, [[maybe_unused]] Temp temperature)
   {
     double                d00 = 1.0;
     constexpr static auto d01 = 1.0 * make_tensor<dim>([](int i) { return i; });
     constexpr static auto d10 = 1.0 * make_tensor<dim>([](int i) { return 2 * i * i; });
     constexpr static auto d11 = 1.0 * make_tensor<dim, dim>([](int i, int j) { return i + j * (j + 1) + 1; });
+    auto [X, dX_dxi]          = position;
     auto [u, du_dx]           = temperature;
-    auto source               = d00 * u + dot(d01, du_dx) - 0.0 * (100 * x[0] * x[1]);
+    auto source               = d00 * u + dot(d01, du_dx) - 0.0 * (100 * X[0] * X[1]);
     auto flux                 = d10 * u + dot(d11, du_dx);
+
     return serac::tuple{source, flux};
   }
 };
@@ -71,35 +73,6 @@
   using trial_space = H1<ptrial>;
 
   // Construct the new functional object using the known test and trial spaces
-<<<<<<< HEAD
-=======
-  Functional<test_space(trial_space)> residual(&test_fespace, {&trial_fespace});
-
-  auto d00 = 1.0;
-  auto d01 = 1.0 * make_tensor<dim>([](int i) { return i; });
-  auto d10 = 1.0 * make_tensor<dim>([](int i) { return 2 * i * i; });
-  auto d11 = 1.0 * make_tensor<dim, dim>([](int i, int j) { return i + j * (j + 1) + 1; });
-
-  residual.AddDomainIntegral(
-      Dimension<dim>{}, DependsOn<0>{},
-      [=](double /*t*/, auto position, auto temperature) {
-        auto [X, dX_dxi] = position;
-        auto [u, du_dx]  = temperature;
-        auto source      = d00 * u + dot(d01, du_dx) - 0.0 * (100 * X[0] * X[1]);
-        auto flux        = d10 * u + dot(d11, du_dx);
-        return serac::tuple{source, flux};
-      },
-      *mesh);
-
-  residual.AddBoundaryIntegral(
-      Dimension<dim - 1>{}, DependsOn<0>{},
-      [=](double /*t*/, auto position, auto temperature) {
-        auto [X, dX_dxi] = position;
-        auto [u, du_dxi] = temperature;
-        return X[0] + X[1] - cos(u);
-      },
-      *mesh);
->>>>>>> ed1c76cb
 
 #ifdef SERAC_USE_CUDA_KERNEL_EVALUATION
   Functional<test_space(trial_space), serac::ExecutionSpace::GPU> residual(&test_fespace, {&trial_fespace});
