--- conflicted
+++ resolved
@@ -129,7 +129,6 @@
   using test_space  = decltype(test);
   using trial_space = decltype(trial);
 
-<<<<<<< HEAD
   // Construct the new functional object using the known test and trial spaces
 #ifdef USE_CUDA
   Functional<test_space(trial_space), serac::ExecutionSpace::GPU> residual(&fespace, {&fespace});
@@ -139,31 +138,6 @@
 
   // Add the total domain residual term to the functional
   residual.AddDomainIntegral(Dimension<dim>{}, DependsOn<0>{}, test_qfunction{}, mesh);
-=======
-  // Construct the new weak form object using the known test and trial spaces
-  Functional<test_space(trial_space)> residual(&fespace, {&fespace});
-
-  // Add the total domain residual term to the weak form
-  residual.AddDomainIntegral(
-      Dimension<dim>{}, DependsOn<0>{},
-      [&](double /*t*/, [[maybe_unused]] auto x, [[maybe_unused]] auto temperature) {
-        // get the value and the gradient from the input tuple
-        auto [u, du_dx] = temperature;
-        auto source     = a * u - (100 * x[0] * x[1]);
-        auto flux       = b * du_dx;
-        return serac::tuple{source, flux};
-      },
-      mesh);
-
-  // uncomment lines below to verify that compile-time error messages
-  // explain L2 spaces are not currently supported in boundary integrals.
-  //
-  // residual.AddBoundaryIntegral(
-  //    Dimension<dim-1>{},
-  //    DependsOn<0>{},
-  //    [&](double /*t*/, [[maybe_unused]] auto x, [[maybe_unused]] auto temperature) { return 1.0; },
-  //    mesh);
->>>>>>> 939c95dc
 
   // Compute the residual using standard MFEM methods
   // mfem::Vector r1 = (*J_mfem) * U - (*F);
@@ -171,14 +145,9 @@
   J_mfem->Mult(U, r1);
   r1 -= (*F);
 
-<<<<<<< HEAD
-  // Compute the residual using functional
-  mfem::Vector r2 = residual(U);
-=======
   // Compute the residual using weak form
   double t        = 0.0;
   auto [r2, drdU] = residual(t, differentiate_wrt(U));
->>>>>>> 939c95dc
 
   mfem::Vector diff(r1.Size());
   subtract(r1, r2, diff);
@@ -345,7 +314,6 @@
 template <int p, int dim>
 void functional_test(mfem::ParMesh& mesh, Hcurl<p> test, Hcurl<p> trial, Dimension<dim>)
 {
-<<<<<<< HEAD
   auto                        fec = mfem::ND_FECollection(p, dim);
   mfem::ParFiniteElementSpace fespace(&mesh, &fec);
 
@@ -448,36 +416,17 @@
   }
   EXPECT_NEAR(0., diff1.Norml2() / g1.Norml2(), 1.e-13);
   EXPECT_NEAR(0., diff2.Norml2() / g1.Norml2(), 1.e-13);
-=======
-  constexpr int dim = 2;
-  using test_space  = L2<0>;
-  using trial_space = H1<1, dim>;
-
-  auto                        L2fec = mfem::L2_FECollection(0, dim, mfem::BasisType::GaussLobatto);
-  mfem::ParFiniteElementSpace L2fespace(mesh2D.get(), &L2fec);
-
-  auto                        H1fec = mfem::H1_FECollection(1, dim);
-  mfem::ParFiniteElementSpace H1fespace(mesh2D.get(), &H1fec, dim);
-
-  serac::Functional<test_space(trial_space)> f(&L2fespace, {&H1fespace});
-  f.AddDomainIntegral(
-      serac::Dimension<dim>{}, serac::DependsOn<0>{},
-      [](double /*t*/, auto, auto X) {
-        auto dp_dX = serac::get<1>(X);
-        auto I     = serac::Identity<dim>();
-        return serac::tuple{serac::det(dp_dX + I), serac::zero{}};
-      },
-      *mesh2D);
->>>>>>> 939c95dc
 }
 
-// TEST(Thermal, 2DLinear) { functional_test(*mesh2D, H1<1>{}, H1<1>{}, Dimension<2>{}); }
-// TEST(Thermal, 2DQuadratic) { functional_test(*mesh2D, H1<2>{}, H1<2>{}, Dimension<2>{}); }
-// TEST(Thermal, 2DCubic) { functional_test(*mesh2D, H1<3>{}, H1<3>{}, Dimension<2>{}); }
-
-// TEST(Thermal, 3DLinear) { functional_test(*mesh3D, H1<1>{}, H1<1>{}, Dimension<3>{}); }
-// TEST(Thermal, 3DQuadratic) { functional_test(*mesh3D, H1<2>{}, H1<2>{}, Dimension<3>{}); }
-TEST(Thermal, 3DCubic) { functional_test(*mesh3D, H1<3>{}, H1<3>{}, Dimension<3>{}); }
+#if not defined USE_CUDA
+  TEST(Thermal, 2DLinear) { functional_test(*mesh2D, H1<1>{}, H1<1>{}, Dimension<2>{}); }
+  TEST(Thermal, 2DQuadratic) { functional_test(*mesh2D, H1<2>{}, H1<2>{}, Dimension<2>{}); }
+  TEST(Thermal, 2DCubic) { functional_test(*mesh2D, H1<3>{}, H1<3>{}, Dimension<2>{}); }
+
+  TEST(Thermal, 3DLinear) { functional_test(*mesh3D, H1<1>{}, H1<1>{}, Dimension<3>{}); }
+  TEST(Thermal, 3DQuadratic) { functional_test(*mesh3D, H1<2>{}, H1<2>{}, Dimension<3>{}); }
+#endif
+  TEST(Thermal, 3DCubic) { functional_test(*mesh3D, H1<3>{}, H1<3>{}, Dimension<3>{}); }
 
 // TODO: reenable these once hcurl implements of simplex elements is finished
 // TEST(Hcurl, 2DLinear) { functional_test(*mesh2D, Hcurl<1>{}, Hcurl<1>{}, Dimension<2>{}); }
