// Copyright (c) 2019-2024, Lawrence Livermore National Security, LLC and
// other Serac Project Developers. See the top-level LICENSE file for
// details.
//
// SPDX-License-Identifier: (BSD-3-Clause)

#include <fstream>
#include <iostream>

#include "axom/slic/core/SimpleLogger.hpp"
#include <gtest/gtest.h>
#include "mfem.hpp"

#include "serac/serac_config.hpp"
#include "serac/mesh/mesh_utils_base.hpp"
#include "serac/numerics/stdfunction_operator.hpp"
#include "serac/numerics/functional/functional.hpp"
#include "serac/numerics/functional/tensor.hpp"

using namespace serac;

int num_procs, myid;

constexpr bool                 verbose = true;
std::unique_ptr<mfem::ParMesh> mesh2D;
std::unique_ptr<mfem::ParMesh> mesh3D;

template <int dim>
struct hcurl_qfunction {
  template <typename UnusedType1, typename UnusedType2, typename Position>
  SERAC_HOST_DEVICE auto operator()(UnusedType1, UnusedType2, Position X) const
  {
    auto dp_dX = serac::get<1>(X);
    auto I     = serac::Identity<dim>();
    return serac::tuple{serac::det(dp_dX + I), serac::zero{}};
  }
};

struct test_qfunction {
  template <typename P, typename Temperature>
  SERAC_HOST_DEVICE auto operator()(double, P position, Temperature temperature) const
  {
    static constexpr double a = 1.7;
    static constexpr double b = 0.0;
    // get the value and the gradient from the input tuple
    auto [X, dX_dxi] = position;
    auto [u, du_dx]  = temperature;
    auto source      = a * u - (100 * X[0] * X[1]);
    auto flux        = b * du_dx;
    return serac::tuple{source, flux};
  }
};

// this test sets up a toy "thermal" problem where the residual includes contributions
// from a temperature-dependent source term and a temperature-gradient-dependent flux
//
// the same problem is expressed with mfem and functional, and their residuals and gradient action
// are compared to ensure the implementations are in agreement.
template <int p, int dim>
void functional_test(mfem::ParMesh& mesh, L2<p> test, L2<p> trial, Dimension<dim>)
{
  [[maybe_unused]] static constexpr double a = 1.7;
  [[maybe_unused]] static constexpr double b = 0.0;

  // Define the types for the test and trial spaces using the function arguments
  using test_space  = decltype(test);
  using trial_space = decltype(trial);

  // Create standard MFEM bilinear and linear forms on H1
  auto [fespace, fec] = serac::generateParFiniteElementSpace<test_space>(&mesh);

  mfem::ParBilinearForm A(fespace.get());

  // Add the mass term using the standard MFEM method
  mfem::ConstantCoefficient a_coef(a);
  A.AddDomainIntegrator(new mfem::MassIntegrator(a_coef));

  // Assemble the bilinear form into a matrix
  A.Assemble(0);
  A.Finalize();
  std::unique_ptr<mfem::HypreParMatrix> J(A.ParallelAssemble());

  // Create a linear form for the load term using the standard MFEM method
  mfem::ParLinearForm       f(fespace.get());
  mfem::FunctionCoefficient load_func([&](const mfem::Vector& coords) { return 100 * coords(0) * coords(1); });
  // FunctionCoefficient load_func([&]([[maybe_unused]] const Vector& coords) { return 1.0; });

  // Create and assemble the linear load term into a vector
  f.AddDomainIntegrator(new mfem::DomainLFIntegrator(load_func));
  f.Assemble();
  std::unique_ptr<mfem::HypreParVector> F(f.ParallelAssemble());

  // Set a random state to evaluate the residual
  mfem::ParGridFunction u_global(fespace.get());
  u_global.Randomize();

  mfem::Vector U(fespace->TrueVSize());
  u_global.GetTrueDofs(U);

  // Set up the same problem using weak form

  // Construct the new weak form object using the known test and trial spaces
<<<<<<< HEAD
#ifdef SERAC_USE_CUDA_KERNEL_EVALUATION
  Functional<test_space(trial_space), serac::ExecutionSpace::GPU> residual(&fespace, {&fespace});
#else
  Functional<test_space(trial_space), serac::ExecutionSpace::CPU> residual(&fespace, {&fespace});
#endif
=======
  Functional<test_space(trial_space)> residual(fespace.get(), {fespace.get()});
>>>>>>> 8848f4f9

  // Add the total domain residual term to the weak form
  residual.AddDomainIntegral(Dimension<dim>{}, DependsOn<0>{}, test_qfunction{}, mesh);

  // uncomment lines below to verify that compile-time error messages
  // explain L2 spaces are not currently supported in boundary integrals.
  //
  // residual.AddBoundaryIntegral(
  //    Dimension<dim-1>{},
  //    DependsOn<0>{},
  //    [&](double /*t*/, [[maybe_unused]] auto x, [[maybe_unused]] auto temperature) { return 1.0; },
  //    mesh);

  // Compute the residual using standard MFEM methods
  // mfem::Vector r1 = A * U - (*F);
  mfem::Vector r1(U.Size());
  A.Mult(U, r1);
  r1 -= (*F);

  // Compute the residual using weak form
  double t        = 0.0;
  auto [r2, drdU] = residual(t, differentiate_wrt(U));

  mfem::Vector diff(r1.Size());
  subtract(r1, r2, diff);

  if (verbose) {
    std::cout << "||r1||: " << r1.Norml2() << std::endl;
    std::cout << "||r2||: " << r2.Norml2() << std::endl;
    std::cout << "||r1-r2||/||r1||: " << diff.Norml2() / r1.Norml2() << std::endl;
  }

  // Test that the two residuals are equivalent
  EXPECT_NEAR(0., diff.Norml2() / r1.Norml2(), 1.e-14);

  // Compute the gradient action using standard MFEM and Functional
  // mfem::Vector g1 = (*J) * U;
  mfem::Vector g1(U.Size());
  J->Mult(U, g1);

  mfem::Vector g2 = drdU(U);

  subtract(g1, g2, diff);

  if (verbose) {
    std::cout << "||g1||: " << g1.Norml2() << std::endl;
    std::cout << "||g2||: " << g2.Norml2() << std::endl;
    std::cout << "||g1-g2||/||g1||: " << diff.Norml2() / g1.Norml2() << std::endl;
  }

  // Ensure the two methods generate the same result
  EXPECT_NEAR(0., diff.Norml2() / g1.Norml2(), 1.e-14);
}

TEST(L2, 2DConstant) { functional_test(*mesh2D, L2<0>{}, L2<0>{}, Dimension<2>{}); }
TEST(L2, 2DLinear) { functional_test(*mesh2D, L2<1>{}, L2<1>{}, Dimension<2>{}); }
TEST(L2, 2DQuadratic) { functional_test(*mesh2D, L2<2>{}, L2<2>{}, Dimension<2>{}); }
TEST(L2, 2DCubic) { functional_test(*mesh2D, L2<3>{}, L2<3>{}, Dimension<2>{}); }

TEST(L2, 3DLinear) { functional_test(*mesh3D, L2<1>{}, L2<1>{}, Dimension<3>{}); }
TEST(L2, 3DQuadratic) { functional_test(*mesh3D, L2<2>{}, L2<2>{}, Dimension<3>{}); }
TEST(L2, 3DCubic) { functional_test(*mesh3D, L2<3>{}, L2<3>{}, Dimension<3>{}); }

TEST(L2, 2DMixed)
{
  constexpr int dim = 2;
  using test_space  = L2<0>;
  using trial_space = H1<1, dim>;

<<<<<<< HEAD
  auto                        L2fec = mfem::L2_FECollection(0, dim, mfem::BasisType::GaussLobatto);
  mfem::ParFiniteElementSpace L2fespace(mesh2D.get(), &L2fec);

  auto                        H1fec = mfem::H1_FECollection(1, dim);
  mfem::ParFiniteElementSpace H1fespace(mesh2D.get(), &H1fec, dim);

  serac::Functional<test_space(trial_space)> f(&L2fespace, {&H1fespace});
=======
  auto [L2fespace, L2fec] = serac::generateParFiniteElementSpace<test_space>(mesh2D.get());

  auto [H1fespace, H1fec] = serac::generateParFiniteElementSpace<trial_space>(mesh2D.get());

  serac::Functional<test_space(trial_space)> f(L2fespace.get(), {H1fespace.get()});
>>>>>>> 8848f4f9
  f.AddDomainIntegral(serac::Dimension<dim>{}, serac::DependsOn<0>{}, hcurl_qfunction<dim>{}, *mesh2D);
}

int main(int argc, char* argv[])
{
  ::testing::InitGoogleTest(&argc, argv);
  MPI_Init(&argc, &argv);
  MPI_Comm_size(MPI_COMM_WORLD, &num_procs);
  MPI_Comm_rank(MPI_COMM_WORLD, &myid);

  axom::slic::SimpleLogger logger;

  int serial_refinement   = 0;
  int parallel_refinement = 0;

  std::string meshfile2D = SERAC_REPO_DIR "/data/meshes/star.mesh";
  mesh2D = mesh::refineAndDistribute(buildMeshFromFile(meshfile2D), serial_refinement, parallel_refinement);

  std::string meshfile3D = SERAC_REPO_DIR "/data/meshes/beam-hex.mesh";
  mesh3D = mesh::refineAndDistribute(buildMeshFromFile(meshfile3D), serial_refinement, parallel_refinement);

  int result = RUN_ALL_TESTS();

  MPI_Finalize();

  return result;
}<|MERGE_RESOLUTION|>--- conflicted
+++ resolved
@@ -100,15 +100,11 @@
   // Set up the same problem using weak form
 
   // Construct the new weak form object using the known test and trial spaces
-<<<<<<< HEAD
 #ifdef SERAC_USE_CUDA_KERNEL_EVALUATION
-  Functional<test_space(trial_space), serac::ExecutionSpace::GPU> residual(&fespace, {&fespace});
+  Functional<test_space(trial_space), serac::ExecutionSpace::GPU> residual(fespace.get(), {fespace.get()});
 #else
-  Functional<test_space(trial_space), serac::ExecutionSpace::CPU> residual(&fespace, {&fespace});
+  Functional<test_space(trial_space), serac::ExecutionSpace::CPU> residual(fespace.get(), {fespace.get()});
 #endif
-=======
-  Functional<test_space(trial_space)> residual(fespace.get(), {fespace.get()});
->>>>>>> 8848f4f9
 
   // Add the total domain residual term to the weak form
   residual.AddDomainIntegral(Dimension<dim>{}, DependsOn<0>{}, test_qfunction{}, mesh);
@@ -178,21 +174,11 @@
   using test_space  = L2<0>;
   using trial_space = H1<1, dim>;
 
-<<<<<<< HEAD
-  auto                        L2fec = mfem::L2_FECollection(0, dim, mfem::BasisType::GaussLobatto);
-  mfem::ParFiniteElementSpace L2fespace(mesh2D.get(), &L2fec);
-
-  auto                        H1fec = mfem::H1_FECollection(1, dim);
-  mfem::ParFiniteElementSpace H1fespace(mesh2D.get(), &H1fec, dim);
-
-  serac::Functional<test_space(trial_space)> f(&L2fespace, {&H1fespace});
-=======
   auto [L2fespace, L2fec] = serac::generateParFiniteElementSpace<test_space>(mesh2D.get());
 
   auto [H1fespace, H1fec] = serac::generateParFiniteElementSpace<trial_space>(mesh2D.get());
 
   serac::Functional<test_space(trial_space)> f(L2fespace.get(), {H1fespace.get()});
->>>>>>> 8848f4f9
   f.AddDomainIntegral(serac::Dimension<dim>{}, serac::DependsOn<0>{}, hcurl_qfunction<dim>{}, *mesh2D);
 }
 
