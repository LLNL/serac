// Copyright (c) 2019-2024, Lawrence Livermore National Security, LLC and
// other Serac Project Developers. See the top-level LICENSE file for
// details.
//
// SPDX-License-Identifier: (BSD-3-Clause)

#include <fstream>
#include <iostream>

#include "axom/slic/core/SimpleLogger.hpp"
#include <gtest/gtest.h>
#include "mfem.hpp"

#include "serac/serac_config.hpp"
#include "serac/mesh/mesh_utils_base.hpp"
#include "serac/numerics/stdfunction_operator.hpp"
#include "serac/numerics/functional/functional.hpp"
#include "serac/numerics/functional/tensor.hpp"

using namespace serac;

int num_procs, myid;

constexpr bool                 verbose = true;
std::unique_ptr<mfem::ParMesh> mesh2D;
std::unique_ptr<mfem::ParMesh> mesh3D;

#ifdef SERAC_USE_CUDA_KERNEL_EVALUATION
constexpr auto exec_space = serac::ExecutionSpace::GPU;
#else
constexpr auto exec_space = serac::ExecutionSpace::CPU;
#endif

template <int dim>
struct hcurl_qfunction {
  template <typename UnusedType1, typename UnusedType2, typename Position>
  SERAC_HOST_DEVICE auto operator()(UnusedType1, UnusedType2, Position X) const
  {
    auto dp_dX = serac::get<1>(X);
    auto I     = serac::Identity<dim>();
    return serac::tuple{serac::det(dp_dX + I), serac::zero{}};
  }
};

struct test_qfunction {
  template <typename P, typename Temperature>
  SERAC_HOST_DEVICE auto operator()(double, P position, Temperature temperature) const
  {
    static constexpr double a = 1.7;
    static constexpr double b = 0.0;
    // get the value and the gradient from the input tuple
    auto [X, dX_dxi] = position;
    auto [u, du_dx]  = temperature;
    auto source      = a * u - (100 * X[0] * X[1]);
    auto flux        = b * du_dx;
    return serac::tuple{source, flux};
  }
};

// this test sets up a toy "thermal" problem where the residual includes contributions
// from a temperature-dependent source term and a temperature-gradient-dependent flux
//
// the same problem is expressed with mfem and functional, and their residuals and gradient action
// are compared to ensure the implementations are in agreement.
template <int p, int dim>
void functional_test(mfem::ParMesh& mesh, L2<p> test, L2<p> trial, Dimension<dim>)
{
  [[maybe_unused]] static constexpr double a = 1.7;
  [[maybe_unused]] static constexpr double b = 0.0;

  // Define the types for the test and trial spaces using the function arguments
  using test_space  = decltype(test);
  using trial_space = decltype(trial);

  // Create standard MFEM bilinear and linear forms on H1
  auto [fespace, fec] = serac::generateParFiniteElementSpace<test_space>(&mesh);

  mfem::ParBilinearForm A(fespace.get());

  // Add the mass term using the standard MFEM method
  mfem::ConstantCoefficient a_coef(a);
  A.AddDomainIntegrator(new mfem::MassIntegrator(a_coef));

  // Assemble the bilinear form into a matrix
  A.Assemble(0);
  A.Finalize();
  std::unique_ptr<mfem::HypreParMatrix> J(A.ParallelAssemble());

  // Create a linear form for the load term using the standard MFEM method
  mfem::ParLinearForm       f(fespace.get());
  mfem::FunctionCoefficient load_func([&](const mfem::Vector& coords) { return 100 * coords(0) * coords(1); });
  // FunctionCoefficient load_func([&]([[maybe_unused]] const Vector& coords) { return 1.0; });

  // Create and assemble the linear load term into a vector
  f.AddDomainIntegrator(new mfem::DomainLFIntegrator(load_func));
  f.Assemble();
  std::unique_ptr<mfem::HypreParVector> F(f.ParallelAssemble());

  // Set a random state to evaluate the residual
  mfem::ParGridFunction u_global(fespace.get());
  u_global.Randomize();

  mfem::Vector U(fespace->TrueVSize());
  u_global.GetTrueDofs(U);

  // Set up the same problem using weak form

  // Construct the new weak form object using the known test and trial spaces
<<<<<<< HEAD
#ifdef SERAC_USE_CUDA_KERNEL_EVALUATION
  Functional<test_space(trial_space), serac::ExecutionSpace::GPU> residual(fespace.get(), {fespace.get()});
#else
  Functional<test_space(trial_space), serac::ExecutionSpace::CPU> residual(fespace.get(), {fespace.get()});
#endif
=======
  Functional<test_space(trial_space), exec_space> residual(fespace.get(), {fespace.get()});
>>>>>>> ae52e46b

  // Add the total domain residual term to the weak form
  residual.AddDomainIntegral(Dimension<dim>{}, DependsOn<0>{}, test_qfunction{}, mesh);

  // uncomment lines below to verify that compile-time error messages
  // explain L2 spaces are not currently supported in boundary integrals.
  //
  // residual.AddBoundaryIntegral(
  //    Dimension<dim-1>{},
  //    DependsOn<0>{},
  //    [&](double /*t*/, [[maybe_unused]] auto x, [[maybe_unused]] auto temperature) { return 1.0; },
  //    mesh);

  // Compute the residual using standard MFEM methods
  // mfem::Vector r1 = A * U - (*F);
  mfem::Vector r1(U.Size());
  A.Mult(U, r1);
  r1 -= (*F);

  // Compute the residual using weak form
  double t        = 0.0;
  auto [r2, drdU] = residual(t, differentiate_wrt(U));

  mfem::Vector diff(r1.Size());
  subtract(r1, r2, diff);

  if (verbose) {
    std::cout << "||r1||: " << r1.Norml2() << std::endl;
    std::cout << "||r2||: " << r2.Norml2() << std::endl;
    std::cout << "||r1-r2||/||r1||: " << diff.Norml2() / r1.Norml2() << std::endl;
  }

  // Test that the two residuals are equivalent
  EXPECT_NEAR(0., diff.Norml2() / r1.Norml2(), 1.e-14);

  // Compute the gradient action using standard MFEM and Functional
  // mfem::Vector g1 = (*J) * U;
  mfem::Vector g1(U.Size());
  J->Mult(U, g1);

  mfem::Vector g2 = drdU(U);

  subtract(g1, g2, diff);

  if (verbose) {
    std::cout << "||g1||: " << g1.Norml2() << std::endl;
    std::cout << "||g2||: " << g2.Norml2() << std::endl;
    std::cout << "||g1-g2||/||g1||: " << diff.Norml2() / g1.Norml2() << std::endl;
  }

  // Ensure the two methods generate the same result
  EXPECT_NEAR(0., diff.Norml2() / g1.Norml2(), 1.e-14);
}

TEST(L2, 2DConstant) { functional_test(*mesh2D, L2<0>{}, L2<0>{}, Dimension<2>{}); }
TEST(L2, 2DLinear) { functional_test(*mesh2D, L2<1>{}, L2<1>{}, Dimension<2>{}); }
TEST(L2, 2DQuadratic) { functional_test(*mesh2D, L2<2>{}, L2<2>{}, Dimension<2>{}); }
TEST(L2, 2DCubic) { functional_test(*mesh2D, L2<3>{}, L2<3>{}, Dimension<2>{}); }

TEST(L2, 3DLinear) { functional_test(*mesh3D, L2<1>{}, L2<1>{}, Dimension<3>{}); }
TEST(L2, 3DQuadratic) { functional_test(*mesh3D, L2<2>{}, L2<2>{}, Dimension<3>{}); }
TEST(L2, 3DCubic) { functional_test(*mesh3D, L2<3>{}, L2<3>{}, Dimension<3>{}); }

TEST(L2, 2DMixed)
{
  constexpr int dim = 2;
  using test_space  = L2<0>;
  using trial_space = H1<1, dim>;

  auto [L2fespace, L2fec] = serac::generateParFiniteElementSpace<test_space>(mesh2D.get());

  auto [H1fespace, H1fec] = serac::generateParFiniteElementSpace<trial_space>(mesh2D.get());

  serac::Functional<test_space(trial_space)> f(L2fespace.get(), {H1fespace.get()});
  f.AddDomainIntegral(serac::Dimension<dim>{}, serac::DependsOn<0>{}, hcurl_qfunction<dim>{}, *mesh2D);
}

int main(int argc, char* argv[])
{
  ::testing::InitGoogleTest(&argc, argv);
  MPI_Init(&argc, &argv);
  MPI_Comm_size(MPI_COMM_WORLD, &num_procs);
  MPI_Comm_rank(MPI_COMM_WORLD, &myid);

  axom::slic::SimpleLogger logger;

  int serial_refinement   = 0;
  int parallel_refinement = 0;

  std::string meshfile2D = SERAC_REPO_DIR "/data/meshes/star.mesh";
  mesh2D = mesh::refineAndDistribute(buildMeshFromFile(meshfile2D), serial_refinement, parallel_refinement);

  std::string meshfile3D = SERAC_REPO_DIR "/data/meshes/beam-hex.mesh";
  mesh3D = mesh::refineAndDistribute(buildMeshFromFile(meshfile3D), serial_refinement, parallel_refinement);

  int result = RUN_ALL_TESTS();

  MPI_Finalize();

  return result;
}<|MERGE_RESOLUTION|>--- conflicted
+++ resolved
@@ -106,15 +106,7 @@
   // Set up the same problem using weak form
 
   // Construct the new weak form object using the known test and trial spaces
-<<<<<<< HEAD
-#ifdef SERAC_USE_CUDA_KERNEL_EVALUATION
-  Functional<test_space(trial_space), serac::ExecutionSpace::GPU> residual(fespace.get(), {fespace.get()});
-#else
-  Functional<test_space(trial_space), serac::ExecutionSpace::CPU> residual(fespace.get(), {fespace.get()});
-#endif
-=======
   Functional<test_space(trial_space), exec_space> residual(fespace.get(), {fespace.get()});
->>>>>>> ae52e46b
 
   // Add the total domain residual term to the weak form
   residual.AddDomainIntegral(Dimension<dim>{}, DependsOn<0>{}, test_qfunction{}, mesh);
