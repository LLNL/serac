--- conflicted
+++ resolved
@@ -37,15 +37,16 @@
 };
 
 struct test_qfunction {
-  template <typename X, typename Temperature>
-  SERAC_HOST_DEVICE auto operator()(double, X x, Temperature temperature) const
+  template <typename P, typename Temperature>
+  SERAC_HOST_DEVICE auto operator()(double, P position, Temperature temperature) const
   {
     static constexpr double a = 1.7;
     static constexpr double b = 0.0;
     // get the value and the gradient from the input tuple
-    auto [u, du_dx] = temperature;
-    auto source     = a * u - (100 * x[0] * x[1]);
-    auto flux       = b * du_dx;
+    auto [X, dX_dxi] = position;
+    auto [u, du_dx]  = temperature;
+    auto source      = a * u - (100 * X[0] * X[1]);
+    auto flux        = b * du_dx;
     return serac::tuple{source, flux};
   }
 };
@@ -107,21 +108,7 @@
 #endif
 
   // Add the total domain residual term to the weak form
-<<<<<<< HEAD
   residual.AddDomainIntegral(Dimension<dim>{}, DependsOn<0>{}, test_qfunction{}, mesh);
-=======
-  residual.AddDomainIntegral(
-      Dimension<dim>{}, DependsOn<0>{},
-      [&](double /*t*/, [[maybe_unused]] auto position, [[maybe_unused]] auto temperature) {
-        // get the value and the gradient from the input tuple
-        auto [X, dX_dxi] = position;
-        auto [u, du_dX]  = temperature;
-        auto source      = a * u - (100 * X[0] * X[1]);
-        auto flux        = b * du_dX;
-        return serac::tuple{source, flux};
-      },
-      mesh);
->>>>>>> ed1c76cb
 
   // uncomment lines below to verify that compile-time error messages
   // explain L2 spaces are not currently supported in boundary integrals.
