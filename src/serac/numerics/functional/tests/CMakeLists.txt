--- conflicted
+++ resolved
@@ -25,12 +25,8 @@
 
 # Then add the examples/tests
 set(functional_tests_mpi
-<<<<<<< HEAD
     functional_with_uniform.cpp
-    functional_basic_hcurl.cpp
-=======
     #functional_basic_hcurl.cpp
->>>>>>> 1dea67c5
     functional_basic_h1_scalar.cpp
     functional_basic_h1_vector.cpp
     functional_multiphysics.cpp
