// Copyright (c) 2019-2024, Lawrence Livermore National Security, LLC and
// other Serac Project Developers. See the top-level LICENSE file for
// details.
//
// SPDX-License-Identifier: (BSD-3-Clause)

#include <fstream>
#include <iostream>

#include "mfem.hpp"

#include <gtest/gtest.h>

#include "axom/slic/core/SimpleLogger.hpp"
#include "serac/infrastructure/input.hpp"
#include "serac/serac_config.hpp"
#include "serac/mesh/mesh_utils_base.hpp"
#include "serac/numerics/stdfunction_operator.hpp"
#include "serac/numerics/functional/functional.hpp"
#include "serac/numerics/functional/tensor.hpp"

#include "serac/numerics/functional/tests/check_gradient.hpp"

using namespace serac;
using namespace serac::profiling;

#ifdef SERAC_USE_CUDA_KERNEL_EVALUATION
constexpr auto exec_space = serac::ExecutionSpace::GPU;
#else
constexpr auto exec_space = serac::ExecutionSpace::CPU;
#endif

template <int dim>
struct MixedModelOne {
  template <typename unused_type, typename displacement_type>
  SERAC_HOST_DEVICE auto operator()(double, unused_type, displacement_type displacement) const
  {
    constexpr static auto d11 =
        1.0 * make_tensor<dim + 1, dim, dim + 2, dim>([](int i, int j, int k, int l) { return i - j + 2 * k - 3 * l; });
    auto [u, du_dx] = displacement;
    auto source     = zero{};
    auto flux       = double_dot(d11, du_dx);
    return serac::tuple{source, flux};
  }
};

template <int dim>
struct MixedModelTwo {
  template <typename position_type, typename displacement_type>
  SERAC_HOST_DEVICE auto operator()(double, position_type position, displacement_type displacement) const
  {
    constexpr static auto s11 = 1.0 * make_tensor<dim + 1, dim + 2>([](int i, int j) { return i * i - j; });
    auto [X, dX_dxi]          = position;
    auto [u, du_dxi]          = displacement;
    return dot(s11, u) * X[0];
  }
};

template <int dim>
struct ElasticityTestModelOne {
  template <typename position_type, typename displacement_type>
  SERAC_HOST_DEVICE auto operator()(double, position_type, displacement_type displacement) const
  {
    constexpr static auto d00 = make_tensor<dim, dim>([](int i, int j) { return i + 2 * j + 1; });
    constexpr static auto d01 = make_tensor<dim, dim, dim>([](int i, int j, int k) { return i + 2 * j - k + 1; });
    constexpr static auto d10 = make_tensor<dim, dim, dim>([](int i, int j, int k) { return i + 3 * j - 2 * k; });
    constexpr static auto d11 =
        make_tensor<dim, dim, dim, dim>([](int i, int j, int k, int l) { return i - j + 2 * k - 3 * l + 1; });
    auto [u, du_dx] = displacement;
    auto source     = dot(d00, u) + double_dot(d01, du_dx);
    auto flux       = dot(d10, u) + double_dot(d11, du_dx);
    return serac::tuple{source, flux};
  }
};

template <int dim>
struct ElasticityTestModelTwo {
  template <typename position_type, typename displacement_type>
  SERAC_HOST_DEVICE auto operator()(double, position_type position, displacement_type displacement) const
  {
    auto [X, dX_dxi] = position;
    auto [u, du_dxi] = displacement;
    return u * X[0];
  }
};

template <int p, int dim>
void weird_mixed_test(std::unique_ptr<mfem::ParMesh>& mesh)
{
  // Define vector-valued test and trial spaces of different sizes
  using test_space  = H1<p, dim + 1>;
  using trial_space = H1<p, dim + 2>;

  auto [trial_fes, trial_col] = generateParFiniteElementSpace<trial_space>(mesh.get());
  auto [test_fes, test_col]   = generateParFiniteElementSpace<test_space>(mesh.get());

  mfem::Vector U(trial_fes->TrueVSize());

<<<<<<< HEAD
#ifdef SERAC_USE_CUDA_KERNEL_EVALUATION
  U.UseDevice(true);
  Functional<test_space(trial_space), serac::ExecutionSpace::GPU> residual(test_fes.get(), {trial_fes.get()});
#else
  Functional<test_space(trial_space), serac::ExecutionSpace::CPU> residual(test_fes.get(), {trial_fes.get()});
#endif
=======
  Functional<test_space(trial_space), exec_space> residual(test_fes.get(), {trial_fes.get()});
>>>>>>> ae52e46b
  U.Randomize();

  // note: this is not really an elasticity problem, it's testing source and flux
  // terms that have the appropriate shapes to ensure that all the differentiation
  // code works as intended
  residual.AddDomainIntegral(Dimension<dim>{}, DependsOn<0>{}, MixedModelOne<dim>{}, *mesh);

  residual.AddBoundaryIntegral(Dimension<dim - 1>{}, DependsOn<0>{}, MixedModelTwo<dim>{}, *mesh);

  double t = 0.0;
  check_gradient(residual, t, U);
}

template <int p, int dim>
void elasticity_test(std::unique_ptr<mfem::ParMesh>& mesh)
{
  // Define the test and trial spaces for an elasticity-like problem
  using test_space  = H1<p, dim>;
  using trial_space = H1<p, dim>;

  auto [trial_fes, trial_col] = generateParFiniteElementSpace<trial_space>(mesh.get());
  auto [test_fes, test_col]   = generateParFiniteElementSpace<test_space>(mesh.get());

  mfem::Vector U(trial_fes->TrueVSize());
  U.Randomize();

<<<<<<< HEAD
#ifdef SERAC_USE_CUDA_KERNEL_EVALUATION
  U.UseDevice(true);
  Functional<test_space(trial_space), serac::ExecutionSpace::GPU> residual(test_fes.get(), {trial_fes.get()});
#else
  Functional<test_space(trial_space), serac::ExecutionSpace::CPU> residual(test_fes.get(), {trial_fes.get()});
#endif
=======
  Functional<test_space(trial_space), exec_space> residual(test_fes.get(), {trial_fes.get()});
>>>>>>> ae52e46b

  // note: this is not really an elasticity problem, it's testing source and flux
  // terms that have the appropriate shapes to ensure that all the differentiation
  // code works as intended
  residual.AddDomainIntegral(Dimension<dim>{}, DependsOn<0>{}, ElasticityTestModelOne<dim>{}, *mesh);
  residual.AddBoundaryIntegral(Dimension<dim - 1>{}, DependsOn<0>{}, ElasticityTestModelTwo<dim>{}, *mesh);

  double t = 0.0;
  check_gradient(residual, t, U);
}

void test_suite(std::string meshfile)
{
  auto mesh = mesh::refineAndDistribute(buildMeshFromFile(SERAC_REPO_DIR + meshfile), 1);

  if (mesh->Dimension() == 2) {
    constexpr int dim = 2;
    elasticity_test<1, dim>(mesh);
    elasticity_test<2, dim>(mesh);
    weird_mixed_test<1, dim>(mesh);
    weird_mixed_test<2, dim>(mesh);
  }

  if (mesh->Dimension() == 3) {
    constexpr int dim = 3;
    elasticity_test<1, dim>(mesh);
    elasticity_test<2, dim>(mesh);
    weird_mixed_test<1, dim>(mesh);
    weird_mixed_test<2, dim>(mesh);
  }
}

TEST(VectorValuedH1, test_suite_hexes) { test_suite("/data/meshes/patch3D_hexes.mesh"); }

#ifndef SERAC_USE_CUDA_KERNEL_EVALUATION
TEST(VectorValuedH1, test_suite_tris) { test_suite("/data/meshes/patch2D_tris.mesh"); }
TEST(VectorValuedH1, test_suite_quads) { test_suite("/data/meshes/patch2D_quads.mesh"); }
TEST(VectorValuedH1, test_suite_tris_and_quads) { test_suite("/data/meshes/patch2D_tris_and_quads.mesh"); }
TEST(VectorValuedH1, test_suite_tets) { test_suite("/data/meshes/patch3D_tets.mesh"); }
TEST(VectorValuedH1, test_suite_tets_and_hexes) { test_suite("/data/meshes/patch3D_tets_and_hexes.mesh"); }
#endif

int main(int argc, char* argv[])
{
  int num_procs, myid;

  ::testing::InitGoogleTest(&argc, argv);
  serac::accelerator::initializeDevice();

#ifdef SERAC_USE_CUDA_KERNEL_EVALUATION
  serac::accelerator::initializeDevice();
#endif

  MPI_Init(&argc, &argv);
  MPI_Comm_size(MPI_COMM_WORLD, &num_procs);
  MPI_Comm_rank(MPI_COMM_WORLD, &myid);

  axom::slic::SimpleLogger logger;

  int result = RUN_ALL_TESTS();

  MPI_Finalize();
  serac::accelerator::terminateDevice();
  return result;
}<|MERGE_RESOLUTION|>--- conflicted
+++ resolved
@@ -96,16 +96,7 @@
 
   mfem::Vector U(trial_fes->TrueVSize());
 
-<<<<<<< HEAD
-#ifdef SERAC_USE_CUDA_KERNEL_EVALUATION
-  U.UseDevice(true);
-  Functional<test_space(trial_space), serac::ExecutionSpace::GPU> residual(test_fes.get(), {trial_fes.get()});
-#else
-  Functional<test_space(trial_space), serac::ExecutionSpace::CPU> residual(test_fes.get(), {trial_fes.get()});
-#endif
-=======
   Functional<test_space(trial_space), exec_space> residual(test_fes.get(), {trial_fes.get()});
->>>>>>> ae52e46b
   U.Randomize();
 
   // note: this is not really an elasticity problem, it's testing source and flux
@@ -132,16 +123,7 @@
   mfem::Vector U(trial_fes->TrueVSize());
   U.Randomize();
 
-<<<<<<< HEAD
-#ifdef SERAC_USE_CUDA_KERNEL_EVALUATION
-  U.UseDevice(true);
-  Functional<test_space(trial_space), serac::ExecutionSpace::GPU> residual(test_fes.get(), {trial_fes.get()});
-#else
-  Functional<test_space(trial_space), serac::ExecutionSpace::CPU> residual(test_fes.get(), {trial_fes.get()});
-#endif
-=======
   Functional<test_space(trial_space), exec_space> residual(test_fes.get(), {trial_fes.get()});
->>>>>>> ae52e46b
 
   // note: this is not really an elasticity problem, it's testing source and flux
   // terms that have the appropriate shapes to ensure that all the differentiation
