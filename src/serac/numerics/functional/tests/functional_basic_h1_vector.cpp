--- conflicted
+++ resolved
@@ -101,31 +101,10 @@
   // note: this is not really an elasticity problem, it's testing source and flux
   // terms that have the appropriate shapes to ensure that all the differentiation
   // code works as intended
-<<<<<<< HEAD
   residual.AddDomainIntegral(Dimension<dim>{}, DependsOn<0>{}, MixedModelOne<dim>{}, *mesh);
-
-  // residual.AddBoundaryIntegral(Dimension<dim - 1>{}, DependsOn<0>{}, MixedModelTwo<dim>{}, *mesh);
-=======
-  residual.AddDomainIntegral(
-      Dimension<dim>{}, DependsOn<0>{},
-      [=](double /*t*/, auto /* x */, auto displacement) {
-        auto [u, du_dx] = displacement;
-        auto source     = zero{};
-        auto flux       = double_dot(d11, du_dx);
-        return serac::tuple{source, flux};
-      },
-      *mesh);
-
-  residual.AddBoundaryIntegral(
-      Dimension<dim - 1>{}, DependsOn<0>{},
-      [=](double /*t*/, auto position, auto displacement) {
-        auto [X, dX_dxi] = position;
-        auto [u, du_dxi] = displacement;
-        return dot(s11, u) * X[0];
-      },
-      *mesh);
->>>>>>> 939c95dc
-
+#if not defined USE_CUDA
+  residual.AddBoundaryIntegral(Dimension<dim - 1>{}, DependsOn<0>{}, MixedModelTwo<dim>{}, *mesh);
+#endif
   double t = 0.0;
   check_gradient(residual, t, U);
 }
@@ -154,31 +133,10 @@
   // note: this is not really an elasticity problem, it's testing source and flux
   // terms that have the appropriate shapes to ensure that all the differentiation
   // code works as intended
-<<<<<<< HEAD
   residual.AddDomainIntegral(Dimension<dim>{}, DependsOn<0>{}, ElasticityTestModelOne<dim>{}, *mesh);
-
-  // residual.AddBoundaryIntegral(Dimension<dim - 1>{}, DependsOn<0>{}, ElasticityTestModelTwo<dim>{}, *mesh);
-=======
-  residual.AddDomainIntegral(
-      Dimension<dim>{}, DependsOn<0>{},
-      [=](double /*t*/, auto /* x */, auto displacement) {
-        auto [u, du_dx] = displacement;
-        auto source     = dot(d00, u) + double_dot(d01, du_dx);
-        auto flux       = dot(d10, u) + double_dot(d11, du_dx);
-        return serac::tuple{source, flux};
-      },
-      *mesh);
-
-  residual.AddBoundaryIntegral(
-      Dimension<dim - 1>{}, DependsOn<0>{},
-      [=](double /*t*/, auto position, auto displacement) {
-        auto [X, dX_dxi] = position;
-        auto [u, du_dxi] = displacement;
-        return u * X[0];
-      },
-      *mesh);
->>>>>>> 939c95dc
-
+#if not defined USE_CUDA
+  residual.AddBoundaryIntegral(Dimension<dim - 1>{}, DependsOn<0>{}, ElasticityTestModelTwo<dim>{}, *mesh);
+#endif
   double t = 0.0;
   check_gradient(residual, t, U);
 }
@@ -204,15 +162,15 @@
   }
 }
 
-// TEST(VectorValuedH1, test_suite_tris) { test_suite("/data/meshes/patch2D_tris.mesh"); }
-// TEST(VectorValuedH1, test_suite_quads) { test_suite("/data/meshes/patch2D_quads.mesh"); }
-// TEST(VectorValuedH1, test_suite_tris_and_quads) { test_suite("/data/meshes/patch2D_tris_and_quads.mesh"); }
-
-// TEST(VectorValuedH1, test_suite_tets) { test_suite("/data/meshes/patch3D_tets.mesh"); }
-
 TEST(VectorValuedH1, test_suite_hexes) { test_suite("/data/meshes/patch3D_hexes.mesh"); }
 
-// TEST(VectorValuedH1, test_suite_tets_and_hexes) { test_suite("/data/meshes/patch3D_tets_and_hexes.mesh"); }
+#if not defined USE_CUDA
+TEST(VectorValuedH1, test_suite_tris) { test_suite("/data/meshes/patch2D_tris.mesh"); }
+TEST(VectorValuedH1, test_suite_quads) { test_suite("/data/meshes/patch2D_quads.mesh"); }
+TEST(VectorValuedH1, test_suite_tris_and_quads) { test_suite("/data/meshes/patch2D_tris_and_quads.mesh"); }
+TEST(VectorValuedH1, test_suite_tets) { test_suite("/data/meshes/patch3D_tets.mesh"); }
+TEST(VectorValuedH1, test_suite_tets_and_hexes) { test_suite("/data/meshes/patch3D_tets_and_hexes.mesh"); }
+#endif
 
 int main(int argc, char* argv[])
 {
