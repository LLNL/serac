// Copyright (c) 2019-2024, Lawrence Livermore National Security, LLC and
// other Serac Project Developers. See the top-level LICENSE file for
// details.
//
// SPDX-License-Identifier: (BSD-3-Clause)

/**
 * @file shape_aware_functional.hpp
 *
 * @brief Wrapper of serac::Functional for evaluating integrals and derivatives of quantities with shape displacement
 * fields
 */

#pragma once

#include "serac/infrastructure/accelerator.hpp"
#include "serac/numerics/functional/functional.hpp"

namespace serac {

/// @cond
constexpr int SOURCE     = 0;
constexpr int FLUX       = 1;
constexpr int VALUE      = 0;
constexpr int DERIVATIVE = 1;
/// @endcond

namespace detail {

/**
 * @brief A helper struct that contains the appropriate parent-to-physical and physical-to-parent
 * transformations for an applied shape field
 *
 * @tparam dim The dimension of the input position
 * @tparam shape_type The type of the shape field (may be dual)
 */
template <int dim, typename shape_type>
struct ShapeCorrection {
public:
  /**
   * @brief Construct a new Shape Correction object with the appropriate transformations for a shape field
   *
   * @param p The current shape displacement field at the underlying quadrature point
   */
  SERAC_HOST_DEVICE ShapeCorrection(Dimension<dim>, shape_type p)
      : J_(Identity<dim>() + get<DERIVATIVE>(p)), detJ_(det(J_)), inv_J_(inv(J_)), inv_JT_(transpose(inv_J_))
  {
  }

  /**
   * @brief Modify the trial argument using the correct physical to reference to shape-adjusted transformation for the
   * underlying trial function space
   *
   * @tparam trial_type The trial function type (may be dual)
   * @tparam space_type The trial function finite element space (e.g. H1, L2, Hcurl
   *
   * @param u The input trial function at a quadrature point
   *
   * @return The modified trial function adjusted for the underlying shape displacement field
   */
  template <typename trial_type, typename space_type>
  SERAC_HOST_DEVICE auto modify_trial_argument(space_type /* space */, const trial_type& u) const
  {
    if constexpr (space_type{}.family == Family::H1 || space_type{}.family == Family::L2) {
      // Our updated spatial coordinate is x' = x + p. We want to calculate
      // du/dx' = du/dx * dx/dx'
      //        = du/dx * (dx'/dx)^-1
      //        = du_dx * (J)^-1
      auto trial_derivative = dot(get<DERIVATIVE>(u), inv_J_);

      return serac::tuple{get<VALUE>(u), trial_derivative};
    }

    if constexpr (space_type{}.family == Family::HCURL) {
      auto modified_val = dot(get<VALUE>(u), inv_J_);
      if constexpr (dim == 2) {
        auto modified_derivative = get<DERIVATIVE>(u) / detJ_;
        return serac::tuple{modified_val, modified_derivative};
      }
      if constexpr (dim == 3) {
        auto modified_derivative = dot(get<DERIVATIVE>(u), transpose(J_));
        return serac::tuple{modified_val, modified_derivative};
      }
    }
  }

  /**
   * @brief Modify the quadrature function return value using the correct shape-adjusted to reference transformation for
   * the underlying test function space
   *
   * @tparam test_space The test function finite element space (e.g. H1, L2, double)
   * @tparam q_func_type The type of the unmodified qfunction return
   *
   * @param v The unmodified q function return in shape-adjusted coordinates
   *
   * @return The modified return after applying the appropriate shape-adjusted to reference transformation
   */
  template <typename test_space, typename q_func_type>
  SERAC_HOST_DEVICE auto modify_shape_aware_qf_return(test_space /*test*/, const q_func_type& v)
  {
    if constexpr (std::is_same_v<test_space, double>) {
      return detJ_ * v;
    } else {
      if constexpr (test_space{}.family == Family::H1 || test_space{}.family == Family::L2) {
        auto modified_flux   = dot(get<FLUX>(v), inv_JT_) * detJ_;
        auto modified_source = get<SOURCE>(v) * detJ_;

        return serac::tuple{modified_source, modified_flux};
      }
      if constexpr (test_space{}.family == Family::HCURL) {
        auto modified_source = dot(get<SOURCE>(v), inv_JT_) * detJ_;
        if constexpr (dim == 3) {
          auto modified_flux = dot(get<FLUX>(v), J_);
          return serac::tuple{modified_source, modified_flux};
        } else {
          return serac::tuple{modified_source, get<FLUX>(v)};
        }
      }
    }
  }

private:
  /// @cond
  using jacobian_type = std::remove_reference_t<decltype(get<DERIVATIVE>(std::declval<shape_type>()))>;
  using detJ_type     = decltype(det(std::declval<jacobian_type>()));
  using inv_J_type    = decltype(inv(std::declval<jacobian_type>()));
  using inv_JT_type   = decltype(inv(transpose(std::declval<jacobian_type>())));
  /// @endcond

  /// @brief The Jacobian of the shape-adjusted transformation (x = X + p, J = dx/dX)
  jacobian_type J_;

  /// @brief The determinant of the Jacobian
  detJ_type detJ_;

  /// @brief Inverse of the Jacobian
  inv_J_type inv_J_;

  /// @brief Inverse transpose of the Jacobian
  inv_JT_type inv_JT_;
};

/**
 * @brief Compute the boundary area correction term for boundary integrals with a shape displacement field
 *
 * @tparam position_type The position input argument type
 * @tparam shape_type The shape displacement input argument type
 *
 * @param X The input position (value and gradient)
 * @param shape The input shape displacement (value and gradient)
 *
 * @return The area correction factor transforming the boundary integral from the reference domain area into the
 * shape-displaced area
 */
template <typename position_type, typename shape_type>
SERAC_HOST_DEVICE auto compute_boundary_area_correction(const position_type& X, const shape_type& shape)
{
  auto x_prime = X + shape;

  auto n = cross(get<DERIVATIVE>(x_prime));

  // serac::Functional's boundary integrals multiply the q-function output by
  // norm(cross(dX_dxi)) at that quadrature point, but if we impose a shape displacement
  // then that weight needs to be corrected. The new weight should be
  // norm(cross(dX_dxi + dp_dxi)), so we multiply by the ratio w_new / w_old
  // to get
  //   q * area_correction * w_old
  // = q * (w_new / w_old) * w_old
  // = q * w_new

  auto area_correction = norm(n) / norm(cross(get<DERIVATIVE>(X)));

  return area_correction;
}

/**
 * @brief A helper function to modify all of the trial function input derivatives according to the given shape
 * displacement for integrands without state variables
 *
 * @tparam lambda The q-function type
 * @tparam coord_type The input position type
 * @tparam shape_type The type of the shape displacement argument
 * @tparam space_types The type of the input finite element space tuple for the trial functions
 * @tparam trial_types The type of the input finite element argument tuple (values and derivatives)
 * @tparam correction_type The type of the shape correction struct
 * @tparam i Indices for accessing the individual arguments for the underlying q-function
 *
 * @param qf The q-function integrand with expects shape-adjusted arguments
 * @param t The time at which to evaluate the integrand
 * @param position The quadrature point spatial coordinates and isoparametric derivatives
 * @param shape The space displacement at which to evaluate the integrand
 * @param space_tuple The tuple of finite element spaces used by the input trial functions
 * @param arg_tuple The tuple of input arguments for the trial functions (value and gradient)
 * @param correction The shape correction struct containing the data and methods used to calculate the appropriate
 * pullback mappings
 *
 * @return The q-function value using the shape-modified input arguments. Note that the returned value and flux have not
 * been modified to reflect the shape displacement.
 */
template <typename lambda, typename coord_type, typename shape_type, typename space_types, typename trial_types,
          typename correction_type, int... i>
SERAC_HOST_DEVICE auto apply_shape_aware_qf_helper(const lambda& qf, double t, const coord_type& position,
                                                   const shape_type& shape, const space_types& space_tuple,
                                                   const trial_types& arg_tuple, const correction_type& correction,
                                                   std::integer_sequence<int, i...>)
{
  static_assert(tuple_size<trial_types>::value == tuple_size<space_types>::value,
                "Argument and finite element space tuples are not the same size.");

  auto x = serac::tuple{get<VALUE>(position) + get<VALUE>(shape),

                        // x := X + u,
                        // so, dx/dxi = dX/dxi + du/dxi
                        //            = dX/dxi + du/dX * dX/dxi
                        get<DERIVATIVE>(position) + get<DERIVATIVE>(shape) * get<DERIVATIVE>(position)};

  return qf(t, x, correction.modify_trial_argument(serac::get<i>(space_tuple), serac::get<i>(arg_tuple))...);
}

/**
 * @brief A helper function to modify all of the trial function input derivatives according to the given shape
 * displacement for integrands without state variables
 *
 * @tparam lambda The q-function type
 * @tparam coord_type The input position type
 * @tparam state_type The quadrature data container type
 * @tparam shape_type The type of the shape displacement argument
 * @tparam space_types The type of the input finite element space tuple for the trial functions
 * @tparam trial_types The type of the input finite element argument tuple (values and derivatives)
 * @tparam correction_type The type of the shape correction struct
 * @tparam i Indices for accessing the individual arguments for the underlying q-function
 *
 * @param qf The q-function integrand with expects shape-adjusted arguments
 * @param t The time at which to evaluate the integrand
 * @param position The quadrature point spatial coordinates and isoparametric derivatives
 * @param state The quadrature data at which to evaluate the integrand
 * @param shape The space displacement at which to evaluate the integrand
 * @param space_tuple The tuple of finite element spaces used by the input trial functions
 * @param arg_tuple The tuple of input arguments for the trial functions (value and gradient)
 * @param correction The shape correction struct containing the data and methods used to calculate the appropriate
 * pullback mappings
 *
 * @return The q-function value using the shape-modified input arguments. Note that the returned value and flux have not
 * been modified to reflect the shape displacement.
 */
template <typename lambda, typename coord_type, typename state_type, typename shape_type, typename space_types,
          typename trial_types, typename correction_type, int... i>
SERAC_HOST_DEVICE auto apply_shape_aware_qf_helper_with_state(const lambda& qf, double t, const coord_type& position,
                                                              state_type& state, const shape_type& shape,
                                                              const space_types&     space_tuple,
                                                              const trial_types&     arg_tuple,
                                                              const correction_type& correction,
                                                              std::integer_sequence<int, i...>)
{
  static_assert(tuple_size<trial_types>::value == tuple_size<space_types>::value,
                "Argument and finite element space tuples are not the same size.");

  auto x = serac::tuple{get<VALUE>(position) + get<VALUE>(shape),

                        // x := X + u,
                        // so, dx/dxi = dX/dxi + du/dxi
                        //            = dX/dxi + du/dX * dX/dxi
                        get<DERIVATIVE>(position) + get<DERIVATIVE>(shape) * get<DERIVATIVE>(position)};

  return qf(t, x, state, correction.modify_trial_argument(serac::get<i>(space_tuple), serac::get<i>(arg_tuple))...);
}

}  // namespace detail

/// @cond
template <typename T1, typename T2, ExecutionSpace exec = serac::ExecutionSpace::CPU>
class ShapeAwareFunctional;
/// @endcond

/**
 * @brief This is a small wrapper around serac::Functional for shape-displaced domains of integration
 *
 * If a finite element kernel is defined on a domain \f$x = X + p\f$ where \f$X\f$ is the reference
 * configuration and \f$p\f$ is a shape displacement field. This shape displacement is typically a input
 * parameter used in shape optimization problems. This wrapper correctly modifies domain and boundary
 * integrals for L2 and H1 trial functions and H1, L2, and QOI (double) test functions for vector-valued
 * H1 shape displacement fields.
 *
 * See serac::Functional for more details about the underlying finite element abstraction and serac::HeatTransfer
 * for an example of how to use this wrapper.
 *
 * @tparam test The space of test function to use
 * @tparam shape The space of the shape displacement function to use
 * @tparam trials The space of trial functions to use
 * @tparam exec whether to carry out calculations on CPU or GPU
 */
template <typename test, typename shape, typename... trials, ExecutionSpace exec>
class ShapeAwareFunctional<shape, test(trials...), exec> {
  /// @brief The compile-time trial function finite element spaces
  static constexpr tuple<trials...> trial_spaces{};

  /// @brief The compile-time test function finite element space
  static constexpr test test_space{};

  /// @brief The compile-time shape displacement finite element space
  static constexpr shape shape_space{};

  /// @brief The number of input trial functions
  static constexpr uint32_t num_trial_spaces = sizeof...(trials);

public:
  /**
   * @brief Constructs using @p mfem::ParFiniteElementSpace objects corresponding to the test/trial spaces
   *
   * @tparam test_type The finite element space of the test functions (used to disable this method if called with test =
   * double)
   *
   * @param[in] shape_fes The shape displacement finite element space
   * @param[in] test_fes The (non-qoi) test finite element space
   * @param[in] trial_fes The trial finite element spaces
   */
  template <typename test_type = test, typename = std::enable_if_t<!std::is_same_v<double, test_type>>>
  ShapeAwareFunctional(const mfem::ParFiniteElementSpace* shape_fes, const mfem::ParFiniteElementSpace* test_fes,
                       std::array<const mfem::ParFiniteElementSpace*, num_trial_spaces> trial_fes)
  {
    static_assert(shape_space.family == Family::H1, "Only H1 spaces allowed for shape displacements");

    std::array<const mfem::ParFiniteElementSpace*, num_trial_spaces + 1> prepended_spaces;

    prepended_spaces[0] = shape_fes;

    for (uint32_t i = 0; i < num_trial_spaces; ++i) {
      prepended_spaces[1 + i] = trial_fes[i];
    }

    functional_ = std::make_unique<Functional<test(shape, trials...), exec>>(test_fes, prepended_spaces);
  }

  /**
   * @brief Constructs a QOI functional using @p mfem::ParFiniteElementSpace objects corresponding to the trial spaces
   *
   * @tparam test_type The finite element space of the test functions (used to disable this method if called with test
   * != double)
   *
   * @param[in] shape_fes The shape displacement finite element space
   * @param[in] trial_fes The trial finite element spaces
   */
  template <typename test_type = test, typename = std::enable_if_t<std::is_same_v<double, test_type>>>
  ShapeAwareFunctional(const mfem::ParFiniteElementSpace*                               shape_fes,
                       std::array<const mfem::ParFiniteElementSpace*, num_trial_spaces> trial_fes)
  {
    static_assert(shape_space.family == Family::H1, "Only H1 spaces allowed for shape displacements");

    std::array<const mfem::ParFiniteElementSpace*, num_trial_spaces + 1> prepended_spaces;

    prepended_spaces[0] = shape_fes;

    for (uint32_t i = 0; i < num_trial_spaces; ++i) {
      prepended_spaces[1 + i] = trial_fes[i];
    }

    functional_ = std::make_unique<Functional<double(shape, trials...), exec>>(prepended_spaces);
  }

  /**
   * @brief Functor representing a shape-aware integrand.  Used instead of an extended generic
   * lambda for compatibility with NVCC.
   */
  template <typename Integrand, int dim, int... args>
  struct ShapeAwareIntegrandWrapper {
    /// @brief Constructor for functor
    ShapeAwareIntegrandWrapper(Integrand integrand) : integrand_(integrand) {}
    /// @brief Integrand
    Integrand integrand_;
    /**
     * @brief integrand call
     *
     * @tparam PositionType position type
     * @tparam ShapeValueType shape value type
     * @tparam QFuncArgs type of variadic pack to forward to qfunc
     * @param[in] time time
     * @param[in] x position
     * @param[in] shape_val shape
     * @param[in] qfunc_args qfunc parameter pack
     * @return Shape aware qf value
     */
    template <typename PositionType, typename ShapeValueType, typename... QFuncArgs>
    SERAC_HOST_DEVICE auto operator()(double time, PositionType x, ShapeValueType shape_val,
                                      QFuncArgs... qfunc_args) const
    {
      auto qfunc_tuple               = make_tuple(qfunc_args...);
      auto reduced_trial_space_tuple = make_tuple(get<args>(trial_spaces)...);

      detail::ShapeCorrection shape_correction(Dimension<dim>{}, shape_val);
      // TODO(CUDA): When this is compiled to device code, the below make_integer_sequence will
      // need to change to a camp integer sequence.
      auto unmodified_qf_return = detail::apply_shape_aware_qf_helper(
          integrand_, time, x, shape_val, reduced_trial_space_tuple, qfunc_tuple, shape_correction,
          std::make_integer_sequence<int, sizeof...(qfunc_args)>{});
      return shape_correction.modify_shape_aware_qf_return(test_space, unmodified_qf_return);
    }
  };

  /**
   * @brief Functor representing a shape-aware integrand with state.  Used instead of an extended generic
   * lambda for compatibility with NVCC.
   */
  template <typename Integrand, int dim, int... args>
  struct ShapeAwareIntegrandWrapperWithState {
    /// @brief Constructor for functor
    ShapeAwareIntegrandWrapperWithState(Integrand integrand) : integrand_(integrand) {}
    /// @brief integrand
    Integrand integrand_;
    /**
     * @brief integrand call
     *
     * @tparam PositionType position type
     * @tparam StateType state type
     * @tparam ShapeValueType shape value type
     * @tparam QFuncArgs type of variadic pack to forward to qfunc
     * @param[in] time time
     * @param[in] x position
     * @param[in] state reference to state
     * @param[in] shape_val shape
     * @param[in] qfunc_args qfunc parameter pack
     * @return shape aware integrand value
     */
    template <typename PositionType, typename StateType, typename ShapeValueType, typename... QFuncArgs>
<<<<<<< HEAD
    SERAC_HOST_DEVICE auto operator()(double time, PositionType x, StateType state, ShapeValueType shape_val,
=======
    SERAC_HOST_DEVICE auto operator()(double time, PositionType x, StateType& state, ShapeValueType shape_val,
>>>>>>> ae52e46b
                                      QFuncArgs... qfunc_args) const
    {
      auto qfunc_tuple               = make_tuple(qfunc_args...);
      auto reduced_trial_space_tuple = make_tuple(get<args>(trial_spaces)...);

      detail::ShapeCorrection shape_correction(Dimension<dim>{}, shape_val);
      // TODO(CUDA): When this is compiled to device code, the below make_integer_sequence will
      // need to change to a camp integer sequence.
      auto unmodified_qf_return = detail::apply_shape_aware_qf_helper_with_state(
          integrand_, time, x, state, shape_val, reduced_trial_space_tuple, qfunc_tuple, shape_correction,
          std::make_integer_sequence<int, sizeof...(qfunc_args)>{});
      return shape_correction.modify_shape_aware_qf_return(test_space, unmodified_qf_return);
    }
  };

  /**
   * @brief Adds a domain integral term to the weak formulation of the PDE
   *
   * @tparam dim The dimension of the element (2 for quad, 3 for hex, etc)
   * @tparam args The type of the trial function input arguments
   * @tparam lambda The type of the integrand functor: must implement operator() with an appropriate function signature
   * @tparam domain_type The type of the integration domain (either serac::Domain or mfem::Mesh)
   * @tparam qpt_data_type The type of the data to store for each quadrature point
   *
   * @param[in] integrand The user-provided quadrature function, see @p Integral
   * @param[in] domain The domain on which to evaluate the integral
   * @param[inout] qdata The data for each quadrature point
   *
   * @note The @p Dimension parameters are used to assist in the deduction of the @a geometry_dim
   * and @a spatial_dim template parameter
   */
  template <int dim, int... args, typename lambda, typename domain_type, typename qpt_data_type = Nothing>
  void AddDomainIntegral(Dimension<dim>, DependsOn<args...>, const lambda& integrand, domain_type& domain,
                         std::shared_ptr<QuadratureData<qpt_data_type>> qdata = NoQData)
  {
    if constexpr (std::is_same_v<qpt_data_type, Nothing>) {
      functional_->AddDomainIntegral(Dimension<dim>{}, DependsOn<0, (args + 1)...>{},
                                     ShapeAwareIntegrandWrapper<lambda, dim, args...>(integrand), domain, qdata);
    } else {
      functional_->AddDomainIntegral(Dimension<dim>{}, DependsOn<0, (args + 1)...>{},
                                     ShapeAwareIntegrandWrapperWithState<lambda, dim, args...>(integrand), domain,
                                     qdata);
    }
  }

  /**
   * @brief Functor representing a shape-aware integrand.  Used instead of an extended generic
   * lambda for compatibility with NVCC.
   */
  template <typename Integrand, int dim, int... args>
  struct ShapeAwareBoundaryIntegrandWrapper {
    /// @brief Constructor for functor
    ShapeAwareBoundaryIntegrandWrapper(Integrand integrand) : integrand_(integrand) {}
    /// @brief integrand
    Integrand integrand_;
    /**
     * @brief integrand call
     *
     * @tparam PositionType position type
     * @tparam ShapeValueType shape value type
     * @tparam QFuncArgs type of variadic pack to forward to qfunc
     * @param[in] time time
     * @param[in] x position
     * @param[in] shape_val shape
     * @param[in] qfunc_args qfunc parameter pack
     * @return qf function corrected for boundary area
     */
    template <typename PositionType, typename ShapeValueType, typename... QFuncArgs>
    SERAC_HOST_DEVICE auto operator()(double time, PositionType x, ShapeValueType shape_val,
                                      QFuncArgs... qfunc_args) const
    {
      auto unmodified_qf_return = integrand_(time, x + shape_val, qfunc_args...);
      return unmodified_qf_return * detail::compute_boundary_area_correction(x, shape_val);
    }
  };

  /**
   * @brief Adds a boundary integral term to the weak formulationx of the PDE
   *
   * @tparam dim The dimension of the element (2 for quad, 3 for hex, etc)
   * @tparam args The type of the trial function input arguments
   * @tparam lambda The type of the integrand functor: must implement operator() with an appropriate function signature
   * @tparam domain_type The type of the integration domain (either serac::Domain or mfem::Mesh)
   *
   * @param[in] integrand The user-provided quadrature function, see @p Integral
   * @param[in] domain The domain on which to evaluate the integral
   *
   * @note The @p Dimension parameters are used to assist in the deduction of the @a geometry_dim
   * and @a spatial_dim template parameter
   */
  template <int dim, int... args, typename lambda, typename domain_type>
  void AddBoundaryIntegral(Dimension<dim>, DependsOn<args...>, const lambda& integrand, domain_type& domain)
  {
    functional_->AddBoundaryIntegral(Dimension<dim>{}, DependsOn<0, (args + 1)...>{},
                                     ShapeAwareBoundaryIntegrandWrapper<lambda, dim, args...>(integrand), domain);
  }

  /**
   * @brief This function lets the user evaluate the serac::ShapeAwareFunctional with the given trial space values
   *
   * @note The first argument after time in the argument list is always the shape displacement field.
   *
   * @tparam T The types of the arguments passed in
   * @tparam wrt The index of the argument to take the gradient with respect to. Index 0 is always the shape
   * displacement
   *
   * @param t The time
   * @param args The trial space dofs used to carry out the calculation. The first argument is always the shape
   * displacement.
   *
   * @return Either the evaluated integral value or a tuple of the integral value and the requested derivative.
   */
  template <uint32_t wrt, typename... T>
  auto operator()(DifferentiateWRT<wrt>, double t, const T&... args)
  {
    return (*functional_)(DifferentiateWRT<wrt>{}, t, args...);
  }

  /**
   * @brief This function lets the user evaluate the serac::ShapeAwareFunctional with the given trial space values
   *
   * @note The first argument after time in the argument list is always the shape displacement field.
   *
   * @tparam T The types of the arguments passed in
   *
   * @param t The time
   * @param args The trial space dofs used to carry out the calculation. The first argument is always the shape
   * displacement. To compute a derivative, at most one argument can be of type `differentiate_wrt_this(mfem::Vector)`.
   *
   * @return Either the evaluated integral value or a tuple of the integral value and the requested derivative.
   */
  template <typename... T>
  auto operator()(double t, const T&... args)
  {
    return (*functional_)(t, args...);
  }

  /**
   * @brief A flag to update the quadrature data for this operator following the computation
   *
   * Typically this is set to false during nonlinear solution iterations and is set to true for the
   * final pass once equilibrium is found.
   *
   * @param update_flag A flag to update the related quadrature data
   */
  void updateQdata(bool update_flag) { functional_->updateQdata(update_flag); }

private:
  /// @brief The underlying pure Functional object
  std::unique_ptr<Functional<test(shape, trials...), exec>> functional_;
};

}  // namespace serac<|MERGE_RESOLUTION|>--- conflicted
+++ resolved
@@ -421,11 +421,7 @@
      * @return shape aware integrand value
      */
     template <typename PositionType, typename StateType, typename ShapeValueType, typename... QFuncArgs>
-<<<<<<< HEAD
-    SERAC_HOST_DEVICE auto operator()(double time, PositionType x, StateType state, ShapeValueType shape_val,
-=======
     SERAC_HOST_DEVICE auto operator()(double time, PositionType x, StateType& state, ShapeValueType shape_val,
->>>>>>> ae52e46b
                                       QFuncArgs... qfunc_args) const
     {
       auto qfunc_tuple               = make_tuple(qfunc_args...);
