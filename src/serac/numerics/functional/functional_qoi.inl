// Copyright (c) 2019-2022, Lawrence Livermore National Security, LLC and
// other Serac Project Developers. See the top-level LICENSE file for
// details.
//
// SPDX-License-Identifier: (BSD-3-Clause)

/**
 * @file functional_qoi.inl
 *
 * @brief a specialization of serac::Functional for quantities of interest
 */

namespace serac {

/**
 * @brief this class behaves like a Prolongation operator, except is specialized for
 * the case of a quantity of interest. The action of its MultTranspose() operator (the
 * only thing it is used for) sums the values from different processors.
 */
struct QoIProlongation : public mfem::Operator {
  /// @brief create a QoIProlongation for a Quantity of Interest
  QoIProlongation(MPI_Comm c) : mfem::Operator(1, 1), comm(c) {}

  /// @brief unimplemented: do not use
  void Mult(const mfem::Vector&, mfem::Vector&) const override
  {
    SLIC_ERROR_ROOT("QoIProlongation::Mult() is not defined");
  }

  /// @brief set the value of output to the distributed sum over input values from different processors
  void MultTranspose(const mfem::Vector& input, mfem::Vector& output) const override
  {
    MPI_Allreduce(&input[0], &output[0], 1, MPI_DOUBLE, MPI_SUM, comm);
  }

  MPI_Comm comm;  ///< MPI communicator used to carry out the distributed reduction
};

/**
 * @brief this class behaves like a Restriction operator, except is specialized for
 * the case of a quantity of interest. The action of its MultTranspose() operator (the
 * only thing it is used for) sums the values on this local processor.
 */
struct QoIElementRestriction : public mfem::Operator {
  /// @brief create a QoIElementRestriction for a Quantity of Interest
  QoIElementRestriction(int num_elements) : mfem::Operator(num_elements, 1) {}

  /// @brief unimplemented: do not use
  void Mult(const mfem::Vector&, mfem::Vector&) const override
  {
    SLIC_ERROR_ROOT("QoIElementRestriction::Mult() is not defined, exiting...");
  }

  /// @brief set the value of output to the sum of the values of input
  void MultTranspose(const mfem::Vector& input, mfem::Vector& output) const override { output[0] = input.Sum(); }
};

/**
 * @brief a partial template specialization of Functional with test == double, implying "quantity of interest"
 */
template <ExecutionSpace exec, typename... trials>
class Functional<double(trials...), exec> : public mfem::Operator {
  using test = QOI;
  static constexpr tuple<trials...> trial_spaces{};
  static constexpr uint32_t         num_trial_spaces = sizeof...(trials);

public:
  /**
   * @brief Constructs using a @p mfem::ParFiniteElementSpace object corresponding to the trial space
   * @param[in] trial_fes The trial space
   */
  Functional(std::array<mfem::ParFiniteElementSpace*, num_trial_spaces> trial_fes)
      : Operator(1 /* the output of a QoI is a scalar */, GetTrueVSize(trial_fes)),
        trial_space_(trial_fes),
        P_test_(new QoIProlongation(trial_fes[0]->GetParMesh()->GetComm())),
        G_test_(new QoIElementRestriction(trial_fes[0]->GetParMesh()->GetNE())),
        grad_(*this)
  {
    for (uint32_t i = 0; i < num_trial_spaces; i++) {
      P_trial_[i] = trial_space_[i]->GetProlongationMatrix();
      G_trial_[i] = trial_space_[i]->GetElementRestriction(mfem::ElementDofOrdering::LEXICOGRAPHIC);
      SLIC_ERROR_IF(!G_trial_[i], "Couldn't retrieve element restriction operator for trial space");

      if (compatibleWithFaceRestriction(*trial_space_[i])) {
        G_trial_boundary_[i] = trial_space_[i]->GetFaceRestriction(
            mfem::ElementDofOrdering::LEXICOGRAPHIC, mfem::FaceType::Boundary, mfem::L2FaceValues::SingleValued);

        input_E_boundary_[i].SetSize(G_trial_boundary_[i]->Height(), mfem::Device::GetMemoryType());
      }

      input_L_[i].SetSize(P_trial_[i]->Height(), mfem::Device::GetMemoryType());
      input_E_[i].SetSize(G_trial_[i]->Height(), mfem::Device::GetMemoryType());
    }

    G_test_boundary_ = new QoIElementRestriction(trial_fes[0]->GetParMesh()->GetNBE());

    output_E_boundary_.SetSize(G_test_boundary_->Height(), mfem::Device::GetMemoryType());

    output_E_.SetSize(G_test_->Height(), mfem::Device::GetMemoryType());

    output_L_boundary_.SetSize(P_test_->Height(), mfem::Device::GetMemoryType());

    output_L_.SetSize(P_test_->Height(), mfem::Device::GetMemoryType());

    my_output_T_.SetSize(Height(), mfem::Device::GetMemoryType());

    dummy_.SetSize(Width(), mfem::Device::GetMemoryType());

<<<<<<< HEAD
    for (uint32_t i = 0; i < num_trial_spaces; i++) {
      {
        auto num_elements          = static_cast<size_t>(trial_space_[i]->GetNE());
        auto ndof_per_test_element = static_cast<size_t>(1);
        auto ndof_per_trial_element =
            static_cast<size_t>(trial_space_[i]->GetFE(0)->GetDof() * trial_space_[i]->GetVDim());
        element_gradients_[i] = Array<double, 3, exec>(num_elements, ndof_per_test_element, ndof_per_trial_element);
      }

      {
        auto num_bdr_elements          = static_cast<size_t>(trial_space_[i]->GetNFbyType(mfem::FaceType::Boundary));
        auto ndof_per_test_bdr_element = static_cast<size_t>(1);
        auto ndof_per_trial_bdr_element =
            static_cast<size_t>(trial_space_[i]->GetBE(0)->GetDof() * trial_space_[i]->GetVDim());
        bdr_element_gradients_[i] =
            Array<double, 3, exec>(num_bdr_elements, ndof_per_test_bdr_element, ndof_per_trial_bdr_element);
      }
=======
    {
      auto num_elements           = static_cast<size_t>(trial_space_->GetNE());
      auto ndof_per_test_element  = static_cast<size_t>(1);
      auto ndof_per_trial_element = static_cast<size_t>(trial_space_->GetFE(0)->GetDof() * trial_space_->GetVDim());
      element_gradients_ = ExecArray<double, 3, exec>(num_elements, ndof_per_test_element, ndof_per_trial_element);
    }

    {
      auto num_bdr_elements           = static_cast<size_t>(trial_space_->GetNFbyType(mfem::FaceType::Boundary));
      auto ndof_per_test_bdr_element  = static_cast<size_t>(1);
      auto ndof_per_trial_bdr_element = static_cast<size_t>(trial_space_->GetBE(0)->GetDof() * trial_space_->GetVDim());
      bdr_element_gradients_ =
          ExecArray<double, 3, exec>(num_bdr_elements, ndof_per_test_bdr_element, ndof_per_trial_bdr_element);
>>>>>>> 35a88ea2
    }

    G_test_boundary_ = new QoIElementRestriction(trial_fes[0]->GetParMesh()->GetNBE());

    output_E_.SetSize(G_test_->Height(), mfem::Device::GetMemoryType());
    output_L_.SetSize(P_test_->Height(), mfem::Device::GetMemoryType());
    my_output_T_.SetSize(Height(), mfem::Device::GetMemoryType());
    dummy_.SetSize(Width(), mfem::Device::GetMemoryType());
  }

  /// @brief destructor: deallocate the mfem::Operators that we're responsible for
  ~Functional()
  {
    delete P_test_;
    delete G_test_;
    delete G_test_boundary_;
  }

  /**
   * @brief Adds a domain integral term to the Functional object
   * @tparam dim The dimension of the element (2 for quad, 3 for hex, etc)
   * @tparam lambda the type of the integrand functor: must implement operator() with an appropriate function signature
   * @tparam qpt_data_type The type of the data to store for each quadrature point
   * @param[in] integrand The user-provided quadrature function, see @p Integral
   * @param[in] domain The domain on which to evaluate the integral
   * @param[in] data The data structure containing per-quadrature-point data
   * @note The @p Dimension parameters are used to assist in the deduction of the @a geometry_dim
   * and @a spatial_dim template parameter
   */
  template <int dim, typename lambda, typename qpt_data_type = void>
  void AddDomainIntegral(Dimension<dim>, lambda&& integrand, mfem::Mesh& domain,
                         QuadratureData<qpt_data_type>& data = dummy_qdata)
  {
    auto num_elements = domain.GetNE();
    if (num_elements == 0) return;

    SLIC_ERROR_ROOT_IF(dim != domain.Dimension(), "invalid mesh dimension for domain integral");
    for (int e = 0; e < num_elements; e++) {
      SLIC_ERROR_ROOT_IF(domain.GetElementType(e) != supported_types[dim], "Mesh contains unsupported element type");
    }

    const mfem::FiniteElement&   el = *trial_space_[0]->GetFE(0);
    const mfem::IntegrationRule& ir = mfem::IntRules.Get(el.GetGeomType(), el.GetOrder() * 2);

    constexpr auto flags = mfem::GeometricFactors::COORDINATES | mfem::GeometricFactors::JACOBIANS;
    auto           geom  = domain.GetGeometricFactors(ir, flags);
    domain_integrals_.emplace_back(num_elements, geom->J, geom->X, Dimension<dim>{}, integrand, data);
  }

  /**
   * @tparam dim The dimension of the boundary element (1 for line, 2 for quad, etc)
   * @tparam lambda the type of the integrand functor: must implement operator() with an appropriate function signature
   * @param[in] integrand The user-provided quadrature function, see @p Integral
   * @param[in] domain The domain on which to evaluate the integral
   *
   * @brief Adds a boundary integral term to the Functional object
   *
   * @note The @p Dimension parameters are used to assist in the deduction of the @a geometry_dim
   * and @a spatial_dim template parameter
   */
  template <int dim, typename lambda, typename qpt_data_type = void>
  void AddBoundaryIntegral(Dimension<dim>, lambda&& integrand, mfem::Mesh& domain)
  {
    // TODO: fix mfem::FaceGeometricFactors
    auto num_bdr_elements = domain.GetNBE();
    if (num_bdr_elements == 0) return;

    SLIC_ERROR_ROOT_IF((dim + 1) != domain.Dimension(), "invalid mesh dimension for boundary integral");
    for (int e = 0; e < num_bdr_elements; e++) {
      SLIC_ERROR_ROOT_IF(domain.GetBdrElementType(e) != supported_types[dim], "Mesh contains unsupported element type");
    }

    const mfem::FiniteElement&   el = *trial_space_[0]->GetBE(0);
    const mfem::IntegrationRule& ir = mfem::IntRules.Get(supported_types[dim], el.GetOrder() * 2);
    constexpr auto flags = mfem::FaceGeometricFactors::COORDINATES | mfem::FaceGeometricFactors::DETERMINANTS |
                           mfem::FaceGeometricFactors::NORMALS;

    // despite what their documentation says, mfem doesn't actually support the JACOBIANS flag.
    // this is currently a dealbreaker, as we need this information to do any calculations
    auto geom = domain.GetFaceGeometricFactors(ir, flags, mfem::FaceType::Boundary);
    bdr_integrals_.emplace_back(num_bdr_elements, geom->detJ, geom->X, geom->normal, Dimension<dim>{}, integrand);
  }

  /**
   * @tparam lambda the type of the integrand functor: must implement operator() with an appropriate function signature
   * @tparam qpt_data_type The type of the data to store for each quadrature point
   * @param[in] integrand The quadrature function
   * @param[in] domain The mesh to evaluate the integral on
   * @param[in] data The data structure containing per-quadrature-point data
   *
   * @brief Adds an area integral, i.e., over 2D elements in R^2
   */
  template <typename lambda, typename qpt_data_type = void>
  void AddAreaIntegral(lambda&& integrand, mfem::Mesh& domain, QuadratureData<qpt_data_type>& data = dummy_qdata)
  {
    AddDomainIntegral(Dimension<2>{}, integrand, domain, data);
  }

  /**
   * @tparam lambda the type of the integrand functor: must implement operator() with an appropriate function signature
   * @tparam qpt_data_type The type of the data to store for each quadrature point
   * @param[in] integrand The quadrature function
   * @param[in] domain The mesh to evaluate the integral on
   * @param[in] data The data structure containing per-quadrature-point data
   *
   * @brief Adds a volume integral, i.e., over 3D elements in R^3
   */
  template <typename lambda, typename qpt_data_type = void>
  void AddVolumeIntegral(lambda&& integrand, mfem::Mesh& domain, QuadratureData<qpt_data_type>& data = dummy_qdata)
  {
    AddDomainIntegral(Dimension<3>{}, integrand, domain, data);
  }

  /// @brief alias for Functional::AddBoundaryIntegral(Dimension<2>{}, integrand, domain);
  template <typename lambda>
  void AddSurfaceIntegral(lambda&& integrand, mfem::Mesh& domain)
  {
    AddBoundaryIntegral(Dimension<2>{}, integrand, domain);
  }

  /**
   * @param[in] input_T The input vector
   * @param[out] output_T The output vector
   *
   * @brief Implements mfem::Operator::Mult
   */
  void Mult(const mfem::Vector& input_T, mfem::Vector& output_T) const
  {
    Evaluation<Operation::Mult>(input_T, output_T);
  }

  /**
   * @brief Alias for @p Mult that uses a return value instead of an output parameter
   * @param[in] input_T The input vector
   */
  double operator()(const mfem::Vector& input_T) const
  {
    Evaluation<Operation::Mult>(input_T, my_output_T_);
    return my_output_T_[0];
  }

  /**
   * @brief Obtains the gradients for all the constituent integrals
   * @param[in] input_T The input vector
   * @param[out] output_T The output vector
   * @see DomainIntegral::GradientMult, BoundaryIntegral::GradientMult
   */
  void GradientMult(const mfem::Vector& input_T, mfem::Vector& output_T) const
  {
    Evaluation<Operation::GradientMult>(input_T, output_T);
  }

private:
  /**
   * @brief Indicates whether to obtain values or gradients from a calculation
   */
  enum class Operation
  {
    Mult,
    GradientMult
  };

  /**
   * @brief mfem::Operator that produces the gradient of a @p Functional from a @p Mult
   */
  class Gradient {
  public:
    /**
     * @brief Constructs a Gradient wrapper that references a parent @p Functional
     * @param[in] f The @p Functional to use for gradient calculations
     */
    Gradient(Functional<double(trials...)>& f, uint32_t which = 0)
        : form_(f),
          lookup_tables(*(f.trial_space_[which])),
          which_argument(which),
          gradient_L_(f.trial_space_[which]->GetVSize()),
          gradient_T_(f.trial_space_[which]->NewTrueDofVector())
    {
    }

    void Mult(const mfem::Vector& x, mfem::Vector& y) const { form_.GradientMult(x, y); }

    double operator()(const mfem::Vector& x) const
    {
      mfem::Vector y(1);
      form_.GradientMult(x, y);
      return y[0];
    }

    operator mfem::HypreParVector &()
    {
      gradient_L_ = 0.0;

      if (form_.domain_integrals_.size() > 0) {
        auto& K_elem = form_.element_gradients_[which_argument];
        auto& LUT    = lookup_tables.element_dofs_;

        detail::zero_out(K_elem);
        for (auto& domain : form_.domain_integrals_) {
          domain.ComputeElementGradients(K_elem);
        }

        for (axom::IndexType e = 0; e < K_elem.shape()[0]; e++) {
          for (axom::IndexType j = 0; j < K_elem.shape()[2]; j++) {
            auto [index, sign] = LUT(e, j);
            gradient_L_[index] += sign * K_elem(e, 0, j);
          }
        }
      }

      if (form_.bdr_integrals_.size() > 0) {
        auto& K_belem = form_.bdr_element_gradients_[which_argument];
        auto& LUT     = lookup_tables.bdr_element_dofs_;

        detail::zero_out(K_belem);
        for (auto& boundary : form_.bdr_integrals_) {
<<<<<<< HEAD
          boundary.ComputeElementGradients(view(K_belem), which_argument);
=======
          boundary.ComputeElementGradients(K_belem);
>>>>>>> 35a88ea2
        }

        for (axom::IndexType e = 0; e < K_belem.shape()[0]; e++) {
          for (axom::IndexType j = 0; j < K_belem.shape()[2]; j++) {
            auto [index, sign] = LUT(e, j);
            gradient_L_[index] += sign * K_belem(e, 0, j);
          }
        }
      }

      form_.P_trial_[which_argument]->MultTranspose(gradient_L_, *gradient_T_);

      return *gradient_T_;
    }

  private:
    /**
     * @brief The "parent" @p Functional to calculate gradients with
     */
    Functional<double(trials...), exec>& form_;

    DofNumbering lookup_tables;

    uint32_t which_argument;

    mfem::Vector gradient_L_;

    std::unique_ptr<mfem::HypreParVector> gradient_T_;
  };

  /**
   * @brief Helper method for evaluation/gradient evaluation
   * @tparam op Whether to obtain values or gradients
   * @param[in] input_T The input vector
   * @param[out] output_T The output vector
   */
  template <Operation op = Operation::Mult>
  void Evaluation(const mfem::Vector& input_T, mfem::Vector& output_T) const
  {
    // get the values for each local processor
    for (uint32_t i = 0; i < num_trial_spaces; i++) {
      P_trial_[i]->Mult(input_T, input_L_[i]);  // VARIADICTODO
    }

    output_L_ = 0.0;
    if (domain_integrals_.size() > 0) {
      // get the values for each element on the local processor
      for (uint32_t i = 0; i < num_trial_spaces; i++) {
        G_trial_[i]->Mult(input_L_[i], input_E_[i]);
      }

      // compute residual contributions at the element level and sum them
      output_E_ = 0.0;
      for (auto& integral : domain_integrals_) {
        if constexpr (op == Operation::Mult) {
          integral.Mult(input_E_, output_E_);
        }

        if constexpr (op == Operation::GradientMult) {
          integral.GradientMult(input_E_, output_E_);
        }
      }

      // scatter-add to compute residuals on the local processor
      G_test_->MultTranspose(output_E_, output_L_);
    }

    if (bdr_integrals_.size() > 0) {
      for (uint32_t i = 0; i < num_trial_spaces; i++) {
        G_trial_boundary_[i]->Mult(input_L_[i], input_E_boundary_[i]);
      }

      output_E_boundary_ = 0.0;
      for (auto& integral : bdr_integrals_) {
        if constexpr (op == Operation::Mult) {
          integral.Mult(input_E_boundary_, output_E_boundary_);
        }

        if constexpr (op == Operation::GradientMult) {
          integral.GradientMult(input_E_boundary_, output_E_boundary_);
        }
      }

      output_L_boundary_ = 0.0;

      // scatter-add to compute residuals on the local processor
      G_test_boundary_->MultTranspose(output_E_boundary_, output_L_boundary_);

      output_L_ += output_L_boundary_;
    }

    // scatter-add to compute global residuals
    P_test_->MultTranspose(output_L_, output_T);

    output_T.HostReadWrite();
    for (int i = 0; i < ess_tdof_list_.Size(); i++) {
      if constexpr (op == Operation::Mult) {
        output_T(ess_tdof_list_[i]) = 0.0;
      }

      if constexpr (op == Operation::GradientMult) {
        output_T(ess_tdof_list_[i]) = input_T(ess_tdof_list_[i]);
      }
    }
  }

  /**
   * @brief The input set of local DOF values (i.e., on the current rank)
   */
  mutable mfem::Vector input_L_[num_trial_spaces];

  /**
   * @brief The output set of local DOF values (i.e., on the current rank)
   */
  mutable mfem::Vector output_L_;

  /**
   * @brief The input set of per-element DOF values
   */
  mutable std::array<mfem::Vector, num_trial_spaces> input_E_;

  /**
   * @brief The output set of per-element DOF values
   */
  mutable mfem::Vector output_E_;

  /**
   * @brief The input set of per-boundary-element DOF values
   */
  mutable std::array<mfem::Vector, num_trial_spaces> input_E_boundary_;

  /**
   * @brief The output set of per-boundary-element DOF values
   */
  mutable mfem::Vector output_E_boundary_;

  /**
   * @brief The output set of local DOF values (i.e., on the current rank) from boundary elements
   */
  mutable mfem::Vector output_L_boundary_;

  /**
   * @brief The set of true DOF values, used as a scratchpad for @p operator()
   */
  mutable mfem::Vector my_output_T_;

  /**
   * @brief A working vector for @p GetGradient
   */
  mutable mfem::Vector dummy_;

  /**
   * @brief Manages DOFs for the trial space
   */
  std::array<mfem::ParFiniteElementSpace*, num_trial_spaces> trial_space_;

  /**
   * @brief The set of true DOF indices to which an essential BC should be applied
   */
  mfem::Array<int> ess_tdof_list_;

  /**
   * @brief Operator that converts true (global) DOF values to local (current rank) DOF values
   * for the test space
   */
  const mfem::Operator* P_test_;

  /**
   * @brief Operator that converts local (current rank) DOF values to per-element DOF values
   * for the test space
   */
  const mfem::Operator* G_test_;

  /**
   * @brief Operator that converts true (global) DOF values to local (current rank) DOF values
   * for the trial space
   */
  const mfem::Operator* P_trial_[num_trial_spaces];

  /**
   * @brief Operator that converts local (current rank) DOF values to per-element DOF values
   * for the trial space
   */
  const mfem::Operator* G_trial_[num_trial_spaces];

  /**
   * @brief Operator that converts local (current rank) DOF values to per-boundary element DOF values
   * for the test space
   */
  const mfem::Operator* G_test_boundary_;

  /**
   * @brief Operator that converts local (current rank) DOF values to per-boundary element DOF values
   * for the trial space
   */
  const mfem::Operator* G_trial_boundary_[num_trial_spaces];

  /**
   * @brief The set of domain integrals (spatial_dim == geometric_dim)
   */
  std::vector<DomainIntegral<test(trials...), exec>> domain_integrals_;

  /**
   * @brief The set of boundary integral (spatial_dim > geometric_dim)
   */
  std::vector<BoundaryIntegral<test(trials...), exec>> bdr_integrals_;

  // simplex elements are currently not supported;
  static constexpr mfem::Element::Type supported_types[4] = {mfem::Element::POINT, mfem::Element::SEGMENT,
                                                             mfem::Element::QUADRILATERAL, mfem::Element::HEXAHEDRON};

  /// @brief The gradient object used to implement @p GetGradient
  mutable Gradient grad_;

  /// @brief array that stores each element's gradient of the residual w.r.t. trial values
<<<<<<< HEAD
  std::array<Array<double, 3, exec>, num_trial_spaces> element_gradients_;

  /// @brief array that stores each boundary element's gradient of the residual w.r.t. trial values
  std::array<Array<double, 3, exec>, num_trial_spaces> bdr_element_gradients_;
=======
  ExecArray<double, 3, exec> element_gradients_;

  /// @brief array that stores each boundary element's gradient of the residual w.r.t. trial values
  ExecArray<double, 3, exec> bdr_element_gradients_;
>>>>>>> 35a88ea2

  template <typename T>
  friend typename Functional<T>::Gradient& grad(Functional<T>&);
};

}  // namespace serac<|MERGE_RESOLUTION|>--- conflicted
+++ resolved
@@ -106,7 +106,6 @@
 
     dummy_.SetSize(Width(), mfem::Device::GetMemoryType());
 
-<<<<<<< HEAD
     for (uint32_t i = 0; i < num_trial_spaces; i++) {
       {
         auto num_elements          = static_cast<size_t>(trial_space_[i]->GetNE());
@@ -124,21 +123,6 @@
         bdr_element_gradients_[i] =
             Array<double, 3, exec>(num_bdr_elements, ndof_per_test_bdr_element, ndof_per_trial_bdr_element);
       }
-=======
-    {
-      auto num_elements           = static_cast<size_t>(trial_space_->GetNE());
-      auto ndof_per_test_element  = static_cast<size_t>(1);
-      auto ndof_per_trial_element = static_cast<size_t>(trial_space_->GetFE(0)->GetDof() * trial_space_->GetVDim());
-      element_gradients_ = ExecArray<double, 3, exec>(num_elements, ndof_per_test_element, ndof_per_trial_element);
-    }
-
-    {
-      auto num_bdr_elements           = static_cast<size_t>(trial_space_->GetNFbyType(mfem::FaceType::Boundary));
-      auto ndof_per_test_bdr_element  = static_cast<size_t>(1);
-      auto ndof_per_trial_bdr_element = static_cast<size_t>(trial_space_->GetBE(0)->GetDof() * trial_space_->GetVDim());
-      bdr_element_gradients_ =
-          ExecArray<double, 3, exec>(num_bdr_elements, ndof_per_test_bdr_element, ndof_per_trial_bdr_element);
->>>>>>> 35a88ea2
     }
 
     G_test_boundary_ = new QoIElementRestriction(trial_fes[0]->GetParMesh()->GetNBE());
@@ -355,11 +339,7 @@
 
         detail::zero_out(K_belem);
         for (auto& boundary : form_.bdr_integrals_) {
-<<<<<<< HEAD
           boundary.ComputeElementGradients(view(K_belem), which_argument);
-=======
-          boundary.ComputeElementGradients(K_belem);
->>>>>>> 35a88ea2
         }
 
         for (axom::IndexType e = 0; e < K_belem.shape()[0]; e++) {
@@ -575,17 +555,10 @@
   mutable Gradient grad_;
 
   /// @brief array that stores each element's gradient of the residual w.r.t. trial values
-<<<<<<< HEAD
   std::array<Array<double, 3, exec>, num_trial_spaces> element_gradients_;
 
   /// @brief array that stores each boundary element's gradient of the residual w.r.t. trial values
   std::array<Array<double, 3, exec>, num_trial_spaces> bdr_element_gradients_;
-=======
-  ExecArray<double, 3, exec> element_gradients_;
-
-  /// @brief array that stores each boundary element's gradient of the residual w.r.t. trial values
-  ExecArray<double, 3, exec> bdr_element_gradients_;
->>>>>>> 35a88ea2
 
   template <typename T>
   friend typename Functional<T>::Gradient& grad(Functional<T>&);
