// Copyright (c) 2019-2022, Lawrence Livermore National Security, LLC and
// other Serac Project Developers. See the top-level LICENSE file for
// details.
//
// SPDX-License-Identifier: (BSD-3-Clause)

/**
 * @file functional_qoi.inl
 *
 * @brief a specialization of serac::Functional for quantities of interest
 */

namespace serac {

/**
 * @brief this class behaves like a Prolongation operator, except is specialized for
 * the case of a quantity of interest. The action of its MultTranspose() operator (the
 * only thing it is used for) sums the values from different processors.
 */
struct QoIProlongation : public mfem::Operator {
  /// @brief create a QoIProlongation for a Quantity of Interest
  QoIProlongation(MPI_Comm c) : mfem::Operator(1, 1), comm(c) {}

  /// @brief unimplemented: do not use
  void Mult(const mfem::Vector&, mfem::Vector&) const override
  {
    SLIC_ERROR_ROOT("QoIProlongation::Mult() is not defined");
  }

  /// @brief set the value of output to the distributed sum over input values from different processors
  void MultTranspose(const mfem::Vector& input, mfem::Vector& output) const override
  {
    MPI_Allreduce(&input[0], &output[0], 1, MPI_DOUBLE, MPI_SUM, comm);
  }

  MPI_Comm comm;  ///< MPI communicator used to carry out the distributed reduction
};

/**
 * @brief this class behaves like a Restriction operator, except is specialized for
 * the case of a quantity of interest. The action of its MultTranspose() operator (the
 * only thing it is used for) sums the values on this local processor.
 */
struct QoIElementRestriction : public mfem::Operator {
  /// @brief create a QoIElementRestriction for a Quantity of Interest
  QoIElementRestriction(int num_elements) : mfem::Operator(num_elements, 1) {}

  /// @brief unimplemented: do not use
  void Mult(const mfem::Vector&, mfem::Vector&) const override
  {
    SLIC_ERROR_ROOT("QoIElementRestriction::Mult() is not defined, exiting...");
  }

  /// @brief set the value of output to the sum of the values of input
  void MultTranspose(const mfem::Vector& input, mfem::Vector& output) const override { output[0] = input.Sum(); }
};

/**
 * @brief a partial template specialization of Functional with test == double, implying "quantity of interest"
 */
template <typename... trials, ExecutionSpace exec>
class Functional<double(trials...), exec> {
  using test = QOI;
  static constexpr camp::tuple<trials...> trial_spaces{};
  static constexpr uint32_t               num_trial_spaces = sizeof...(trials);

  class Gradient;

  // clang-format off
  template <int i> 
  struct operator_paren_return {
    using type = typename std::conditional<
<<<<<<< HEAD
        (std::is_same_v<T, differentiate_wrt_this> + ...) == 1, // if the there is a dual number in the pack
        camp::tuple<double, Gradient&>,                         // then we return the value and the derivative
        double                                                  // otherwise, we just return the value
=======
        i >= 0,                           // if `i` is greater than or equal to zero,
        serac::tuple<double&, Gradient&>, // then we return the value and the derivative w.r.t arg `i`
        double                            // otherwise, we just return the value
>>>>>>> 1e473ac4
        >::type;
  };
  // clang-format on

public:
  /**
   * @brief Constructs using a @p mfem::ParFiniteElementSpace object corresponding to the trial space
   * @param[in] trial_fes The trial space
   */
  Functional(std::array<mfem::ParFiniteElementSpace*, num_trial_spaces> trial_fes) : trial_space_(trial_fes)
  {
    for (uint32_t i = 0; i < num_trial_spaces; i++) {
      P_trial_[i] = trial_space_[i]->GetProlongationMatrix();
      G_trial_[i] = trial_space_[i]->GetElementRestriction(mfem::ElementDofOrdering::LEXICOGRAPHIC);
      SLIC_ERROR_IF(!G_trial_[i], "Couldn't retrieve element restriction operator for trial space");

      if (compatibleWithFaceRestriction(*trial_space_[i])) {
        G_trial_boundary_[i] = trial_space_[i]->GetFaceRestriction(
            mfem::ElementDofOrdering::LEXICOGRAPHIC, mfem::FaceType::Boundary, mfem::L2FaceValues::SingleValued);

        input_E_boundary_[i].SetSize(G_trial_boundary_[i]->Height(), mfem::Device::GetMemoryType());
      }

      input_L_[i].SetSize(P_trial_[i]->Height(), mfem::Device::GetMemoryType());
      input_E_[i].SetSize(G_trial_[i]->Height(), mfem::Device::GetMemoryType());

      // create the gradient operators for each trial space
      grad_.emplace_back(*this, i);
    }

    P_test_          = new QoIProlongation(trial_fes[0]->GetParMesh()->GetComm());
    G_test_          = new QoIElementRestriction(trial_fes[0]->GetParMesh()->GetNE());
    G_test_boundary_ = new QoIElementRestriction(trial_fes[0]->GetParMesh()->GetNBE());

    output_E_.SetSize(G_test_->Height(), mfem::Device::GetMemoryType());
    output_E_boundary_.SetSize(G_test_boundary_->Height(), mfem::Device::GetMemoryType());

    output_L_.SetSize(P_test_->Height(), mfem::Device::GetMemoryType());
    output_L_boundary_.SetSize(P_test_->Height(), mfem::Device::GetMemoryType());

    output_T_.SetSize(1, mfem::Device::GetMemoryType());

    for (uint32_t i = 0; i < num_trial_spaces; i++) {
      {
        auto num_elements          = static_cast<size_t>(trial_space_[i]->GetNE());
        auto ndof_per_test_element = static_cast<size_t>(1);
        auto ndof_per_trial_element =
            static_cast<size_t>(trial_space_[i]->GetFE(0)->GetDof() * trial_space_[i]->GetVDim());
        element_gradients_[i] = ExecArray<double, 3, exec>(num_elements, ndof_per_test_element, ndof_per_trial_element);
      }

      {
        auto num_bdr_elements          = static_cast<size_t>(trial_space_[i]->GetNFbyType(mfem::FaceType::Boundary));
        auto ndof_per_test_bdr_element = static_cast<size_t>(1);
        auto ndof_per_trial_bdr_element =
            static_cast<size_t>(trial_space_[i]->GetBE(0)->GetDof() * trial_space_[i]->GetVDim());
        bdr_element_gradients_[i] =
            ExecArray<double, 3, exec>(num_bdr_elements, ndof_per_test_bdr_element, ndof_per_trial_bdr_element);
      }
    }
  }

  /// @brief destructor: deallocate the mfem::Operators that we're responsible for
  ~Functional()
  {
    delete P_test_;
    delete G_test_;
    delete G_test_boundary_;
  }

  /**
   * @brief Adds a domain integral term to the Functional object
   * @tparam dim The dimension of the element (2 for quad, 3 for hex, etc)
   * @tparam lambda the type of the integrand functor: must implement operator() with an appropriate function signature
   * @tparam qpt_data_type The type of the data to store for each quadrature point
   * @param[in] integrand The user-provided quadrature function, see @p Integral
   * @param[in] domain The domain on which to evaluate the integral
   * @param[in] qdata The data structure containing per-quadrature-point data
   * @note The @p Dimension parameters are used to assist in the deduction of the @a geometry_dim
   * and @a spatial_dim template parameter
   */
  template <int dim, typename lambda, typename qpt_data_type = Nothing>
  void AddDomainIntegral(Dimension<dim>, lambda&& integrand, mfem::Mesh& domain,
                         std::shared_ptr<QuadratureData<qpt_data_type>> qdata = NoQData)
  {
    auto num_elements = domain.GetNE();
    if (num_elements == 0) return;

    SLIC_ERROR_ROOT_IF(dim != domain.Dimension(), "invalid mesh dimension for domain integral");
    for (int e = 0; e < num_elements; e++) {
      SLIC_ERROR_ROOT_IF(domain.GetElementType(e) != supported_types[dim], "Mesh contains unsupported element type");
    }

    const mfem::FiniteElement&   el = *trial_space_[0]->GetFE(0);
    const mfem::IntegrationRule& ir = mfem::IntRules.Get(el.GetGeomType(), el.GetOrder() * 2);

    constexpr auto flags = mfem::GeometricFactors::COORDINATES | mfem::GeometricFactors::JACOBIANS;
    auto           geom  = domain.GetGeometricFactors(ir, flags);
    domain_integrals_.emplace_back(num_elements, geom->J, geom->X, Dimension<dim>{}, integrand, qdata);
  }

  /**
   * @tparam dim The dimension of the boundary element (1 for line, 2 for quad, etc)
   * @tparam lambda the type of the integrand functor: must implement operator() with an appropriate function signature
   * @param[in] integrand The user-provided quadrature function, see @p Integral
   * @param[in] domain The domain on which to evaluate the integral
   *
   * @brief Adds a boundary integral term to the Functional object
   *
   * @note The @p Dimension parameters are used to assist in the deduction of the @a geometry_dim
   * and @a spatial_dim template parameter
   */
  template <int dim, typename lambda, typename qpt_data_type = void>
  void AddBoundaryIntegral(Dimension<dim>, lambda&& integrand, mfem::Mesh& domain)
  {
    // TODO: fix mfem::FaceGeometricFactors
    auto num_bdr_elements = domain.GetNBE();
    if (num_bdr_elements == 0) return;

    SLIC_ERROR_ROOT_IF((dim + 1) != domain.Dimension(), "invalid mesh dimension for boundary integral");
    for (int e = 0; e < num_bdr_elements; e++) {
      SLIC_ERROR_ROOT_IF(domain.GetBdrElementType(e) != supported_types[dim], "Mesh contains unsupported element type");
    }

    const mfem::FiniteElement&   el = *trial_space_[0]->GetBE(0);
    const mfem::IntegrationRule& ir = mfem::IntRules.Get(supported_types[dim], el.GetOrder() * 2);
    constexpr auto flags = mfem::FaceGeometricFactors::COORDINATES | mfem::FaceGeometricFactors::DETERMINANTS |
                           mfem::FaceGeometricFactors::NORMALS;

    // despite what their documentation says, mfem doesn't actually support the JACOBIANS flag.
    // this is currently a dealbreaker, as we need this information to do any calculations
    auto geom = domain.GetFaceGeometricFactors(ir, flags, mfem::FaceType::Boundary);
    bdr_integrals_.emplace_back(num_bdr_elements, geom->detJ, geom->X, geom->normal, Dimension<dim>{}, integrand);
  }

  /**
   * @tparam lambda the type of the integrand functor: must implement operator() with an appropriate function signature
   * @tparam qpt_data_type The type of the data to store for each quadrature point
   * @param[in] integrand The quadrature function
   * @param[in] domain The mesh to evaluate the integral on
   * @param[in] data The data structure containing per-quadrature-point data
   *
   * @brief Adds an area integral, i.e., over 2D elements in R^2
   */
  template <typename lambda, typename qpt_data_type = Nothing>
  void AddAreaIntegral(lambda&& integrand, mfem::Mesh& domain, QuadratureData<qpt_data_type>& data = NoQData)
  {
    AddDomainIntegral(Dimension<2>{}, integrand, domain, data);
  }

  /**
   * @tparam lambda the type of the integrand functor: must implement operator() with an appropriate function signature
   * @tparam qpt_data_type The type of the data to store for each quadrature point
   * @param[in] integrand The quadrature function
   * @param[in] domain The mesh to evaluate the integral on
   * @param[in] data The data structure containing per-quadrature-point data
   *
   * @brief Adds a volume integral, i.e., over 3D elements in R^3
   */
  template <typename lambda, typename qpt_data_type = Nothing>
  void AddVolumeIntegral(lambda&& integrand, mfem::Mesh& domain, QuadratureData<qpt_data_type>& data = NoQData)
  {
    AddDomainIntegral(Dimension<3>{}, integrand, domain, data);
  }

  /// @brief alias for Functional::AddBoundaryIntegral(Dimension<2>{}, integrand, domain);
  template <typename lambda>
  void AddSurfaceIntegral(lambda&& integrand, mfem::Mesh& domain)
  {
    AddBoundaryIntegral(Dimension<2>{}, integrand, domain);
  }

  /**
   * @brief this function computes the directional derivative of the quantity of interest functional
   *
   * @param input_T a T-vector to apply the action of gradient to
   * @param which describes which trial space input_T corresponds to
   *
   * note: it accepts exactly `num_trial_spaces` arguments of type mfem::Vector. Additionally, one of those
   * arguments may be a dual_vector, to indicate that Functional::operator() should not only evaluate the
   * element calculations, but also differentiate them w.r.t. the specified dual_vector argument
   */
  double ActionOfGradient(const mfem::Vector& input_T, std::size_t which) const
  {
    P_trial_[which]->Mult(input_T, input_L_[which]);

    output_L_ = 0.0;
    if (domain_integrals_.size() > 0) {
      // get the values for each element on the local processor
      G_trial_[which]->Mult(input_L_[which], input_E_[which]);

      // compute residual contributions at the element level and sum them

      output_E_ = 0.0;
      for (auto& integral : domain_integrals_) {
        integral.GradientMult(input_E_[which], output_E_, which);
      }

      // scatter-add to compute residuals on the local processor
      G_test_->MultTranspose(output_E_, output_L_);
    }

    if (bdr_integrals_.size() > 0) {
      G_trial_boundary_[which]->Mult(input_L_[which], input_E_boundary_[which]);

      output_E_boundary_ = 0.0;
      for (auto& integral : bdr_integrals_) {
        integral.GradientMult(input_E_boundary_[which], output_E_boundary_, which);
      }

      output_L_boundary_ = 0.0;

      // scatter-add to compute residuals on the local processor
      G_test_boundary_->MultTranspose(output_E_boundary_, output_L_boundary_);

      output_L_ += output_L_boundary_;
    }

    // scatter-add to compute global residuals
    P_test_->MultTranspose(output_L_, output_T_);

    return output_T_[0];
  }

  /**
   * @brief this function lets the user evaluate the serac::Functional with the given trial space values
   *
   * @param args the input T-vectors
   *
   * note: it accepts exactly `num_trial_spaces` arguments of type mfem::Vector. Additionally, one of those
   * arguments may be a dual_vector, to indicate that Functional::operator() should not only evaluate the
   * element calculations, but also differentiate them w.r.t. the specified dual_vector argument
   */
  template <int wrt, typename... T>
  typename operator_paren_return<wrt>::type operator()(DifferentiateWRT<wrt>, const T&... args)
  {
    const mfem::Vector* input_T[] = {&static_cast<const mfem::Vector&>(args)...};
    static_assert(sizeof...(T) == num_trial_spaces,
                  "Error: Functional::operator() must take exactly as many arguments as trial spaces");

    // get the values for each local processor
    for (uint32_t i = 0; i < num_trial_spaces; i++) {
      P_trial_[i]->Mult(*input_T[i], input_L_[i]);
    }

    output_L_ = 0.0;
    if (domain_integrals_.size() > 0) {
      // get the values for each element on the local processor
      for (uint32_t i = 0; i < num_trial_spaces; i++) {
        G_trial_[i]->Mult(input_L_[i], input_E_[i]);
      }

      // compute residual contributions at the element level and sum them
      output_E_ = 0.0;
      for (auto& integral : domain_integrals_) {
        const bool update_state = false;  // QoIs get read-only access to material state
        integral.Mult(input_E_, output_E_, wrt, update_state);
      }

      // scatter-add to compute residuals on the local processor
      G_test_->MultTranspose(output_E_, output_L_);
    }

    if (bdr_integrals_.size() > 0) {
      for (uint32_t i = 0; i < num_trial_spaces; i++) {
        G_trial_boundary_[i]->Mult(input_L_[i], input_E_boundary_[i]);
      }

      output_E_boundary_ = 0.0;
      for (auto& integral : bdr_integrals_) {
        integral.Mult(input_E_boundary_, output_E_boundary_, wrt);
      }

      output_L_boundary_ = 0.0;

      // scatter-add to compute residuals on the local processor
      G_test_boundary_->MultTranspose(output_E_boundary_, output_L_boundary_);

      output_L_ += output_L_boundary_;
    }

    // scatter-add to compute global residuals
    P_test_->MultTranspose(output_L_, output_T_);

    if constexpr (wrt >= 0) {
      // if the user has indicated they'd like to evaluate and differentiate w.r.t.
      // a specific argument, then we return both the value and gradient w.r.t. that argument
      //
      // mfem::Vector arg0 = ...;
      // mfem::Vector arg1 = ...;
      // e.g. auto [value, gradient_wrt_arg1] = my_functional(arg0, differentiate_wrt(arg1));
      return {output_T_[0], grad_[wrt]};
    }

    if constexpr (wrt == -1) {
      // if the user passes only `mfem::Vector`s then we assume they only want the output value
      //
      // mfem::Vector arg0 = ...;
      // mfem::Vector arg1 = ...;
<<<<<<< HEAD
      // e.g. auto [value, gradient_wrt_arg1] = my_functional(arg0, differentiate_wrt(arg1));
      return camp::make_tuple(output_T_[0], std::ref(grad_[wrt]));
=======
      // e.g. mfem::Vector value = my_functional(arg0, arg1);
      return output_T_[0];
>>>>>>> 1e473ac4
    }
  }

  /// @overload
  template <typename... T>
  auto operator()(const T&... args)
  {
    constexpr int num_differentiated_arguments = (std::is_same_v<T, differentiate_wrt_this> + ...);
    static_assert(num_differentiated_arguments <= 1,
                  "Error: Functional::operator() can only differentiate w.r.t. 1 argument a time");
    static_assert(sizeof...(T) == num_trial_spaces,
                  "Error: Functional::operator() must take exactly as many arguments as trial spaces");

    [[maybe_unused]] constexpr int i = index_of_differentiation<T...>();

    return (*this)(DifferentiateWRT<i>{}, args...);
  }

private:
  /**
   * @brief Indicates whether to obtain values or gradients from a calculation
   */
  enum class Operation
  {
    Mult,
    GradientMult
  };

  /**
   * @brief mfem::Operator that produces the gradient of a @p Functional from a @p Mult
   */
  class Gradient {
  public:
    /**
     * @brief Constructs a Gradient wrapper that references a parent @p Functional
     * @param[in] f The @p Functional to use for gradient calculations
     */
    Gradient(Functional<double(trials...)>& f, uint32_t which = 0)
        : form_(f),
          lookup_tables(*(f.trial_space_[which])),
          which_argument(which),
          gradient_L_(f.trial_space_[which]->GetVSize())
    {
    }

    void Mult(const mfem::Vector& x, mfem::Vector& y) const { form_.GradientMult(x, y); }

    double operator()(const mfem::Vector& x) const { return form_.ActionOfGradient(x, which_argument); }

    std::unique_ptr<mfem::HypreParVector> assemble()
    {
      std::unique_ptr<mfem::HypreParVector> gradient_T(form_.trial_space_[which_argument]->NewTrueDofVector());

      gradient_L_ = 0.0;

      if (form_.domain_integrals_.size() > 0) {
        auto& K_elem = form_.element_gradients_[which_argument];
        auto& LUT    = lookup_tables.element_dofs_;

        detail::zero_out(K_elem);
        for (auto& domain : form_.domain_integrals_) {
          domain.ComputeElementGradients(view(K_elem), which_argument);
        }

        for (axom::IndexType e = 0; e < K_elem.shape()[0]; e++) {
          for (axom::IndexType j = 0; j < K_elem.shape()[2]; j++) {
            auto [index, sign] = LUT(e, j);
            gradient_L_[index] += sign * K_elem(e, 0, j);
          }
        }
      }

      if (form_.bdr_integrals_.size() > 0) {
        auto& K_belem = form_.bdr_element_gradients_[which_argument];
        auto& LUT     = lookup_tables.bdr_element_dofs_;

        detail::zero_out(K_belem);
        for (auto& boundary : form_.bdr_integrals_) {
          boundary.ComputeElementGradients(view(K_belem), which_argument);
        }

        for (axom::IndexType e = 0; e < K_belem.shape()[0]; e++) {
          for (axom::IndexType j = 0; j < K_belem.shape()[2]; j++) {
            auto [index, sign] = LUT(e, j);
            gradient_L_[index] += sign * K_belem(e, 0, j);
          }
        }
      }

      form_.P_trial_[which_argument]->MultTranspose(gradient_L_, *gradient_T);

      return gradient_T;
    }

    friend auto assemble(Gradient& g) { return g.assemble(); }

  private:
    /**
     * @brief The "parent" @p Functional to calculate gradients with
     */
    Functional<double(trials...), exec>& form_;

    DofNumbering lookup_tables;

    uint32_t which_argument;

    mfem::Vector gradient_L_;
  };

  /// @brief The input set of local DOF values (i.e., on the current rank)
  mutable mfem::Vector input_L_[num_trial_spaces];

  /// @brief The output set of local DOF values (i.e., on the current rank)
  mutable mfem::Vector output_L_;

  /// @brief The input set of per-element DOF values
  mutable std::array<mfem::Vector, num_trial_spaces> input_E_;

  /// @brief The output set of per-element DOF values
  mutable mfem::Vector output_E_;

  /// @brief The input set of per-boundary-element DOF values
  mutable std::array<mfem::Vector, num_trial_spaces> input_E_boundary_;

  /// @brief The output set of per-boundary-element DOF values
  mutable mfem::Vector output_E_boundary_;

  /// @brief The output set of local DOF values (i.e., on the current rank) from boundary elements
  mutable mfem::Vector output_L_boundary_;

  /// @brief The set of true DOF values, used as a scratchpad for @p operator()
  mutable mfem::Vector output_T_;

  /// @brief Manages DOFs for the trial space
  std::array<mfem::ParFiniteElementSpace*, num_trial_spaces> trial_space_;

  /**
   * @brief Operator that converts true (global) DOF values to local (current rank) DOF values
   * for the test space
   */
  const mfem::Operator* P_test_;

  /**
   * @brief Operator that converts local (current rank) DOF values to per-element DOF values
   * for the test space
   */
  const mfem::Operator* G_test_;

  /**
   * @brief Operator that converts true (global) DOF values to local (current rank) DOF values
   * for the trial space
   */
  const mfem::Operator* P_trial_[num_trial_spaces];

  /**
   * @brief Operator that converts local (current rank) DOF values to per-element DOF values
   * for the trial space
   */
  const mfem::Operator* G_trial_[num_trial_spaces];

  /**
   * @brief Operator that converts local (current rank) DOF values to per-boundary element DOF values
   * for the test space
   */
  const mfem::Operator* G_test_boundary_;

  /**
   * @brief Operator that converts local (current rank) DOF values to per-boundary element DOF values
   * for the trial space
   */
  const mfem::Operator* G_trial_boundary_[num_trial_spaces];

  /**
   * @brief The set of domain integrals (spatial_dim == geometric_dim)
   */
  std::vector<DomainIntegral<test(trials...), exec>> domain_integrals_;

  /**
   * @brief The set of boundary integral (spatial_dim > geometric_dim)
   */
  std::vector<BoundaryIntegral<test(trials...), exec>> bdr_integrals_;

  // simplex elements are currently not supported;
  static constexpr mfem::Element::Type supported_types[4] = {mfem::Element::POINT, mfem::Element::SEGMENT,
                                                             mfem::Element::QUADRILATERAL, mfem::Element::HEXAHEDRON};

  /// @brief The objects representing the gradients w.r.t. each input argument of the Functional
  mutable std::vector<Gradient> grad_;

  /// @brief array that stores each element's gradient of the residual w.r.t. trial values
  std::array<ExecArray<double, 3, exec>, num_trial_spaces> element_gradients_;

  /// @brief array that stores each boundary element's gradient of the residual w.r.t. trial values
  std::array<ExecArray<double, 3, exec>, num_trial_spaces> bdr_element_gradients_;
};

}  // namespace serac<|MERGE_RESOLUTION|>--- conflicted
+++ resolved
@@ -70,15 +70,9 @@
   template <int i> 
   struct operator_paren_return {
     using type = typename std::conditional<
-<<<<<<< HEAD
-        (std::is_same_v<T, differentiate_wrt_this> + ...) == 1, // if the there is a dual number in the pack
-        camp::tuple<double, Gradient&>,                         // then we return the value and the derivative
-        double                                                  // otherwise, we just return the value
-=======
         i >= 0,                           // if `i` is greater than or equal to zero,
-        serac::tuple<double&, Gradient&>, // then we return the value and the derivative w.r.t arg `i`
+        camp::tuple<double&, Gradient&>, // then we return the value and the derivative w.r.t arg `i`
         double                            // otherwise, we just return the value
->>>>>>> 1e473ac4
         >::type;
   };
   // clang-format on
@@ -378,13 +372,8 @@
       //
       // mfem::Vector arg0 = ...;
       // mfem::Vector arg1 = ...;
-<<<<<<< HEAD
-      // e.g. auto [value, gradient_wrt_arg1] = my_functional(arg0, differentiate_wrt(arg1));
-      return camp::make_tuple(output_T_[0], std::ref(grad_[wrt]));
-=======
       // e.g. mfem::Vector value = my_functional(arg0, arg1);
       return output_T_[0];
->>>>>>> 1e473ac4
     }
   }
 
