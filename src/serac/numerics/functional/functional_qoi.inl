--- conflicted
+++ resolved
@@ -61,14 +61,9 @@
 template <typename... trials, ExecutionSpace exec>
 class Functional<double(trials...), exec> {
   using test = QOI;
-<<<<<<< HEAD
   static constexpr camp::tuple<trials...> trial_spaces{};
-  static constexpr uint32_t               num_trial_spaces = sizeof...(trials);
-=======
-  static constexpr tuple<trials...> trial_spaces{};
   static constexpr uint32_t         num_trial_spaces = sizeof...(trials);
   static constexpr auto             Q                = std::max({test::order, trials::order...}) + 1;
->>>>>>> 6550835d
 
   class Gradient;
 
