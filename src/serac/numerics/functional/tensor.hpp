// Copyright (c) 2019-2022, Lawrence Livermore National Security, LLC and
// other Serac Project Developers. See the top-level LICENSE file for
// details.
//
// SPDX-License-Identifier: (BSD-3-Clause)

/**
 * @file tensor.hpp
 *
 * @brief Implementation of the tensor class used by Functional
 */

#pragma once

#include "serac/infrastructure/accelerator.hpp"

#include "dual.hpp"

#include "detail/metaprogramming.hpp"

namespace serac {

/// @cond
namespace detail {
template <typename T, typename i0_t>
SERAC_HOST_DEVICE constexpr auto get(const T& values, i0_t i0)
{
  return values[i0];
}

template <typename T, typename i0_t, typename i1_t>
SERAC_HOST_DEVICE constexpr auto get(const T& values, i0_t i0, i1_t i1)
{
  return values[i0][i1];
}

template <typename T, typename i0_t, typename i1_t, typename i2_t>
SERAC_HOST_DEVICE constexpr auto get(const T& values, i0_t i0, i1_t i1, i2_t i2)
{
  return values[i0][i1][i2];
}

template <typename T, typename i0_t, typename i1_t, typename i2_t, typename i3_t>
SERAC_HOST_DEVICE constexpr auto get(const T& values, i0_t i0, i1_t i1, i2_t i2, i3_t i3)
{
  return values[i0][i1][i2][i3];
}

template <typename T, typename i0_t>
SERAC_HOST_DEVICE constexpr auto& get(T& values, i0_t i0)
{
  return values[i0];
}

template <typename T, typename i0_t, typename i1_t>
SERAC_HOST_DEVICE constexpr auto& get(T& values, i0_t i0, i1_t i1)
{
  return values[i0][i1];
}

template <typename T, typename i0_t, typename i1_t, typename i2_t>
SERAC_HOST_DEVICE constexpr auto& get(T& values, i0_t i0, i1_t i1, i2_t i2)
{
  return values[i0][i1][i2];
}

template <typename T, typename i0_t, typename i1_t, typename i2_t, typename i3_t>
SERAC_HOST_DEVICE constexpr auto& get(T& values, i0_t i0, i1_t i1, i2_t i2, i3_t i3)
{
  return values[i0][i1][i2][i3];
}

template <int n>
using always_int = int;

}  // namespace detail
/// @endcond

/// @cond
template <typename T, int... n>
struct tensor;

template <typename T>
struct tensor<T> {
  using type                                  = T;
  static constexpr int              ndim      = 0;
  static constexpr int              first_dim = 1;
  SERAC_HOST_DEVICE constexpr auto& operator[](int) { return value; }
  SERAC_HOST_DEVICE constexpr auto  operator[](int) const { return value; }

  template <typename... S>
  SERAC_HOST_DEVICE constexpr auto& operator()(S...)
  {
    return value;
  }

  template <typename... S>
  SERAC_HOST_DEVICE constexpr auto operator()(S...) const
  {
    return value;
  }

  SERAC_HOST_DEVICE constexpr tensor() : value{} {}
  SERAC_HOST_DEVICE constexpr tensor(T v) : value(v) {}
  SERAC_HOST_DEVICE constexpr operator T() { return value; }
  T                           value;
};

template <typename T>
struct tensor<T, 1> {
  using type                     = T;
  static constexpr int ndim      = 1;
  static constexpr int first_dim = 1;

  template <typename S>
  SERAC_HOST_DEVICE constexpr auto& operator()(S)
  {
    return value;
  }

  template <typename S>
  SERAC_HOST_DEVICE constexpr auto operator()(S) const
  {
    return value;
  }

  SERAC_HOST_DEVICE constexpr auto& operator[](int) { return value; };
  SERAC_HOST_DEVICE constexpr auto  operator[](int) const { return value; };

  SERAC_HOST_DEVICE constexpr operator T() const { return value; }
  SERAC_HOST_DEVICE constexpr tensor() : value() {}
  SERAC_HOST_DEVICE constexpr tensor(T v) : value(v) {}
  T value;
};

template <typename T>
struct tensor<T, 1, 1> {
  using type                     = T;
  static constexpr int ndim      = 2;
  static constexpr int first_dim = 1;

  template <typename S>
  SERAC_HOST_DEVICE constexpr auto& operator()(S, S)
  {
    return value;
  }

  template <typename S>
  SERAC_HOST_DEVICE constexpr auto operator()(S, S) const
  {
    return value;
  }

  SERAC_HOST_DEVICE constexpr auto& operator[](int) { return value; };
  SERAC_HOST_DEVICE constexpr auto  operator[](int) const { return value; };

  operator tensor<T, 1>() const { return value; }
  tensor() : value() {}
  tensor(T v) : value(v) {}
  tensor(tensor<T, 1> v) : value(v) {}

  tensor<T, 1> value;
};

template <typename T, int n>
struct tensor<T, n> {
  using type                     = T;
  static constexpr int ndim      = 1;
  static constexpr int first_dim = n;

  template <typename S>
  SERAC_HOST_DEVICE constexpr auto& operator()(S i)
  {
    return detail::get(value, i);
  }

  template <typename S>
  SERAC_HOST_DEVICE constexpr auto operator()(S i) const
  {
    return detail::get(value, i);
  }

  SERAC_HOST_DEVICE constexpr auto& operator[](int i) { return value[i]; };
  SERAC_HOST_DEVICE constexpr auto  operator[](int i) const { return value[i]; };
  T                                 value[n];
};
/// @endcond

/**
 * @brief Arbitrary-rank tensor class
 * @tparam T The scalar type of the tensor
 * @tparam first The leading dimension of the tensor
 * @tparam last The parameter pack of the remaining dimensions
 */
template <typename T, int first, int... rest>
struct tensor<T, first, rest...> {
  /**
   * @brief The scalar type
   */
  using type = T;
  /**
   * @brief The rank of the tensor
   */
  static constexpr int ndim = 1 + sizeof...(rest);
  /**
   * @brief The array of dimensions containing the shape (not the data itself)
   * Similar to numpy.ndarray.shape
   */
  static constexpr int first_dim = first;

  /**
   * @brief Retrieves the sub-tensor corresponding to the indices provided in the pack @a i
   * @param[in] i The pack of indices
   */
  template <typename... S>
  SERAC_HOST_DEVICE constexpr auto& operator()(S... i)
  {
    // FIXME: Compile-time check for <= 4 indices??
    return detail::get(value, i...);
  };
  /// @overload
  template <typename... S>
  SERAC_HOST_DEVICE constexpr auto operator()(S... i) const
  {
    return detail::get(value, i...);
  };

  /**
   * @brief Retrieves the "row" of the tensor corresponding to index @a i
   * @param[in] i The index to retrieve a rank - 1 tensor from
   */
  SERAC_HOST_DEVICE constexpr auto& operator[](int i) { return value[i]; };
  /// @overload
  SERAC_HOST_DEVICE constexpr auto operator[](int i) const { return value[i]; };

  /**
   * @brief The actual tensor data
   */
  tensor<T, rest...> value[first];
};

/**
 * @brief class template argument deduction guide for type `tensor`.
 *
 * @note this lets users write
 * \code{.cpp} tensor A = {{0.0, 1.0, 2.0}}; \endcode
 * instead of explicitly writing the template parameters
 * \code{.cpp} tensor< double, 3 > A = {{1.0, 2.0, 3.0}}; \endcode
 */
template <typename T, int n1>
tensor(const T (&data)[n1]) -> tensor<T, n1>;

/**
 * @brief class template argument deduction guide for type `tensor`.
 *
 * @note this lets users write
 * \code{.cpp} tensor A = {{{1.0, 2.0, 3.0}, {4.0, 5.0, 6.0}, {7.0, 8.0, 9.0}}}; \endcode
 * instead of explicitly writing the template parameters
 * \code{.cpp} tensor< double, 3, 3 > A = {{{1.0, 2.0, 3.0}, {4.0, 5.0, 6.0}, {7.0, 8.0, 9.0}}}; \endcode
 */
template <typename T, int n1, int n2>
tensor(const T (&data)[n1][n2]) -> tensor<T, n1, n2>;

/**
 * @brief A sentinel struct for eliding no-op tensor operations
 */
struct zero {
  /** @brief `zero` is implicitly convertible to double with value 0.0 */
  SERAC_HOST_DEVICE operator double() { return 0.0; }

  /** @brief `zero` is implicitly convertible to a tensor of any shape */
  template <typename T, int... n>
  SERAC_HOST_DEVICE operator tensor<T, n...>()
  {
    return tensor<T, n...>{};
  }

  /** @brief `zero` can be accessed like a multidimensional array */
  template <typename... T>
  SERAC_HOST_DEVICE auto operator()(T...)
  {
    return zero{};
  }

  /** @brief anything assigned to `zero` does not change its value and returns `zero` */
  template <typename T>
  SERAC_HOST_DEVICE auto operator=(T)
  {
    return zero{};
  }
};

/** @brief checks if a type is `zero` */
template <typename T>
struct is_zero : std::false_type {
};

/** @overload */
template <>
struct is_zero<zero> : std::true_type {
};

/** @brief the sum of two `zero`s is `zero` */
SERAC_HOST_DEVICE constexpr auto operator+(zero, zero) { return zero{}; }

/** @brief the sum of `zero` with something non-`zero` just returns the other value */
template <typename T>
SERAC_HOST_DEVICE constexpr auto operator+(zero, T other)
{
  return other;
}

/** @brief the sum of `zero` with something non-`zero` just returns the other value */
template <typename T>
SERAC_HOST_DEVICE constexpr auto operator+(T other, zero)
{
  return other;
}

/////////////////////////////////////////////////

/** @brief the unary negation of `zero` is `zero` */
SERAC_HOST_DEVICE constexpr auto operator-(zero) { return zero{}; }

/** @brief the difference of two `zero`s is `zero` */
SERAC_HOST_DEVICE constexpr auto operator-(zero, zero) { return zero{}; }

/** @brief the difference of `zero` with something else is the unary negation of the other thing */
template <typename T>
SERAC_HOST_DEVICE constexpr auto operator-(zero, T other)
{
  return -other;
}

/** @brief the difference of something else with `zero` is the other thing itself */
template <typename T>
SERAC_HOST_DEVICE constexpr auto operator-(T other, zero)
{
  return other;
}

/////////////////////////////////////////////////

/** @brief the product of two `zero`s is `zero` */
SERAC_HOST_DEVICE constexpr auto operator*(zero, zero) { return zero{}; }

/** @brief the product `zero` with something else is also `zero` */
template <typename T>
SERAC_HOST_DEVICE constexpr auto operator*(zero, T /*other*/)
{
  return zero{};
}

/** @brief the product `zero` with something else is also `zero` */
template <typename T>
SERAC_HOST_DEVICE constexpr auto operator*(T /*other*/, zero)
{
  return zero{};
}

<<<<<<< HEAD
/** @brief the quotient of `zero` with something else is always `zero` */
template <typename T>
SERAC_HOST_DEVICE constexpr auto operator/(zero, T /*other*/)
{
  static_assert(!is_zero<T>::value, "Zero divided by zero is undefined.");
  return zero{};
}

/** @brief the quotient of something else with `zero` is undefined */
template <typename T>
SERAC_HOST_DEVICE constexpr auto operator/(T /*other*/, zero)
{
  SLIC_ASSERT("Division by zero is undefined.");
  return zero{};
}
=======
/** @brief `zero` divided by something is `zero` */
template <typename T>
SERAC_HOST_DEVICE constexpr auto operator/(zero, T /*other*/)
{
  return zero{};
}

/** @brief `zero` plus `zero` is `zero */
SERAC_HOST_DEVICE constexpr auto operator+=(zero, zero) { return zero{}; }

/** @brief `zero` minus `zero` is `zero */
SERAC_HOST_DEVICE constexpr auto operator-=(zero, zero) { return zero{}; }
>>>>>>> 8ffaa1a6

/** @brief let `zero` be accessed like a tuple */
template <int i>
SERAC_HOST_DEVICE zero& get(zero& x)
{
  return x;
}

/** @brief the dot product of anything with `zero` is `zero` */
template <typename T>
SERAC_HOST_DEVICE zero dot(const T&, zero)
{
  return zero{};
}

/** @brief the dot product of anything with `zero` is `zero` */
template <typename T>
SERAC_HOST_DEVICE zero dot(zero, const T&)
{
  return zero{};
}

/**
 * @brief Removes 1s from tensor dimensions
 * For example, a tensor<T, 1, 10> is equivalent to a tensor<T, 10>
 * @tparam T The scalar type of the tensor
 * @tparam n1 The first dimension
 * @tparam n2 The second dimension
 */
template <typename T, int n1, int n2 = 1>
using reduced_tensor = std::conditional_t<
    (n1 == 1 && n2 == 1), double,
    std::conditional_t<n1 == 1, tensor<T, n2>, std::conditional_t<n2 == 1, tensor<T, n1>, tensor<T, n1, n2>>>>;

/**
 * @brief Creates a tensor given the dimensions in a @p std::integer_sequence
 * @see std::integer_sequence
 * @tparam n The parameter pack of integer dimensions
 */
template <typename T, int... n>
SERAC_HOST_DEVICE constexpr auto tensor_with_shape(std::integer_sequence<int, n...>)
{
  return tensor<T, n...>{};
}

/**
 * @brief Creates a tensor of requested dimension by subsequent calls to a functor
 * Can be thought of as analogous to @p std::transform in that the set of possible
 * indices for dimensions @p n are transformed into the values of the tensor by @a f
 * @tparam lambda_type The type of the functor
 * @param[in] f The functor to generate the tensor values from
 *
 * @note the different cases of 0D, 1D, 2D, 3D, and 4D are implemented separately
 *       to work around a limitation in nvcc involving __host__ __device__ lambdas with `auto` parameters.
 */
SERAC_SUPPRESS_NVCC_HOSTDEVICE_WARNING
template <typename lambda_type>
SERAC_HOST_DEVICE constexpr auto make_tensor(lambda_type f)
{
  using T = decltype(f());
  return tensor<T>{f()};
}

/**
 * @brief Creates a tensor of requested dimension by subsequent calls to a functor
 *
 * @tparam n1 The dimension of the tensor
 * @tparam lambda_type The type of the functor
 * @param[in] f The functor to generate the tensor values from
 * @pre @a f must accept @p n1 arguments of type @p int
 *
 * @note the different cases of 0D, 1D, 2D, 3D, and 4D are implemented separately
 *       to work around a limitation in nvcc involving __host__ __device__ lambdas with `auto` parameters.
 */
SERAC_SUPPRESS_NVCC_HOSTDEVICE_WARNING
template <int n1, typename lambda_type>
SERAC_HOST_DEVICE constexpr auto make_tensor(lambda_type f)
{
  using T = decltype(f(n1));
  tensor<T, n1> A{};
  for (int i = 0; i < n1; i++) {
    A(i) = f(i);
  }
  return A;
}

/**
 * @brief Creates a tensor of requested dimension by subsequent calls to a functor
 *
 * @tparam n1 The first dimension of the tensor
 * @tparam n2 The second dimension of the tensor
 * @tparam lambda_type The type of the functor
 * @param[in] f The functor to generate the tensor values from
 * @pre @a f must accept @p n1 x @p n2 arguments of type @p int
 *
 * @note the different cases of 0D, 1D, 2D, 3D, and 4D are implemented separately
 *       to work around a limitation in nvcc involving __host__ __device__ lambdas with `auto` parameters.
 */
SERAC_SUPPRESS_NVCC_HOSTDEVICE_WARNING
template <int n1, int n2, typename lambda_type>
SERAC_HOST_DEVICE constexpr auto make_tensor(lambda_type f)
{
  using T = decltype(f(n1, n2));
  tensor<T, n1, n2> A{};
  for (int i = 0; i < n1; i++) {
    for (int j = 0; j < n2; j++) {
      A(i, j) = f(i, j);
    }
  }
  return A;
}

/**
 * @brief Creates a tensor of requested dimension by subsequent calls to a functor
 *
 * @tparam n1 The first dimension of the tensor
 * @tparam n2 The second dimension of the tensor
 * @tparam n3 The third dimension of the tensor
 * @tparam lambda_type The type of the functor
 * @param[in] f The functor to generate the tensor values from
 * @pre @a f must accept @p n1 x @p n2 x @p n3 arguments of type @p int
 *
 * @note the different cases of 0D, 1D, 2D, 3D, and 4D are implemented separately
 *       to work around a limitation in nvcc involving __host__ __device__ lambdas with `auto` parameters.
 */
SERAC_SUPPRESS_NVCC_HOSTDEVICE_WARNING
template <int n1, int n2, int n3, typename lambda_type>
SERAC_HOST_DEVICE constexpr auto make_tensor(lambda_type f)
{
  using T = decltype(f(n1, n2, n3));
  tensor<T, n1, n2, n3> A{};
  for (int i = 0; i < n1; i++) {
    for (int j = 0; j < n2; j++) {
      for (int k = 0; k < n3; k++) {
        A(i, j, k) = f(i, j, k);
      }
    }
  }
  return A;
}

/**
 * @brief Creates a tensor of requested dimension by subsequent calls to a functor
 *
 * @tparam n1 The first dimension of the tensor
 * @tparam n2 The second dimension of the tensor
 * @tparam n3 The third dimension of the tensor
 * @tparam n4 The fourth dimension of the tensor
 * @tparam lambda_type The type of the functor
 * @param[in] f The functor to generate the tensor values from
 * @pre @a f must accept @p n1 x @p n2 x @p n3 x @p n4 arguments of type @p int
 *
 * @note the different cases of 0D, 1D, 2D, 3D, and 4D are implemented separately
 *       to work around a limitation in nvcc involving __host__ __device__ lambdas with `auto` parameters.
 */
SERAC_SUPPRESS_NVCC_HOSTDEVICE_WARNING
template <int n1, int n2, int n3, int n4, typename lambda_type>
SERAC_HOST_DEVICE constexpr auto make_tensor(lambda_type f)
{
  using T = decltype(f(n1, n2, n3, n4));
  tensor<T, n1, n2, n3, n4> A{};
  for (int i = 0; i < n1; i++) {
    for (int j = 0; j < n2; j++) {
      for (int k = 0; k < n3; k++) {
        for (int l = 0; l < n4; l++) {
          A(i, j, k, l) = f(i, j, k, l);
        }
      }
    }
  }
  return A;
}

/**
 * @brief return the sum of two tensors
 * @tparam S the underlying type of the lefthand argument
 * @tparam T the underlying type of the righthand argument
 * @tparam n integers describing the tensor shape
 * @param[in] A The lefthand operand
 * @param[in] B The righthand operand
 */
template <typename S, typename T, int... n>
SERAC_HOST_DEVICE constexpr auto operator+(const tensor<S, n...>& A, const tensor<T, n...>& B)
{
  tensor<decltype(S{} + T{}), n...> C{};
  for (int i = 0; i < tensor<T, n...>::first_dim; i++) {
    C[i] = A[i] + B[i];
  }
  return C;
}

/**
 * @brief return the unary negation of a tensor
 * @tparam T the underlying type of the righthand argument
 * @tparam n integers describing the tensor shape
 * @param[in] A The tensor to negate
 */
template <typename T, int... n>
SERAC_HOST_DEVICE constexpr auto operator-(const tensor<T, n...>& A)
{
  tensor<T, n...> B{};
  for (int i = 0; i < tensor<T, n...>::first_dim; i++) {
    B[i] = -A[i];
  }
  return B;
}

/**
 * @brief return the difference of two tensors
 * @tparam S the underlying type of the lefthand argument
 * @tparam T the underlying type of the righthand argument
 * @tparam n integers describing the tensor shape
 * @param[in] A The lefthand operand
 * @param[in] B The righthand operand
 */
template <typename S, typename T, int... n>
SERAC_HOST_DEVICE constexpr auto operator-(const tensor<S, n...>& A, const tensor<T, n...>& B)
{
  tensor<decltype(S{} + T{}), n...> C{};
  for (int i = 0; i < tensor<T, n...>::first_dim; i++) {
    C[i] = A[i] - B[i];
  }
  return C;
}

/**
 * @brief multiply a tensor by a scalar value
 * @tparam S the scalar value type. Must be arithmetic (e.g. float, double, int) or a dual number
 * @tparam T the underlying type of the tensor (righthand) argument
 * @tparam n integers describing the tensor shape
 * @param[in] scale The scaling factor
 * @param[in] A The tensor to be scaled
 */
template <typename S, typename T, int... n,
          typename = std::enable_if_t<std::is_arithmetic_v<S> || is_dual_number<S>::value>>
SERAC_HOST_DEVICE constexpr auto operator*(S scale, const tensor<T, n...>& A)
{
  tensor<decltype(S{} * T{}), n...> C{};
  for (int i = 0; i < tensor<T, n...>::first_dim; i++) {
    C[i] = scale * A[i];
  }
  return C;
}

/**
 * @brief multiply a tensor by a scalar value
 * @tparam S the scalar value type. Must be arithmetic (e.g. float, double, int) or a dual number
 * @tparam T the underlying type of the tensor (righthand) argument
 * @tparam n integers describing the tensor shape
 * @param[in] A The tensor to be scaled
 * @param[in] scale The scaling factor
 */
template <typename S, typename T, int... n,
          typename = std::enable_if_t<std::is_arithmetic_v<S> || is_dual_number<S>::value>>
SERAC_HOST_DEVICE constexpr auto operator*(const tensor<T, n...>& A, S scale)
{
  tensor<decltype(T{} * S{}), n...> C{};
  for (int i = 0; i < tensor<T, n...>::first_dim; i++) {
    C[i] = A[i] * scale;
  }
  return C;
}

/**
 * @brief divide a scalar by each element in a tensor
 * @tparam S the scalar value type. Must be arithmetic (e.g. float, double, int) or a dual number
 * @tparam T the underlying type of the tensor (righthand) argument
 * @tparam n integers describing the tensor shape
 * @param[in] scale The numerator
 * @param[in] A The tensor of denominators
 */
template <typename S, typename T, int... n,
          typename = std::enable_if_t<std::is_arithmetic_v<S> || is_dual_number<S>::value>>
constexpr auto operator/(S scale, const tensor<T, n...>& A)
{
  tensor<decltype(S{} * T{}), n...> C{};
  for (int i = 0; i < tensor<T, n...>::first_dim; i++) {
    C[i] = scale / A[i];
  }
  return C;
}

/**
 * @brief divide a tensor by a scalar
 * @tparam S the scalar value type. Must be arithmetic (e.g. float, double, int) or a dual number
 * @tparam T the underlying type of the tensor (righthand) argument
 * @tparam n integers describing the tensor shape
 * @param[in] A The tensor of numerators
 * @param[in] scale The denominator
 */
template <typename S, typename T, int... n,
          typename = std::enable_if_t<std::is_arithmetic_v<S> || is_dual_number<S>::value>>
constexpr auto operator/(const tensor<T, n...>& A, S scale)
{
  tensor<decltype(T{} * S{}), n...> C{};
  for (int i = 0; i < tensor<T, n...>::first_dim; i++) {
    C[i] = A[i] / scale;
  }
  return C;
}

/**
 * @brief compound assignment (+) on tensors
 * @tparam S the underlying type of the tensor (lefthand) argument
 * @tparam T the underlying type of the tensor (righthand) argument
 * @tparam n integers describing the tensor shape
 * @param[in] A The lefthand tensor
 * @param[in] B The righthand tensor
 */
template <typename S, typename T, int... n>
constexpr auto& operator+=(tensor<S, n...>& A, const tensor<T, n...>& B)
{
  for (int i = 0; i < tensor<S, n...>::first_dim; i++) {
    A[i] += B[i];
  }
  return A;
}

/**
 * @brief compound assignment (+) on tensors
 * @tparam T the underlying type of the tensor argument
 * @param[in] A The lefthand tensor
 * @param[in] B The righthand tensor
 */
template <typename T>
constexpr auto& operator+=(tensor<T>& A, const T& B)
{
  return A.value += B;
}

/**
 * @brief compound assignment (+) on tensors
 * @tparam T the underlying type of the tensor argument
 * @param[in] A The lefthand tensor
 * @param[in] B The righthand tensor
 */
template <typename T>
constexpr auto& operator+=(tensor<T, 1>& A, const T& B)
{
  return A.value += B;
}

/**
 * @brief compound assignment (+) on tensors
 * @tparam T the underlying type of the tensor argument
 * @param[in] A The lefthand tensor
 * @param[in] B The righthand tensor
 */
template <typename T>
constexpr auto& operator+=(tensor<T, 1, 1>& A, const T& B)
{
  return A.value += B;
}

/**
 * @brief compound assignment (+) between a tensor and zero (no-op)
 * @tparam T the underlying type of the tensor (righthand) argument
 * @tparam n integers describing the tensor shape
 * @param[in] A The lefthand tensor
 */
template <typename T, int... n>
constexpr auto& operator+=(tensor<T, n...>& A, zero)
{
  return A;
}

/**
 * @brief compound assignment (-) on tensors
 * @tparam S the underlying type of the tensor (lefthand) argument
 * @tparam T the underlying type of the tensor (righthand) argument
 * @tparam n integers describing the tensor shape
 * @param[in] A The lefthand tensor
 * @param[in] B The righthand tensor
 */
template <typename S, typename T, int... n>
constexpr auto& operator-=(tensor<S, n...>& A, const tensor<T, n...>& B)
{
  for (int i = 0; i < tensor<S, n...>::first_dim; i++) {
    A[i] -= B[i];
  }
  return A;
}

/**
 * @brief compound assignment (-) between a tensor and zero (no-op)
 * @tparam T the underlying type of the tensor (righthand) argument
 * @tparam n integers describing the tensor shape
 * @param[in] A The lefthand tensor
 */
template <typename T, int... n>
constexpr auto& operator-=(tensor<T, n...>& A, zero)
{
  return A;
}

/**
 * @brief compute the outer product of two tensors
 * @tparam S the type of the lefthand argument
 * @tparam T the type of the righthand argument
 * @param[in] A The lefthand argument
 * @param[in] B The righthand argument
 *
 * @note this overload implements the special case where both arguments are scalars
 */
template <typename S, typename T>
constexpr auto outer(S A, T B)
{
  static_assert(std::is_arithmetic_v<S> && std::is_arithmetic_v<T>,
                "outer product types must be tensor or arithmetic_type");
  return A * B;
}

/**
 * @overload
 * @note this overload implements the case where the left argument is a scalar, and the right argument is a tensor
 */
template <typename S, typename T, int n>
constexpr auto outer(S A, tensor<T, n> B)
{
  static_assert(std::is_arithmetic_v<S>, "outer product types must be tensor or arithmetic_type");
  tensor<decltype(S{} * T{}), n> AB{};
  for (int i = 0; i < n; i++) {
    AB[i] = A * B[i];
  }
  return AB;
}

/**
 * @overload
 * @note this overload implements the case where the left argument is a tensor, and the right argument is a scalar
 */
template <typename S, typename T, int m>
constexpr auto outer(const tensor<S, m>& A, T B)
{
  static_assert(std::is_arithmetic_v<T>, "outer product types must be tensor or arithmetic_type");
  tensor<decltype(S{} * T{}), m> AB{};
  for (int i = 0; i < m; i++) {
    AB[i] = A[i] * B;
  }
  return AB;
}

/**
 * @overload
 * @note this overload implements the case where the left argument is `zero`, and the right argument is a tensor
 */
template <typename T, int n>
constexpr auto outer(zero, const tensor<T, n>&)
{
  return zero{};
}

/**
 * @overload
 * @note this overload implements the case where the left argument is a tensor, and the right argument is `zero`
 */
template <typename T, int n>
constexpr auto outer(const tensor<T, n>&, zero)
{
  return zero{};
}

/**
 * @overload
 * @note this overload implements the case where the left argument is a tensor, and the right argument is `zero`
 */
template <typename S, typename T, int m, int n>
constexpr auto outer(S A, const tensor<T, m, n>& B)
{
  static_assert(std::is_arithmetic_v<S>, "outer product types must be tensor or arithmetic_type");
  tensor<decltype(S{} * T{}), m, n> AB{};
  for (int i = 0; i < m; i++) {
    for (int j = 0; j < n; j++) {
      AB[i][j] = A * B[i][j];
    }
  }
  return AB;
}

/**
 * @overload
 * @note this overload implements the case where both arguments are vectors
 */
template <typename S, typename T, int m, int n>
constexpr auto outer(const tensor<S, m>& A, const tensor<T, n>& B)
{
  tensor<decltype(S{} * T{}), m, n> AB{};
  for (int i = 0; i < m; i++) {
    for (int j = 0; j < n; j++) {
      AB[i][j] = A[i] * B[j];
    }
  }
  return AB;
}

/**
 * @overload
 * @note this overload implements the case where the left argument is a 2nd order tensor, and the right argument is a
 * scalar
 */
template <typename S, typename T, int m, int n>
constexpr auto outer(const tensor<S, m, n>& A, T B)
{
  static_assert(std::is_arithmetic_v<T>, "outer product types must be tensor or arithmetic_type");
  tensor<decltype(S{} * T{}), m, n> AB{};
  for (int i = 0; i < m; i++) {
    for (int j = 0; j < n; j++) {
      AB[i][j] = A[i][j] * B;
    }
  }
  return AB;
}

/**
 * @overload
 * @note this overload implements the case where the left argument is a 2nd order tensor, and the right argument is a
 * first order tensor
 */
template <typename S, typename T, int m, int n, int p>
constexpr auto outer(const tensor<S, m, n>& A, const tensor<T, p>& B)
{
  tensor<decltype(S{} * T{}), m, n, p> AB{};
  for (int i = 0; i < m; i++) {
    for (int j = 0; j < n; j++) {
      for (int k = 0; k < p; k++) {
        AB[i][j][k] = A[i][j] * B[k];
      }
    }
  }
  return AB;
}

/**
 * @overload
 * @note this overload implements the case where the left argument is a 1st order tensor, and the right argument is a
 * 2nd order tensor
 */
template <typename S, typename T, int m, int n, int p>
constexpr auto outer(const tensor<S, m>& A, const tensor<T, n, p>& B)
{
  tensor<decltype(S{} * T{}), m, n, p> AB{};
  for (int i = 0; i < m; i++) {
    for (int j = 0; j < n; j++) {
      for (int k = 0; k < p; k++) {
        AB[i][j][k] = A[i] * B[j][k];
      }
    }
  }
  return AB;
}

/**
 * @overload
 * @note this overload implements the case where both arguments are second order tensors
 */
template <typename S, typename T, int m, int n, int p, int q>
constexpr auto outer(const tensor<S, m, n>& A, const tensor<T, p, q>& B)
{
  tensor<decltype(S{} * T{}), m, n, p, q> AB{};
  for (int i = 0; i < m; i++) {
    for (int j = 0; j < n; j++) {
      for (int k = 0; k < p; k++) {
        for (int l = 0; l < q; l++) {
          AB[i][j][k][l] = A[i][j] * B[k][l];
        }
      }
    }
  }
  return AB;
}

/**
 * @brief this function contracts over all indices of the two tensor arguments
 * @tparam S the underlying type of the tensor (lefthand) argument
 * @tparam T the underlying type of the tensor (righthand) argument
 * @tparam m the number of rows
 * @tparam n the number of columns
 * @param[in] A The lefthand tensor
 * @param[in] B The righthand tensor
 */
template <typename S, typename T, int m, int n>
constexpr auto inner(const tensor<S, m, n>& A, const tensor<T, m, n>& B)
{
  decltype(S{} * T{}) sum{};
  for (int i = 0; i < m; i++) {
    for (int j = 0; j < n; j++) {
      sum += A[i][j] * B[i][j];
    }
  }
  return sum;
}

/**
 * @brief this function contracts over the "middle" index of the two tensor arguments
 * @tparam S the underlying type of the tensor (lefthand) argument
 * @tparam T the underlying type of the tensor (righthand) argument
 * @tparam n integers describing the tensor shape
 * @param[in] A The lefthand tensor
 * @param[in] B The righthand tensor
 */
template <typename S, typename T, int m, int n, int p>
constexpr auto dot(const tensor<S, m, n>& A, const tensor<T, n, p>& B)
{
  tensor<decltype(S{} * T{}), m, p> AB{};
  for (int i = 0; i < m; i++) {
    for (int j = 0; j < p; j++) {
      for (int k = 0; k < n; k++) {
        AB[i][j] = AB[i][j] + A[i][k] * B[k][j];
      }
    }
  }
  return AB;
}

/**
 * @overload
 * @note vector . matrix
 */
template <typename S, typename T, int m, int n>
constexpr auto dot(const tensor<S, m>& A, const tensor<T, m, n>& B)
{
  tensor<decltype(S{} * T{}), n> AB{};
  for (int i = 0; i < n; i++) {
    for (int j = 0; j < m; j++) {
      AB[i] = AB[i] + A[j] * B[j][i];
    }
  }
  return AB;
}

/**
 * @overload
 * @note matrix . vector
 */
template <typename S, typename T, int m, int n>
constexpr auto dot(const tensor<S, m, n>& A, const tensor<T, n>& B)
{
  tensor<decltype(S{} * T{}), m> AB{};
  for (int i = 0; i < m; i++) {
    for (int j = 0; j < n; j++) {
      AB[i] = AB[i] + A[i][j] * B[j];
    }
  }
  return AB;
}

/**
 * @overload
 * @note 3rd-order-tensor . vector
 */
template <typename S, typename T, int m, int n, int p>
constexpr auto dot(const tensor<S, m, n, p>& A, const tensor<T, p>& B)
{
  tensor<decltype(S{} * T{}), m, n> AB{};
  for (int i = 0; i < m; i++) {
    for (int j = 0; j < n; j++) {
      for (int k = 0; k < p; k++) {
        AB[i][j] += A[i][j][k] * B[k];
      }
    }
  }
  return AB;
}

/**
 * @brief Dot product of a vector . vector and vector . tensor
 *
 * @tparam S the underlying type of the tensor (lefthand) argument
 * @tparam T the underlying type of the tensor (righthand) argument
 * @tparam m the dimension of the first tensor
 * @tparam n the parameter pack of dimensions of the second tensor
 * @param A The lefthand tensor
 * @param B The righthand tensor
 * @return The computed dot product
 */
template <typename S, typename T, int m, int... n>
constexpr auto dot(const tensor<S, m>& A, const tensor<T, m, n...>& B)
{
  // this dot product function includes the vector * vector implementation and
  // the vector * tensor one, since clang emits an error about ambiguous
  // overloads if they are separate functions. The `if constexpr` expression avoids
  // using an `else` because that confuses nvcc (11.2) into thinking there's not
  // a return statement
  if constexpr (sizeof...(n) == 0) {
    decltype(S{} * T{}) AB{};
    for (int i = 0; i < m; i++) {
      AB += A[i] * B[i];
    }
    return AB;
  }

  if constexpr (sizeof...(n) > 0) {
    constexpr int                     dimensions[] = {n...};
    tensor<decltype(S{} * T{}), n...> AB{};
    for (int i = 0; i < dimensions[0]; i++) {
      for (int j = 0; j < m; j++) {
        AB[i] = AB[i] + A[j] * B[j][i];
      }
    }
    return AB;
  }
}

/**
 * @overload
 * @note vector . matrix . vector
 */
template <typename S, typename T, typename U, int m, int n>
constexpr auto dot(const tensor<S, m>& u, const tensor<T, m, n>& A, const tensor<U, n>& v)
{
  decltype(S{} * T{} * U{}) uAv{};
  for (int i = 0; i < m; i++) {
    for (int j = 0; j < n; j++) {
      uAv += u[i] * A[i][j] * v[j];
    }
  }
  return uAv;
}

/**
 * @brief double dot product, contracting over the two "middle" indices
 * @tparam S the underlying type of the tensor (lefthand) argument
 * @tparam T the underlying type of the tensor (righthand) argument
 * @tparam m first dimension of A
 * @tparam n second dimension of A
 * @tparam p third dimension of A, first dimensions of B
 * @tparam q fourth dimension of A, second dimensions of B
 * @param[in] A The lefthand tensor
 * @param[in] B The righthand tensor
 */
template <typename S, typename T, int m, int n, int p, int q>
constexpr auto ddot(const tensor<S, m, n, p, q>& A, const tensor<T, p, q>& B)
{
  tensor<decltype(S{} * T{}), m, n> AB{};
  for (int i = 0; i < m; i++) {
    for (int j = 0; j < n; j++) {
      for (int k = 0; k < p; k++) {
        for (int l = 0; l < q; l++) {
          AB[i][j] += A[i][j][k][l] * B[k][l];
        }
      }
    }
  }
  return AB;
}

/**
 * @overload
 * @note 3rd-order-tensor : 2nd-order-tensor
 */
template <typename S, typename T, int m, int n, int p>
constexpr auto ddot(const tensor<S, m, n, p>& A, const tensor<T, n, p>& B)
{
  tensor<decltype(S{} * T{}), m> AB{};
  for (int i = 0; i < m; i++) {
    for (int j = 0; j < n; j++) {
      for (int k = 0; k < p; k++) {
        AB[i] += A[i][j][k] * B[j][k];
      }
    }
  }
  return AB;
}

/**
 * @overload
 * @note 2nd-order-tensor : 2nd-order-tensor, like inner()
 */
template <typename S, typename T, int m, int n>
constexpr auto ddot(const tensor<S, m, n>& A, const tensor<T, m, n>& B)
{
  decltype(S{} * T{}) AB{};
  for (int i = 0; i < m; i++) {
    for (int j = 0; j < n; j++) {
      AB += A[i][j] * B[i][j];
    }
  }
  return AB;
}

/**
 * @brief this is a shorthand for dot(A, B)
 */
template <typename S, typename T, int... m, int... n>
constexpr auto operator*(const tensor<S, m...>& A, const tensor<T, n...>& B)
{
  return dot(A, B);
}

/**
 * @brief Returns the squared Frobenius norm of the tensor
 * @param[in] A The tensor to obtain the squared norm from
 */
template <typename T, int m>
constexpr auto sqnorm(const tensor<T, m>& A)
{
  T total{};
  for (int i = 0; i < m; i++) {
    total += A[i] * A[i];
  }
  return total;
}

/// @overload
template <typename T, int m, int n>
constexpr auto sqnorm(const tensor<T, m, n>& A)
{
  T total{};
  for (int i = 0; i < m; i++) {
    for (int j = 0; j < n; j++) {
      total += A[i][j] * A[i][j];
    }
  }
  return total;
}

/// @overload
template <typename T, int... n>
constexpr auto sqnorm(const tensor<T, n...>& A)
{
  T total{};
  for_constexpr<n...>([&](auto... i) { total += A(i...) * A(i...); });
  return total;
}

/**
 * @brief Returns the Frobenius norm of the tensor
 * @param[in] A The tensor to obtain the norm from
 */
template <typename T, int... n>
auto norm(const tensor<T, n...>& A)
{
  using std::sqrt;
  return sqrt(sqnorm(A));
}

/**
 * @brief Normalizes the tensor
 * Each element is divided by the Frobenius norm of the tensor, @see norm
 * @param[in] A The tensor to normalize
 */
template <typename T, int... n>
auto normalize(const tensor<T, n...>& A)
{
  return A / norm(A);
}

/**
 * @brief Returns the trace of a square matrix
 * @param[in] A The matrix to compute the trace of
 * @return The sum of the elements on the main diagonal
 */
template <typename T, int n>
constexpr auto tr(const tensor<T, n, n>& A)
{
  T trA{};
  for (int i = 0; i < n; i++) {
    trA = trA + A[i][i];
  }
  return trA;
}

/**
 * @brief Returns the symmetric part of a square matrix
 * @param[in] A The matrix to obtain the symmetric part of
 * @return (1/2) * (A + A^T)
 */
template <typename T, int n>
constexpr auto sym(const tensor<T, n, n>& A)
{
  tensor<T, n, n> symA{};
  for (int i = 0; i < n; i++) {
    for (int j = 0; j < n; j++) {
      symA[i][j] = 0.5 * (A[i][j] + A[j][i]);
    }
  }
  return symA;
}

/**
 * @brief Calculates the deviator of a matrix (rank-2 tensor)
 * @param[in] A The matrix to calculate the deviator of
 * In the context of stress tensors, the deviator is obtained by
 * subtracting the mean stress (average of main diagonal elements)
 * from each element on the main diagonal
 */
template <typename T, int n>
constexpr auto dev(const tensor<T, n, n>& A)
{
  auto devA = A;
  auto trA  = tr(A);
  for (int i = 0; i < n; i++) {
    devA[i][i] -= trA / n;
  }
  return devA;
}

/**
 * @brief Obtains the identity matrix of the specified dimension
 * @return I_dim
 */
template <int dim>
SERAC_HOST_DEVICE constexpr tensor<double, dim, dim> Identity()
{
  tensor<double, dim, dim> I{};
  for (int i = 0; i < dim; i++) {
    for (int j = 0; j < dim; j++) {
      I[i][j] = (i == j);
    }
  }
  return I;
}

/**
 * @brief Returns the transpose of the matrix
 * @param[in] A The matrix to obtain the transpose of
 */
template <typename T, int m, int n>
constexpr auto transpose(const tensor<T, m, n>& A)
{
  tensor<T, n, m> AT{};
  for (int i = 0; i < n; i++) {
    for (int j = 0; j < m; j++) {
      AT[i][j] = A[j][i];
    }
  }
  return AT;
}

/**
 * @brief Returns the determinant of a matrix
 * @param[in] A The matrix to obtain the determinant of
 */
template <typename T>
constexpr auto det(const tensor<T, 2, 2>& A)
{
  return A[0][0] * A[1][1] - A[0][1] * A[1][0];
}
/// @overload
template <typename T>
constexpr auto det(const tensor<T, 3, 3>& A)
{
  return A[0][0] * A[1][1] * A[2][2] + A[0][1] * A[1][2] * A[2][0] + A[0][2] * A[1][0] * A[2][1] -
         A[0][0] * A[1][2] * A[2][1] - A[0][1] * A[1][0] * A[2][2] - A[0][2] * A[1][1] * A[2][0];
}

/**
 * @brief Return whether a square rank 2 tensor is symmetric
 *
 * @tparam n The height of the tensor
 * @param A The square rank 2 tensor
 * @param tolerance The tolerance to check for symmetry
 * @return Whether the square rank 2 tensor (matrix) is symmetric
 */
template <int n>
bool is_symmetric(tensor<double, n, n> A, double tolerance = 1.0e-8)
{
  for (int i = 0; i < n; ++i) {
    for (int j = i + 1; j < n; ++j) {
      if (std::abs(A(i, j) - A(j, i)) > tolerance) {
        return false;
      };
    }
  }
  return true;
}

/**
 * @brief Return whether a matrix is symmetric and positive definite
 * This check uses Sylvester's criterion, checking that each upper left subtensor has a
 * determinant greater than zero.
 *
 * @param A The matrix to test for positive definiteness
 * @return Whether the matrix is positive definite
 */
bool is_symmetric_and_positive_definite(tensor<double, 2, 2> A)
{
  if (!is_symmetric(A)) {
    return false;
  }
  if (A(0, 0) < 0.0) {
    return false;
  }
  if (det(A) < 0.0) {
    return false;
  }
  return true;
}
/// @overload
bool is_symmetric_and_positive_definite(tensor<double, 3, 3> A)
{
  if (!is_symmetric(A)) {
    return false;
  }
  if (det(A) < 0.0) {
    return false;
  }
  auto subtensor = make_tensor<2, 2>([A](int i, int j) { return A(i, j); });
  if (!is_symmetric_and_positive_definite(subtensor)) {
    return false;
  }
  return true;
}

/**
 * @brief Solves Ax = b for x using Gaussian elimination with partial pivoting
 * @param[in] A The coefficient matrix A
 * @param[in] b The righthand side vector b
 * @note @a A and @a b are by-value as they are mutated as part of the elimination
 */
template <typename T, int n>
constexpr tensor<T, n> linear_solve(tensor<T, n, n> A, const tensor<T, n> b)
{
  constexpr auto abs  = [](double x) { return (x < 0) ? -x : x; };
  constexpr auto swap = [](auto& x, auto& y) {
    auto tmp = x;
    x        = y;
    y        = tmp;
  };

  tensor<double, n> x{};

  for (int i = 0; i < n; i++) {
    // Search for maximum in this column
    double max_val = abs(A[i][i]);

    int max_row = i;
    for (int j = i + 1; j < n; j++) {
      if (abs(A[j][i]) > max_val) {
        max_val = abs(A[j][i]);
        max_row = j;
      }
    }

    swap(b[max_row], b[i]);
    swap(A[max_row], A[i]);

    // zero entries below in this column
    for (int j = i + 1; j < n; j++) {
      double c = -A[j][i] / A[i][i];
      A[j] += c * A[i];
      b[j] += c * b[i];
      A[j][i] = 0;
    }
  }

  // Solve equation Ax=b for an upper triangular matrix A
  for (int i = n - 1; i >= 0; i--) {
    x[i] = b[i] / A[i][i];
    for (int j = i - 1; j >= 0; j--) {
      b[j] -= A[j][i] * x[i];
    }
  }

  return x;
}

/**
 * @brief Inverts a matrix
 * @param[in] A The matrix to invert
 * @note Uses a shortcut for inverting a 2-by-2 matrix
 */
constexpr tensor<double, 2, 2> inv(const tensor<double, 2, 2>& A)
{
  double inv_detA(1.0 / det(A));

  tensor<double, 2, 2> invA{};

  invA[0][0] = A[1][1] * inv_detA;
  invA[0][1] = -A[0][1] * inv_detA;
  invA[1][0] = -A[1][0] * inv_detA;
  invA[1][1] = A[0][0] * inv_detA;

  return invA;
}

/**
 * @overload
 * @note Uses a shortcut for inverting a 3-by-3 matrix
 */
constexpr tensor<double, 3, 3> inv(const tensor<double, 3, 3>& A)
{
  double inv_detA(1.0 / det(A));

  tensor<double, 3, 3> invA{};

  invA[0][0] = (A[1][1] * A[2][2] - A[1][2] * A[2][1]) * inv_detA;
  invA[0][1] = (A[0][2] * A[2][1] - A[0][1] * A[2][2]) * inv_detA;
  invA[0][2] = (A[0][1] * A[1][2] - A[0][2] * A[1][1]) * inv_detA;
  invA[1][0] = (A[1][2] * A[2][0] - A[1][0] * A[2][2]) * inv_detA;
  invA[1][1] = (A[0][0] * A[2][2] - A[0][2] * A[2][0]) * inv_detA;
  invA[1][2] = (A[0][2] * A[1][0] - A[0][0] * A[1][2]) * inv_detA;
  invA[2][0] = (A[1][0] * A[2][1] - A[1][1] * A[2][0]) * inv_detA;
  invA[2][1] = (A[0][1] * A[2][0] - A[0][0] * A[2][1]) * inv_detA;
  invA[2][2] = (A[0][0] * A[1][1] - A[0][1] * A[1][0]) * inv_detA;

  return invA;
}
/**
 * @overload
 * @note For N-by-N matrices with N > 3, requires Gaussian elimination
 * with partial pivoting
 */
template <typename T, int n>
constexpr tensor<T, n, n> inv(const tensor<T, n, n>& A)
{
  constexpr auto abs  = [](double x) { return (x < 0) ? -x : x; };
  constexpr auto swap = [](auto& x, auto& y) {
    auto tmp = x;
    x        = y;
    y        = tmp;
  };

  tensor<double, n, n> B = Identity<n>();

  for (int i = 0; i < n; i++) {
    // Search for maximum in this column
    double max_val = abs(A[i][i]);

    int max_row = i;
    for (int j = i + 1; j < n; j++) {
      if (abs(A[j][i]) > max_val) {
        max_val = abs(A[j][i]);
        max_row = j;
      }
    }

    swap(B[max_row], B[i]);
    swap(A[max_row], A[i]);

    // zero entries below in this column
    for (int j = i + 1; j < n; j++) {
      if (A[j][i] != 0.0) {
        double c = -A[j][i] / A[i][i];
        A[j] += c * A[i];
        B[j] += c * B[i];
        A[j][i] = 0;
      }
    }
  }

  // upper triangular solve
  for (int i = n - 1; i >= 0; i--) {
    B[i] = B[i] / A[i][i];
    for (int j = i - 1; j >= 0; j--) {
      if (A[j][i] != 0.0) {
        B[j] -= A[j][i] * B[i];
      }
    }
  }

  return B;
}

/**
 * @overload
 * @note when inverting a tensor of dual numbers,
 * hardcode the analytic derivative of the
 * inverse of a square matrix, rather than
 * apply gauss elimination directly on the dual number types
 *
 * TODO: compare performance of this hardcoded implementation to just using inv() directly
 */
template <typename gradient_type, int n>
auto inv(tensor<dual<gradient_type>, n, n> A)
{
  auto invA = inv(get_value(A));
  return make_tensor<n, n>([&](int i, int j) {
    auto          value = invA[i][j];
    gradient_type gradient{};
    for (int k = 0; k < n; k++) {
      for (int l = 0; l < n; l++) {
        gradient = gradient - invA[i][k] * A[k][l].gradient * invA[l][j];
      }
    }
    return dual<gradient_type>{value, gradient};
  });
}

/**
 * @brief recursively serialize the entries in a tensor to an ostream.
 * Output format uses braces and comma separators to mimic C syntax for multidimensional array
 * initialization.
 *
 * @param[in] out the std::ostream to write to (e.g. std::cout or std::ofstream)
 * @param[in] A The tensor to write out
 */
template <typename T, int... n>
auto& operator<<(std::ostream& out, const tensor<T, n...>& A)
{
  out << '{' << A[0];
  for (int i = 1; i < tensor<T, n...>::first_dim; i++) {
    out << ", " << A[i];
  }
  out << '}';
  return out;
}

/**
 * @brief replace all entries in a tensor satisfying |x| < 1.0e-10 by literal zero
 * @param[in] A The tensor to "chop"
 */
template <int n>
constexpr auto chop(const tensor<double, n>& A)
{
  auto copy = A;
  for (int i = 0; i < n; i++) {
    if (copy[i] * copy[i] < 1.0e-20) {
      copy[i] = 0.0;
    }
  }
  return copy;
}

/// @overload
template <int m, int n>
constexpr auto chop(const tensor<double, m, n>& A)
{
  auto copy = A;
  for (int i = 0; i < m; i++) {
    for (int j = 0; j < n; j++) {
      if (copy[i][j] * copy[i][j] < 1.0e-20) {
        copy[i][j] = 0.0;
      }
    }
  }
  return copy;
}

/**
 * @brief Constructs a tensor of dual numbers from a tensor of values
 * @param[in] A The tensor of values
 * @note a d-order tensor's gradient will be initialized to the (2*d)-order identity tensor
 */
template <int... n>
constexpr auto make_dual(const tensor<double, n...>& A)
{
  tensor<dual<tensor<double, n...>>, n...> A_dual{};
  for_constexpr<n...>([&](auto... i) {
    A_dual(i...).value          = A(i...);
    A_dual(i...).gradient(i...) = 1.0;
  });
  return A_dual;
}

/// @cond
namespace detail {

template <typename T1, typename T2>
struct outer_prod;

template <int... m, int... n>
struct outer_prod<tensor<double, m...>, tensor<double, n...>> {
  using type = tensor<double, m..., n...>;
};

template <int... n>
struct outer_prod<double, tensor<double, n...>> {
  using type = tensor<double, n...>;
};

template <int... n>
struct outer_prod<tensor<double, n...>, double> {
  using type = tensor<double, n...>;
};

template <>
struct outer_prod<double, double> {
  using type = tensor<double>;
};

template <typename T>
struct outer_prod<zero, T> {
  using type = zero;
};

template <typename T>
struct outer_prod<T, zero> {
  using type = zero;
};

}  // namespace detail
/// @endcond

/**
 * @brief a type function that returns the tensor type of an outer product of two tensors
 * @tparam T1 the first argument to the outer product
 * @tparam T2 the second argument to the outer product
 */
template <typename T1, typename T2>
using outer_product_t = typename detail::outer_prod<T1, T2>::type;

/**
 * @brief Retrieves a value tensor from a tensor of dual numbers
 * @param[in] arg The tensor of dual numbers
 */
template <typename T, int... n>
SERAC_HOST_DEVICE auto get_value(const tensor<dual<T>, n...>& arg)
{
  tensor<double, n...> value{};
  for_constexpr<n...>([&](auto... i) { value(i...) = arg(i...).value; });
  return value;
}

/**
 * @brief Retrieves the gradient component of a double (which is nothing)
 * @return The sentinel, @see zero
 */
SERAC_HOST_DEVICE auto get_gradient(double /* arg */) { return zero{}; }

/**
 * @brief get the gradient of type `tensor` (note: since its stored type is not a dual
 * number, the derivative term is identically zero)
 * @return The sentinel, @see zero
 */
template <int... n>
SERAC_HOST_DEVICE auto get_gradient(const tensor<double, n...>& /* arg */)
{
  return zero{};
}

/**
 * @brief Retrieves a gradient tensor from a tensor of dual numbers
 * @param[in] arg The tensor of dual numbers
 */
template <int... n>
SERAC_HOST_DEVICE auto get_gradient(const tensor<dual<double>, n...>& arg)
{
  tensor<double, n...> g{};
  for_constexpr<n...>([&](auto... i) { g(i...) = arg(i...).gradient; });
  return g;
}

/// @overload
template <int... n, int... m>
SERAC_HOST_DEVICE auto get_gradient(const tensor<dual<tensor<double, m...>>, n...>& arg)
{
  tensor<double, n..., m...> g{};
  for_constexpr<n...>([&](auto... i) { g(i...) = arg(i...).gradient; });
  return g;
}

/**
 * @brief evaluate the change (to first order) in a function, f, given a small change in the input argument, dx.
 */
SERAC_HOST_DEVICE constexpr auto chain_rule(const zero /* df_dx */, const zero /* dx */) { return zero{}; }

/**
 * @overload
 * @note this overload implements a no-op for the case where the gradient w.r.t. an input argument is identically zero
 */
template <typename T>
SERAC_HOST_DEVICE constexpr auto chain_rule(const zero /* df_dx */, const T /* dx */)
{
  return zero{};
}

/**
 * @overload
 * @note this overload implements a no-op for the case where the small change is indentically zero
 */
template <typename T>
SERAC_HOST_DEVICE constexpr auto chain_rule(const T /* df_dx */, const zero /* dx */)
{
  return zero{};
}

/**
 * @overload
 * @note for a scalar-valued function of a scalar, the chain rule is just multiplication
 */
SERAC_HOST_DEVICE constexpr auto chain_rule(const double df_dx, const double dx) { return df_dx * dx; }

/**
 * @overload
 * @note for a tensor-valued function of a scalar, the chain rule is just scalar multiplication
 */
template <int... n>
SERAC_HOST_DEVICE constexpr auto chain_rule(const tensor<double, n...>& df_dx, const double dx)
{
  return df_dx * dx;
}

/**
 * @overload
 * @note for a scalar-valued function of a tensor, the chain rule is the inner product
 */
template <int... n>
SERAC_HOST_DEVICE constexpr auto chain_rule(const tensor<double, n...>& df_dx, const tensor<double, n...>& dx)
{
  double total{};
  for_constexpr<n...>([&](auto... i) { total += df_dx(i...) * dx(i...); });
  return total;
}

/**
 * @overload
 * @note for a vector-valued function of a tensor, the chain rule contracts over all indices of dx
 */
template <int m, int... n>
SERAC_HOST_DEVICE constexpr auto chain_rule(const tensor<double, m, n...>& df_dx, const tensor<double, n...>& dx)
{
  tensor<double, m> total{};
  for (int i = 0; i < m; i++) {
    total[i] = chain_rule(df_dx[i], dx);
  }
  return total;
}

/**
 * @overload
 * @note for a matrix-valued function of a tensor, the chain rule contracts over all indices of dx
 */
template <int m, int n, int... p>
SERAC_HOST_DEVICE auto chain_rule(const tensor<double, m, n, p...>& df_dx, const tensor<double, p...>& dx)
{
  tensor<double, m, n> total{};
  for (int i = 0; i < m; i++) {
    for (int j = 0; j < n; j++) {
      total[i][j] = chain_rule(df_dx[i][j], dx);
    }
  }
  return total;
}

}  // namespace serac<|MERGE_RESOLUTION|>--- conflicted
+++ resolved
@@ -358,23 +358,6 @@
   return zero{};
 }
 
-<<<<<<< HEAD
-/** @brief the quotient of `zero` with something else is always `zero` */
-template <typename T>
-SERAC_HOST_DEVICE constexpr auto operator/(zero, T /*other*/)
-{
-  static_assert(!is_zero<T>::value, "Zero divided by zero is undefined.");
-  return zero{};
-}
-
-/** @brief the quotient of something else with `zero` is undefined */
-template <typename T>
-SERAC_HOST_DEVICE constexpr auto operator/(T /*other*/, zero)
-{
-  SLIC_ASSERT("Division by zero is undefined.");
-  return zero{};
-}
-=======
 /** @brief `zero` divided by something is `zero` */
 template <typename T>
 SERAC_HOST_DEVICE constexpr auto operator/(zero, T /*other*/)
@@ -387,7 +370,6 @@
 
 /** @brief `zero` minus `zero` is `zero */
 SERAC_HOST_DEVICE constexpr auto operator-=(zero, zero) { return zero{}; }
->>>>>>> 8ffaa1a6
 
 /** @brief let `zero` be accessed like a tuple */
 template <int i>
