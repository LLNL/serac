// Copyright (c) 2019-2024, Lawrence Livermore National Security, LLC and
// other Serac Project Developers. See the top-level LICENSE file for
// details.
//
// SPDX-License-Identifier: (BSD-3-Clause)

/**
 * @file tensor.hpp
 *
 * @brief Implementation of the tensor class used by Functional
 */

#pragma once

/**
 * @brief Macro defining block size for CUDA/HIP targets
 */
#define BLOCK_SZ 128
/**
 * @brief Macro defining block dimension for CUDA/HIP targets
 */
#define BLOCK_X 8
/**
 * @brief Macro defining block dimension for CUDA/HIP targets
 */
#define BLOCK_Y 4
/**
 * @brief Macro defining block dimension for CUDA/HIP targets
 */
#define BLOCK_Z 4

#include "serac/serac_config.hpp"
#include "serac/infrastructure/accelerator.hpp"

#include "detail/metaprogramming.hpp"

#include <cmath>

namespace serac {

/**
 * @brief Arbitrary-rank tensor class
 * @tparam T The type stored at each index
 * @tparam n The dimensions of the tensor
 */
template <typename T, int... n>
struct tensor;

/// @cond
template <typename T, int m, int... n>
struct tensor<T, m, n...> {
  template <typename i_type>
  SERAC_HOST_DEVICE constexpr auto& operator()(i_type i)
  {
    return data[i];
  }
  template <typename i_type>
  SERAC_HOST_DEVICE constexpr auto& operator()(i_type i) const
  {
    return data[i];
  }
  template <typename i_type, typename... jklm_type>
  SERAC_HOST_DEVICE constexpr auto& operator()(i_type i, jklm_type... jklm)
  {
    return data[i](jklm...);
  }
  template <typename i_type, typename... jklm_type>
  SERAC_HOST_DEVICE constexpr auto& operator()(i_type i, jklm_type... jklm) const
  {
    return data[i](jklm...);
  }

  SERAC_HOST_DEVICE constexpr auto&       operator[](int i) { return data[i]; }
  SERAC_HOST_DEVICE constexpr const auto& operator[](int i) const { return data[i]; }

  tensor<T, n...> data[m];
};

template <typename T, int m>
struct tensor<T, m> {
  template <typename i_type>
  SERAC_HOST_DEVICE constexpr auto& operator()(i_type i)
  {
    return data[i];
  }
  template <typename i_type>
  SERAC_HOST_DEVICE constexpr auto& operator()(i_type i) const
  {
    return data[i];
  }
  SERAC_HOST_DEVICE constexpr auto&       operator[](int i) { return data[i]; }
  SERAC_HOST_DEVICE constexpr const auto& operator[](int i) const { return data[i]; }

  template <int last_dimension = m, typename = typename std::enable_if<last_dimension == 1>::type>
  SERAC_HOST_DEVICE constexpr operator T()
  {
    return data[0];
  }

  template <int last_dimension = m, typename = typename std::enable_if<last_dimension == 1>::type>
  SERAC_HOST_DEVICE constexpr operator T() const
  {
    return data[0];
  }

  T data[m];
};
/// @endcond

/**
 * @brief class template argument deduction guide for type `tensor`.
 *
 * @note this lets users write
 * \code{.cpp} tensor A = {{0.0, 1.0, 2.0}}; \endcode
 * instead of explicitly writing the template parameters
 * \code{.cpp} tensor< double, 3 > A = {{1.0, 2.0, 3.0}}; \endcode
 */
template <typename T, int n1>
tensor(const T (&data)[n1]) -> tensor<T, n1>;

/**
 * @brief class template argument deduction guide for type `tensor`.
 *
 * @note this lets users write
 * \code{.cpp} tensor A = {{{1.0, 2.0, 3.0}, {4.0, 5.0, 6.0}, {7.0, 8.0, 9.0}}}; \endcode
 * instead of explicitly writing the template parameters
 * \code{.cpp} tensor< double, 3, 3 > A = {{{1.0, 2.0, 3.0}, {4.0, 5.0, 6.0}, {7.0, 8.0, 9.0}}}; \endcode
 */
template <typename T, int n1, int n2>
tensor(const T (&data)[n1][n2]) -> tensor<T, n1, n2>;

using vec2 = tensor<double, 2>;  ///< statically sized vector of 2 doubles
using vec3 = tensor<double, 3>;  ///< statically sized vector of 3 doubles

using mat2 = tensor<double, 2, 2>;  ///< statically sized 2x2 matrix of doubles
using mat3 = tensor<double, 3, 3>;  ///< statically sized 3x3 matrix of doubles

/**
 * @brief A sentinel struct for eliding no-op tensor operations
 */
struct zero {
  /** @brief `zero` is implicitly convertible to double with value 0.0 */
  SERAC_HOST_DEVICE operator double() { return 0.0; }

  /** @brief `zero` is implicitly convertible to a tensor of any shape */
  template <typename T, int... n>
  SERAC_HOST_DEVICE operator tensor<T, n...>()
  {
    return tensor<T, n...>{};
  }

  /** @brief `zero` can be accessed like a multidimensional array */
  template <typename... T>
  SERAC_HOST_DEVICE auto operator()(T...) const
  {
    return zero{};
  }

  /** @brief anything assigned to `zero` does not change its value and returns `zero` */
  template <typename T>
  SERAC_HOST_DEVICE auto operator=(T)
  {
    return zero{};
  }
};

/** @brief checks if a type is `zero` */
template <typename T>
struct is_zero : std::false_type {
};

/** @overload */
template <>
struct is_zero<zero> : std::true_type {
};

/** @brief the sum of two `zero`s is `zero` */
SERAC_HOST_DEVICE constexpr auto operator+(zero, zero) { return zero{}; }

/** @brief the sum of `zero` with something non-`zero` just returns the other value */
template <typename T>
SERAC_HOST_DEVICE constexpr auto operator+(zero, T other)
{
  return other;
}

/** @brief the sum of `zero` with something non-`zero` just returns the other value */
template <typename T>
SERAC_HOST_DEVICE constexpr auto operator+(T other, zero)
{
  return other;
}

/////////////////////////////////////////////////

/** @brief the unary negation of `zero` is `zero` */
SERAC_HOST_DEVICE constexpr auto operator-(zero) { return zero{}; }

/** @brief the difference of two `zero`s is `zero` */
SERAC_HOST_DEVICE constexpr auto operator-(zero, zero) { return zero{}; }

/** @brief the difference of `zero` with something else is the unary negation of the other thing */
template <typename T>
SERAC_HOST_DEVICE constexpr auto operator-(zero, T other)
{
  return -other;
}

/** @brief the difference of something else with `zero` is the other thing itself */
template <typename T>
SERAC_HOST_DEVICE constexpr auto operator-(T other, zero)
{
  return other;
}

/////////////////////////////////////////////////

/** @brief the product of two `zero`s is `zero` */
SERAC_HOST_DEVICE constexpr auto operator*(zero, zero) { return zero{}; }

/** @brief the product `zero` with something else is also `zero` */
template <typename T>
SERAC_HOST_DEVICE constexpr auto operator*(zero, T /*other*/)
{
  return zero{};
}

/** @brief the product `zero` with something else is also `zero` */
template <typename T>
SERAC_HOST_DEVICE constexpr auto operator*(T /*other*/, zero)
{
  return zero{};
}

/** @brief `zero` divided by something is `zero` */
template <typename T>
SERAC_HOST_DEVICE constexpr auto operator/(zero, T /*other*/)
{
  return zero{};
}

/// @brief Get a human-readable compiler error when you try to divide by zero
template <typename T>
void operator/(T, zero)
{
  static_assert(::detail::always_false<T>{}, "Error: Can't divide by zero!");
}

/** @brief `zero` plus `zero` is `zero` */
SERAC_HOST_DEVICE constexpr auto operator+=(zero, zero) { return zero{}; }

/** @brief `zero` minus `zero` is `zero` */
SERAC_HOST_DEVICE constexpr auto operator-=(zero, zero) { return zero{}; }

/** @brief let `zero` be accessed like a tuple */
template <int i>
SERAC_HOST_DEVICE zero& get(zero& x)
{
  return x;
}

/** @brief let `zero` be accessed like a tuple */
template <int i>
SERAC_HOST_DEVICE zero get(const zero&)
{
  return zero{};
}

/** @brief the dot product of anything with `zero` is `zero` */
template <typename T>
SERAC_HOST_DEVICE constexpr zero dot(const T&, zero)
{
  return zero{};
}

/** @brief the dot product of anything with `zero` is `zero` */
template <typename T>
SERAC_HOST_DEVICE constexpr zero dot(zero, const T&)
{
  return zero{};
}

/**
 * @brief Removes 1s from tensor dimensions
 * For example, a tensor<T, 1, 10> is equivalent to a tensor<T, 10>
 * @tparam T The scalar type of the tensor
 * @tparam n1 The first dimension
 * @tparam n2 The second dimension
 */
template <typename T, int n1, int n2 = 1>
using reduced_tensor = std::conditional_t<
    (n1 == 1 && n2 == 1), double,
    std::conditional_t<n1 == 1, tensor<T, n2>, std::conditional_t<n2 == 1, tensor<T, n1>, tensor<T, n1, n2>>>>;

/**
 * @brief Creates a tensor given the dimensions in a @p std::integer_sequence
 * @see std::integer_sequence
 * @tparam n The parameter pack of integer dimensions
 */
template <typename T, int... n>
SERAC_HOST_DEVICE constexpr auto tensor_with_shape(std::integer_sequence<int, n...>)
{
  return tensor<T, n...>{};
}

/**
 * @brief Creates a tensor of requested dimension by subsequent calls to a functor
 * Can be thought of as analogous to @p std::transform in that the set of possible
 * indices for dimensions @p n are transformed into the values of the tensor by @a f
 * @tparam lambda_type The type of the functor
 * @param[in] f The functor to generate the tensor values from
 *
 * @note the different cases of 0D, 1D, 2D, 3D, and 4D are implemented separately
 *       to work around a limitation in nvcc involving __host__ __device__ lambdas with `auto` parameters.
 */
SERAC_SUPPRESS_NVCC_HOSTDEVICE_WARNING
template <typename lambda_type>
SERAC_HOST_DEVICE constexpr auto make_tensor(lambda_type f)
{
  using T = decltype(f());
  return tensor<T>{f()};
}

/**
 * @brief Creates a tensor of requested dimension by subsequent calls to a functor
 *
 * @tparam n1 The dimension of the tensor
 * @tparam lambda_type The type of the functor
 * @param[in] f The functor to generate the tensor values from
 * @pre @a f must accept @p n1 arguments of type @p int
 *
 * @note the different cases of 0D, 1D, 2D, 3D, and 4D are implemented separately
 *       to work around a limitation in nvcc involving __host__ __device__ lambdas with `auto` parameters.
 */
SERAC_SUPPRESS_NVCC_HOSTDEVICE_WARNING
template <int n1, typename lambda_type>
SERAC_HOST_DEVICE constexpr auto make_tensor(lambda_type f)
{
  using T = decltype(f(n1));
  tensor<T, n1> A{};
  for (int i = 0; i < n1; i++) {
    A(i) = f(i);
  }
  return A;
}

/**
 * @brief Creates a tensor of requested dimension by subsequent calls to a functor
 *
 * @tparam n1 The first dimension of the tensor
 * @tparam n2 The second dimension of the tensor
 * @tparam lambda_type The type of the functor
 * @param[in] f The functor to generate the tensor values from
 * @pre @a f must accept @p n1 x @p n2 arguments of type @p int
 *
 * @note the different cases of 0D, 1D, 2D, 3D, and 4D are implemented separately
 *       to work around a limitation in nvcc involving __host__ __device__ lambdas with `auto` parameters.
 */
SERAC_SUPPRESS_NVCC_HOSTDEVICE_WARNING
template <int n1, int n2, typename lambda_type>
SERAC_HOST_DEVICE constexpr auto make_tensor(lambda_type f)
{
  using T = decltype(f(n1, n2));
  tensor<T, n1, n2> A{};
  for (int i = 0; i < n1; i++) {
    for (int j = 0; j < n2; j++) {
      A(i, j) = f(i, j);
    }
  }
  return A;
}

/**
 * @brief Creates a tensor of requested dimension by subsequent calls to a functor
 *
 * @tparam n1 The first dimension of the tensor
 * @tparam n2 The second dimension of the tensor
 * @tparam n3 The third dimension of the tensor
 * @tparam lambda_type The type of the functor
 * @param[in] f The functor to generate the tensor values from
 * @pre @a f must accept @p n1 x @p n2 x @p n3 arguments of type @p int
 *
 * @note the different cases of 0D, 1D, 2D, 3D, and 4D are implemented separately
 *       to work around a limitation in nvcc involving __host__ __device__ lambdas with `auto` parameters.
 */
SERAC_SUPPRESS_NVCC_HOSTDEVICE_WARNING
template <int n1, int n2, int n3, typename lambda_type>
SERAC_HOST_DEVICE constexpr auto make_tensor(lambda_type f)
{
  using T = decltype(f(n1, n2, n3));
  tensor<T, n1, n2, n3> A{};
  for (int i = 0; i < n1; i++) {
    for (int j = 0; j < n2; j++) {
      for (int k = 0; k < n3; k++) {
        A(i, j, k) = f(i, j, k);
      }
    }
  }
  return A;
}

/**
 * @brief Creates a tensor of requested dimension by subsequent calls to a functor
 *
 * @tparam n1 The first dimension of the tensor
 * @tparam n2 The second dimension of the tensor
 * @tparam n3 The third dimension of the tensor
 * @tparam n4 The fourth dimension of the tensor
 * @tparam lambda_type The type of the functor
 * @param[in] f The functor to generate the tensor values from
 * @pre @a f must accept @p n1 x @p n2 x @p n3 x @p n4 arguments of type @p int
 *
 * @note the different cases of 0D, 1D, 2D, 3D, and 4D are implemented separately
 *       to work around a limitation in nvcc involving __host__ __device__ lambdas with `auto` parameters.
 */
SERAC_SUPPRESS_NVCC_HOSTDEVICE_WARNING
template <int n1, int n2, int n3, int n4, typename lambda_type>
SERAC_HOST_DEVICE constexpr auto make_tensor(lambda_type f)
{
  using T = decltype(f(n1, n2, n3, n4));
  tensor<T, n1, n2, n3, n4> A{};
  for (int i = 0; i < n1; i++) {
    for (int j = 0; j < n2; j++) {
      for (int k = 0; k < n3; k++) {
        for (int l = 0; l < n4; l++) {
          A(i, j, k, l) = f(i, j, k, l);
        }
      }
    }
  }
  return A;
}

/**
 * @brief return the sum of two tensors
 * @tparam S the underlying type of the lefthand argument
 * @tparam T the underlying type of the righthand argument
 * @tparam n integers describing the tensor shape
 * @param[in] A The lefthand operand
 * @param[in] B The righthand operand
 */
template <typename S, typename T, int m, int... n>
SERAC_HOST_DEVICE constexpr auto operator+(const tensor<S, m, n...>& A, const tensor<T, m, n...>& B)
{
  tensor<decltype(S{} + T{}), m, n...> C{};
  for (int i = 0; i < m; i++) {
    C[i] = A[i] + B[i];
  }
  return C;
}

/**
 * @brief return the unary negation of a tensor
 * @tparam T the underlying type of the righthand argument
 * @tparam n integers describing the tensor shape
 * @param[in] A The tensor to negate
 */
template <typename T, int m, int... n>
SERAC_HOST_DEVICE constexpr auto operator-(const tensor<T, m, n...>& A)
{
  tensor<T, m, n...> B{};
  for (int i = 0; i < m; i++) {
    B[i] = -A[i];
  }
  return B;
}

/**
 * @brief return the difference of two tensors
 * @tparam S the underlying type of the lefthand argument
 * @tparam T the underlying type of the righthand argument
 * @tparam n integers describing the tensor shape
 * @param[in] A The lefthand operand
 * @param[in] B The righthand operand
 */
template <typename S, typename T, int m, int... n>
SERAC_HOST_DEVICE constexpr auto operator-(const tensor<S, m, n...>& A, const tensor<T, m, n...>& B)
{
  tensor<decltype(S{} + T{}), m, n...> C{};
  for (int i = 0; i < m; i++) {
    C[i] = A[i] - B[i];
  }
  return C;
}

/**
 * @brief compound assignment (+) on tensors
 * @tparam S the underlying type of the tensor (lefthand) argument
 * @tparam T the underlying type of the tensor (righthand) argument
 * @tparam n integers describing the tensor shape
 * @param[in] A The lefthand tensor
 * @param[in] B The righthand tensor
 */
template <typename S, typename T, int m, int... n>
SERAC_HOST_DEVICE constexpr auto& operator+=(tensor<S, m, n...>& A, const tensor<T, m, n...>& B)
{
  for (int i = 0; i < m; i++) {
    A[i] += B[i];
  }
  return A;
}

#if 0
/**
 * @brief compound assignment (+) on tensors
 * @tparam T the underlying type of the tensor argument
 * @param[in] A The lefthand tensor
 * @param[in] B The righthand tensor
 */
template <typename T>
SERAC_HOST_DEVICE constexpr auto& operator+=(tensor<T>& A, const T& B)
{
  return A.data += B;
}
#endif

/**
 * @brief compound assignment (+) on tensors
 * @tparam T the underlying type of the tensor argument
 * @param[in] A The lefthand tensor
 * @param[in] B The righthand tensor
 */
template <typename T, int n>
SERAC_HOST_DEVICE constexpr auto& operator+=(tensor<T, n, 1>& A, const tensor<T, n>& B)
{
  for (int i = 0; i < n; i++) {
    A.data[i][0] += B[i];
  }
  return A;
}

/**
 * @brief compound assignment (+) on tensors
 * @tparam T the underlying type of the tensor argument
 * @param[in] A The lefthand tensor
 * @param[in] B The righthand tensor
 */
template <typename T, int n>
SERAC_HOST_DEVICE constexpr auto& operator+=(tensor<T, 1, n>& A, const tensor<T, n>& B)
{
  for (int i = 0; i < n; i++) {
    A.data[0][i] += B[i];
  }
  return A;
}

/**
 * @brief compound assignment (+) on tensors
 * @tparam T the underlying type of the tensor argument
 * @param[in] A The lefthand tensor
 * @param[in] B The righthand tensor
 */
template <typename T>
SERAC_HOST_DEVICE constexpr auto& operator+=(tensor<T, 1>& A, const T& B)
{
  return A.data[0] += B;
}

/**
 * @brief compound assignment (+) on tensors
 * @tparam T the underlying type of the tensor argument
 * @param[in] A The lefthand tensor
 * @param[in] B The righthand tensor
 */
template <typename T>
SERAC_HOST_DEVICE constexpr auto& operator+=(tensor<T, 1, 1>& A, const T& B)
{
  return A.data[0][0] += B;
}

/**
 * @brief compound assignment (+) between a tensor and zero (no-op)
 * @tparam T the underlying type of the tensor (righthand) argument
 * @tparam n integers describing the tensor shape
 * @param[in] A The lefthand tensor
 */
template <typename T, int... n>
SERAC_HOST_DEVICE constexpr auto& operator+=(tensor<T, n...>& A, zero)
{
  return A;
}

/**
 * @brief compound assignment (-) on tensors
 * @tparam S the underlying type of the tensor (lefthand) argument
 * @tparam T the underlying type of the tensor (righthand) argument
 * @tparam n integers describing the tensor shape
 * @param[in] A The lefthand tensor
 * @param[in] B The righthand tensor
 */
template <typename S, typename T, int m, int... n>
SERAC_HOST_DEVICE constexpr auto& operator-=(tensor<S, m, n...>& A, const tensor<T, m, n...>& B)
{
  for (int i = 0; i < m; i++) {
    A[i] -= B[i];
  }
  return A;
}

/**
 * @brief compound assignment (-) between a tensor and zero (no-op)
 * @tparam T the underlying type of the tensor (righthand) argument
 * @tparam n integers describing the tensor shape
 * @param[in] A The lefthand tensor
 */
template <typename T, int... n>
SERAC_HOST_DEVICE constexpr auto& operator-=(tensor<T, n...>& A, zero)
{
  return A;
}

/**
 * @overload
 * @note this overload implements the case where the left argument is a scalar, and the right argument is a tensor
 */
template <typename T, int n>
SERAC_HOST_DEVICE constexpr auto outer(double A, tensor<T, n> B)
{
  tensor<decltype(double{} * T{}), n> AB{};
  for (int i = 0; i < n; i++) {
    AB[i] = A * B[i];
  }
  return AB;
}

/**
 * @overload
 * @note this overload implements the case where the left argument is a tensor, and the right argument is a scalar
 */
template <typename T, int m>
SERAC_HOST_DEVICE constexpr auto outer(const tensor<T, m>& A, double B)
{
  tensor<decltype(T{} * double{}), m> AB{};
  for (int i = 0; i < m; i++) {
    AB[i] = A[i] * B;
  }
  return AB;
}

/**
 * @overload
 * @note this overload implements the case where the left argument is `zero`, and the right argument is a tensor
 */
template <typename T, int n>
SERAC_HOST_DEVICE constexpr auto outer(zero, const tensor<T, n>&)
{
  return zero{};
}

/**
 * @overload
 * @note this overload implements the case where the left argument is a tensor, and the right argument is `zero`
 */
template <typename T, int n>
SERAC_HOST_DEVICE constexpr auto outer(const tensor<T, n>&, zero)
{
  return zero{};
}

/**
 * @overload
 * @note this overload implements the case where both arguments are vectors
 */
template <typename S, typename T, int m, int n>
SERAC_HOST_DEVICE constexpr auto outer(const tensor<S, m>& A, const tensor<T, n>& B)
{
  tensor<decltype(S{} * T{}), m, n> AB{};
  for (int i = 0; i < m; i++) {
    for (int j = 0; j < n; j++) {
      AB[i][j] = A[i] * B[j];
    }
  }
  return AB;
}

/**
 * @brief this function contracts over all indices of the two tensor arguments
 * @tparam S the underlying type of the tensor (lefthand) argument
 * @tparam T the underlying type of the tensor (righthand) argument
 * @tparam m the number of rows
 * @tparam n the number of columns
 * @param[in] A The lefthand tensor
 * @param[in] B The righthand tensor
 */
template <typename S, typename T, int m, int n>
SERAC_HOST_DEVICE constexpr auto inner(const tensor<S, m, n>& A, const tensor<T, m, n>& B)
{
  decltype(S{} * T{}) sum{};
  for (int i = 0; i < m; i++) {
    for (int j = 0; j < n; j++) {
      sum += A[i][j] * B[i][j];
    }
  }
  return sum;
}

/**
 * @overload
 * @note for first order tensors (vectors)
 */
template <typename S, typename T, int m>
SERAC_HOST_DEVICE constexpr auto inner(const tensor<S, m>& A, const tensor<T, m>& B)
{
  decltype(S{} * T{}) sum{};
  for (int i = 0; i < m; i++) {
    sum += A[i] * B[i];
  }
  return sum;
}

/**
 * @overload
 * @note for zeroth-order tensors (scalars)
 */
SERAC_HOST_DEVICE constexpr auto inner(double A, double B) { return A * B; }

/**
 * @brief this function contracts over the "middle" index of the two tensor arguments
 * @tparam S the underlying type of the tensor (lefthand) argument
 * @tparam T the underlying type of the tensor (righthand) argument
 * @tparam n integers describing the tensor shape
 * @param[in] A The lefthand tensor
 * @param[in] B The righthand tensor
 */
template <typename S, typename T, int m, int n, int p>
SERAC_HOST_DEVICE constexpr auto dot(const tensor<S, m, n>& A, const tensor<T, n, p>& B)
{
  tensor<decltype(S{} * T{}), m, p> AB{};

  for (int i = 0; i < m; i++) {
    for (int j = 0; j < p; j++) {
      for (int k = 0; k < n; k++) {
        AB[i][j] = AB[i][j] + A[i][k] * B[k][j];
      }
    }
  }
  return AB;
}

/**
 * @overload
 * @note vector . scalar
 */
template <typename T, int m>
SERAC_HOST_DEVICE constexpr auto dot(const tensor<T, m>& A, double B)
{
  return A * B;
}

/**
 * @overload
 * @note scalar * vector
 */
template <typename T, int m>
SERAC_HOST_DEVICE constexpr auto dot(double B, const tensor<T, m>& A)
{
  return B * A;
}

/**
 * @overload
 * @note vector . vector
 */
template <typename S, typename T, int m>
SERAC_HOST_DEVICE constexpr auto dot(const tensor<S, m>& A, const tensor<T, m>& B)
{
  decltype(S{} * T{}) AB{};
  for (int i = 0; i < m; i++) {
    AB = AB + A[i] * B[i];
  }
  return AB;
}

/**
 * @overload
 * @note vector . matrix
 */
template <typename S, typename T, int m, int n>
SERAC_HOST_DEVICE constexpr auto dot(const tensor<S, m>& A, const tensor<T, m, n>& B)
{
  tensor<decltype(S{} * T{}), n> AB{};
  for (int i = 0; i < n; i++) {
    for (int j = 0; j < m; j++) {
      AB[i] = AB[i] + A[j] * B[j][i];
    }
  }
  return AB;
}

/**
 * @overload
 * @note vector . tensor3D
 */
template <typename S, typename T, int m, int n, int p>
SERAC_HOST_DEVICE constexpr auto dot(const tensor<S, m>& A, const tensor<T, m, n, p>& B)
{
  tensor<decltype(S{} * T{}), n, p> AB{};
  for (int j = 0; j < m; j++) {
    AB = AB + A[j] * B[j];
  }
  return AB;
}

/**
 * @overload
 * @note vector . tensor4D
 *
 * this overload, and others of the form `dot(vector, tensor)`, can be
 * implemented more succinctly as a single variadic function, but for some
 * reason gcc-11 (but not gcc-10 or gcc-12) seemed to break when compiling
 * that compact implementation, so we're manually writing out some of the different
 * dot product overloads in order to support that compiler and version
 */
template <typename S, typename T, int m, int n, int p, int q>
SERAC_HOST_DEVICE constexpr auto dot(const tensor<S, m>& A, const tensor<T, m, n, p, q>& B)
{
  tensor<decltype(S{} * T{}), n, p, q> AB{};
  for (int j = 0; j < m; j++) {
    AB = AB + A[j] * B[j];
  }
  return AB;
}

/**
 * @overload
 * @note matrix . vector
 */
template <typename S, typename T, int m, int n>
SERAC_HOST_DEVICE constexpr auto dot(const tensor<S, m, n>& A, const tensor<T, n>& B)
{
  tensor<decltype(S{} * T{}), m> AB{};
  for (int i = 0; i < m; i++) {
    for (int j = 0; j < n; j++) {
      AB[i] = AB[i] + A[i][j] * B[j];
    }
  }
  return AB;
}

/**
 * @overload
 * @note matrix . tensor
 */
template <typename S, typename T, int m, int n, int p, int q, int r>
SERAC_HOST_DEVICE constexpr auto dot(const tensor<S, m, n>& A, const tensor<T, n, p, q, r>& B)
{
  tensor<decltype(S{} * T{}), m, p, q, r> AB{};
  for (int i = 0; i < m; i++) {
    for (int j = 0; j < n; j++) {
      AB[i] = AB[i] + A[i][j] * B[j];
    }
  }
  return AB;
}

/**
 * @overload
 * @note matrix . tensor
 */
template <typename S, typename T, int m, int n, int p, int q>
SERAC_HOST_DEVICE constexpr auto dot(const tensor<S, m, n>& A, const tensor<T, n, p, q>& B)
{
  tensor<decltype(S{} * T{}), m, p, q> AB{};
  for (int i = 0; i < m; i++) {
    for (int j = 0; j < n; j++) {
      AB[i] = AB[i] + A[i][j] * B[j];
    }
  }
  return AB;
}

/**
 * @overload
 * @note 3rd-order-tensor . vector
 */
template <typename S, typename T, int m, int n, int p>
SERAC_HOST_DEVICE constexpr auto dot(const tensor<S, m, n, p>& A, const tensor<T, p>& B)
{
  tensor<decltype(S{} * T{}), m, n> AB{};
  for (int i = 0; i < m; i++) {
    for (int j = 0; j < n; j++) {
      for (int k = 0; k < p; k++) {
        AB[i][j] += A[i][j][k] * B[k];
      }
    }
  }
  return AB;
}

/**
 * @overload
 * @note vector . matrix . vector
 */
template <typename S, typename T, typename U, int m, int n>
SERAC_HOST_DEVICE constexpr auto dot(const tensor<S, m>& u, const tensor<T, m, n>& A, const tensor<U, n>& v)
{
  decltype(S{} * T{} * U{}) uAv{};
  for (int i = 0; i < m; i++) {
    for (int j = 0; j < n; j++) {
      uAv += u[i] * A[i][j] * v[j];
    }
  }
  return uAv;
}

/// @overload
template <typename S, typename T, int m, int n, int p, int q>
SERAC_HOST_DEVICE constexpr auto dot(const tensor<S, m, n, p, q>& A, const tensor<T, q>& B)
{
  tensor<decltype(S{} * T{}), m, n, p> AB{};
  for (int i = 0; i < m; i++) {
    for (int j = 0; j < n; j++) {
      for (int k = 0; k < p; k++) {
        for (int l = 0; l < q; l++) {
          AB[i][j][k] += A[i][j][k][l] * B[l];
        }
      }
    }
  }
  return AB;
}

/// compute the cross product of the columns of A: A(:,1) x A(:,2)
template <typename T>
auto SERAC_HOST_DEVICE cross(const tensor<T, 3, 2>& A)
{
  return tensor<T, 3>{A(1, 0) * A(2, 1) - A(2, 0) * A(1, 1), A(2, 0) * A(0, 1) - A(0, 0) * A(2, 1),
                      A(0, 0) * A(1, 1) - A(1, 0) * A(0, 1)};
}

/// return the in-plane components of the cross product of {v[0], v[1], 0} x {0, 0, 1}
template <typename T>
auto SERAC_HOST_DEVICE cross(const tensor<T, 2, 1>& v)
{
  return tensor<T, 2>{v(1, 0), -v(0, 0)};
}

/// return the in-plane components of the cross product of {v[0], v[1], 0} x {0, 0, 1}
template <typename T>
auto SERAC_HOST_DEVICE cross(const tensor<T, 2>& v)
{
  return tensor<T, 2>{v[1], -v[0]};
}

/// compute the (right handed) cross product of two 3-vectors
template <typename S, typename T>
auto SERAC_HOST_DEVICE cross(const tensor<S, 3>& u, const tensor<T, 3>& v)
{
  return tensor<decltype(S{} * T{}), 3>{u(1) * v(2) - u(2) * v(1), u(2) * v(0) - u(0) * v(2),
                                        u(0) * v(1) - u(1) * v(0)};
}

/**
 * @brief double dot product, contracting over the two "middle" indices
 * @tparam S the underlying type of the tensor (lefthand) argument
 * @tparam T the underlying type of the tensor (righthand) argument
 * @tparam m first dimension of A
 * @tparam n second dimension of A
 * @tparam p third dimension of A, first dimensions of B
 * @tparam q fourth dimension of A, second dimensions of B
 * @param[in] A The lefthand tensor
 * @param[in] B The righthand tensor
 */
template <typename S, typename T, int m, int n, int p, int q>
SERAC_HOST_DEVICE constexpr auto double_dot(const tensor<S, m, n, p, q>& A, const tensor<T, p, q>& B)
{
  tensor<decltype(S{} * T{}), m, n> AB{};
  for (int i = 0; i < m; i++) {
    for (int j = 0; j < n; j++) {
      for (int k = 0; k < p; k++) {
        for (int l = 0; l < q; l++) {
          AB[i][j] += A[i][j][k][l] * B[k][l];
        }
      }
    }
  }
  return AB;
}

/**
 * @overload
 * @note 3rd-order-tensor : 2nd-order-tensor
 */
template <typename S, typename T, int m, int n, int p>
SERAC_HOST_DEVICE constexpr auto double_dot(const tensor<S, m, n, p>& A, const tensor<T, n, p>& B)
{
  tensor<decltype(S{} * T{}), m> AB{};
  for (int i = 0; i < m; i++) {
    for (int j = 0; j < n; j++) {
      for (int k = 0; k < p; k++) {
        AB[i] += A[i][j][k] * B[j][k];
      }
    }
  }
  return AB;
}

/**
 * @overload
 * @note 2nd-order-tensor : 2nd-order-tensor, like inner()
 */
template <typename S, typename T, int m, int n>
constexpr auto double_dot(const tensor<S, m, n>& A, const tensor<T, m, n>& B)
{
  decltype(S{} * T{}) AB{};
  for (int i = 0; i < m; i++) {
    for (int j = 0; j < n; j++) {
      AB += A[i][j] * B[i][j];
    }
  }
  return AB;
}

/**
 * @brief this is a shorthand for dot(A, B)
 */
template <typename S, typename T, int... m, int... n>
SERAC_HOST_DEVICE constexpr auto operator*(const tensor<S, m...>& A, const tensor<T, n...>& B)
{
  return dot(A, B);
}

/**
 * @brief Returns the squared Frobenius norm of the tensor
 * @param[in] A The tensor to obtain the squared norm from
 */
template <typename T, int m>
SERAC_HOST_DEVICE constexpr auto squared_norm(const tensor<T, m>& A)
{
  T total{};
  for (int i = 0; i < m; i++) {
    total += A[i] * A[i];
  }
  return total;
}

/// @overload
template <typename T, int m, int n>
SERAC_HOST_DEVICE constexpr auto squared_norm(const tensor<T, m, n>& A)
{
  T total{};
  for (int i = 0; i < m; i++) {
    for (int j = 0; j < n; j++) {
      total += A[i][j] * A[i][j];
    }
  }
  return total;
}

/// @overload
template <typename T, int... n>
SERAC_HOST_DEVICE constexpr auto squared_norm(const tensor<T, n...>& A)
{
  T total{};
  for_constexpr<n...>([&](auto... i) { total += A(i...) * A(i...); });
  return total;
}

/**
 * @brief Returns the Frobenius norm of the tensor
 * @param[in] A The tensor to obtain the norm from
 */
template <typename T, int... n>
SERAC_HOST_DEVICE auto norm(const tensor<T, n...>& A)
{
  using std::sqrt;
  return sqrt(squared_norm(A));
}

/**
 * @brief overload of Frobenius norm for zero type
 */
SERAC_HOST_DEVICE constexpr auto norm(zero) { return zero{}; }

/**
 * @brief Normalizes the tensor
 * Each element is divided by the Frobenius norm of the tensor, @see norm
 * @param[in] A The tensor to normalize
 */
template <typename T, int... n>
SERAC_HOST_DEVICE auto normalize(const tensor<T, n...>& A)
{
  return A / norm(A);
}

/**
 * @brief Returns the trace of a square matrix
 * @param[in] A The matrix to compute the trace of
 * @return The sum of the elements on the main diagonal
 */
template <typename T, int n>
SERAC_HOST_DEVICE constexpr auto tr(const tensor<T, n, n>& A)
{
  T trA{};
  for (int i = 0; i < n; i++) {
    trA = trA + A[i][i];
  }
  return trA;
}

/**
 * @brief Returns the symmetric part of a square matrix
 * @param[in] A The matrix to obtain the symmetric part of
 * @return (1/2) * (A + A^T)
 */
template <typename T, int n>
SERAC_HOST_DEVICE constexpr auto sym(const tensor<T, n, n>& A)
{
  tensor<T, n, n> symA{};
  for (int i = 0; i < n; i++) {
    for (int j = 0; j < n; j++) {
      symA[i][j] = 0.5 * (A[i][j] + A[j][i]);
    }
  }
  return symA;
}

/**
 * @brief Returns the antisymmetric part of a square matrix
 * @param[in] A The matrix to obtain the antisymmetric part of
 * @return (1/2) * (A - A^T)
 */
template <typename T, int n>
SERAC_HOST_DEVICE constexpr auto antisym(const tensor<T, n, n>& A)
{
  tensor<T, n, n> antisymA{};
  for (int i = 0; i < n; i++) {
    for (int j = 0; j < n; j++) {
      antisymA[i][j] = 0.5 * (A[i][j] - A[j][i]);
    }
  }
  return antisymA;
}

/**
 * @brief Calculates the deviator of a matrix (rank-2 tensor)
 * @param[in] A The matrix to calculate the deviator of
 * In the context of stress tensors, the deviator is obtained by
 * subtracting the mean stress (average of main diagonal elements)
 * from each element on the main diagonal
 */
template <typename T, int n>
SERAC_HOST_DEVICE constexpr auto dev(const tensor<T, n, n>& A)
{
  auto devA = A;
  auto trA  = tr(A);
  for (int i = 0; i < n; i++) {
    devA[i][i] -= trA / n;
  }
  return devA;
}

/**
 * @brief Returns a square matrix (rank-2 tensor) containing the diagonal entries of the input square matrix
 * with zeros in the off-diagonal positions
 * @param[in] A The input square matrix
 * This operation is used to compute a term in the constitutive response of a linear, cubic solid material
 */
template <typename T, int n>
SERAC_HOST_DEVICE constexpr auto diagonal_matrix(const tensor<T, n, n>& A)
{
  tensor<T, n, n> D{};
  for (int i = 0; i < n; i++) {
    D[i][i] = A[i][i];
  }
  return D;
}

/**
 * @brief Returns a square diagonal matrix by specifying the diagonal entries
 * @param[in] d a list of diagonal entries
 */
template <typename T, int n>
SERAC_HOST_DEVICE constexpr tensor<T, n, n> diag(const tensor<T, n>& d)
{
  tensor<T, n, n> D{};
  for (int i = 0; i < n; i++) {
    D[i][i] = d[i];
  }
  return D;
}

/**
 * @brief Returns an array containing the diagonal entries of a square matrix
 * @param[in] D the matrix to extract the diagonal entries from
 */
template <typename T, int n>
SERAC_HOST_DEVICE constexpr tensor<T, n> diag(const tensor<T, n, n>& D)
{
  tensor<T, n> d{};
  for (int i = 0; i < n; i++) {
    d[i] = D[i][i];
  }
  return d;
}

/**
 * @brief Obtains the identity matrix of the specified dimension
 * @return I_dim
 */
template <int dim>
SERAC_HOST_DEVICE constexpr tensor<double, dim, dim> DenseIdentity()
{
  tensor<double, dim, dim> I{};
  for (int i = 0; i < dim; i++) {
    for (int j = 0; j < dim; j++) {
      I[i][j] = (i == j);
    }
  }
  return I;
}

/**
 * @brief Returns the transpose of the matrix
 * @param[in] A The matrix to obtain the transpose of
 */
template <typename T, int m, int n>
SERAC_HOST_DEVICE constexpr auto transpose(const tensor<T, m, n>& A)
{
  tensor<T, n, m> AT{};
  for (int i = 0; i < n; i++) {
    for (int j = 0; j < m; j++) {
      AT[i][j] = A[j][i];
    }
  }
  return AT;
}

/**
 * @brief Returns the determinant of a matrix
 * @param[in] A The matrix to obtain the determinant of
 */
template <typename T>
SERAC_HOST_DEVICE constexpr auto det(const tensor<T, 2, 2>& A)
{
  return A[0][0] * A[1][1] - A[0][1] * A[1][0];
}
/// @overload
template <typename T>
SERAC_HOST_DEVICE constexpr auto det(const tensor<T, 3, 3>& A)
{
  return A[0][0] * A[1][1] * A[2][2] + A[0][1] * A[1][2] * A[2][0] + A[0][2] * A[1][0] * A[2][1] -
         A[0][0] * A[1][2] * A[2][1] - A[0][1] * A[1][0] * A[2][2] - A[0][2] * A[1][1] * A[2][0];
}

/**
 * @brief computes det(A + I) - 1, where precision is not lost when the entries A_{ij} << 1
 *
 * detApIm1(A) = det(A + I) - 1
 * When the entries of A are small compared to unity, computing
 * det(A + I) - 1 directly will suffer from catastrophic cancellation.
 *
 * @param A Input matrix
 * @return det(A + I) - 1, where I is the identity matrix
 */
template <typename T>
SERAC_HOST_DEVICE constexpr auto detApIm1(const tensor<T, 2, 2>& A)
{
  // From the Cayley-Hamilton theorem, we get that for any N by N matrix A,
  // det(A - I) - 1 = I1(A) + I2(A) + ... + IN(A),
  // where the In are the principal invariants of A.
  // We inline the definitions of the principal invariants to increase computational speed.

  // equivalent to tr(A) + det(A)
  return A(0, 0) - A(0, 1) * A(1, 0) + A(1, 1) + A(0, 0) * A(1, 1);
}

/// @overload
template <typename T>
SERAC_HOST_DEVICE constexpr auto detApIm1(const tensor<T, 3, 3>& A)
{
  // For notes on the implementation, see the 2x2 version.

  // clang-format off
  // equivalent to tr(A) + I2(A) + det(A)
  return A(0, 0) + A(1, 1) + A(2, 2)
       - A(0, 1) * A(1, 0) * (1 + A(2, 2))
       + A(0, 0) * A(1, 1) * (1 + A(2, 2))
       - A(0, 2) * A(2, 0) * (1 + A(1, 1))
       - A(1, 2) * A(2, 1) * (1 + A(0, 0))
       + A(0, 0) * A(2, 2)
       + A(1, 1) * A(2, 2)
       + A(0, 1) * A(1, 2) * A(2, 0)
       + A(0, 2) * A(1, 0) * A(2, 1);
  // clang-format on
}

/**
 * @brief compute the matrix square root of a square, real-valued, symmetric matrix
 *        i.e. given A, find B such that A = dot(B, B)
 *
 * @tparam T the data type stored in each element of the matrix
 * @param A the matrix to compute the square root of
 * @return a square matrix, B, of the same type as A satisfying `dot(B, B) == A`
 */
template <typename T, int dim>
auto matrix_sqrt(const tensor<T, dim, dim>& A)
{
  auto B = A;
  for (int i = 0; i < 15; i++) {
    B = 0.5 * (B + dot(A, inv(B)));
  }
  return B;
}

/**
 * @brief a convenience function that computes a dot product between
 * two tensor, but that allows the user to specify which indices should
 * be summed over. For example:
 *
 * @code{.cpp}
 * tensor< double, 4, 4, 4 > A = ...;
 * tensor< double, 4, 4 > B = ...;
 * tensor< double, 4, 4, 4 > C = contract<1, 0>(A, B);
 *
 * //                 sum over index 1 for A
 * //                          V
 * // C(i, j, k) = \sum_l A(i, l, j) * B(l, k)
 * //                                    ^
 * //                          sum over index 0 for B
 *
 * @endcode
 *
 * @tparam i1 the index of contraction for the left operand
 * @tparam i2 the index of contraction for the right operand
 * @tparam S the datatype stored in the left operand
 * @tparam m leading dimension of the left operand
 * @tparam n the trailing dimensions of the left operand
 * @tparam T the datatype stored in the right operand
 * @tparam p the number of rows in the right operand
 * @tparam q the number of columns in the right operand
 * @param A the left operand
 * @param B the right operand
 */
template <int i1, int i2, typename S, int m, int... n, typename T, int p, int q>
SERAC_HOST_DEVICE auto contract(const tensor<S, m, n...>& A, const tensor<T, p, q>& B)
{
  constexpr int Adims[] = {m, n...};
  constexpr int Bdims[] = {p, q};
  static_assert(sizeof...(n) < 3);
  static_assert(Adims[i1] == Bdims[i2], "error: incompatible tensor dimensions");

  // first, we have to figure out the dimensions of the output tensor
  constexpr int new_dim = (i2 == 0) ? q : p;
  constexpr int d1      = (i1 == 0) ? new_dim : Adims[0];
  constexpr int d2      = (i1 == 1) ? new_dim : Adims[1];
  constexpr int d3      = sizeof...(n) == 1 ? 0 : ((i1 == 2) ? new_dim : Adims[2]);

  // the type of the output tensor is easier to figure out
  using U = decltype(S{} * T{});

  if constexpr (d3 == 0) {
    auto C = tensor<U, d1, d2>{};
    for (int i = 0; i < d1; i++) {
      for (int j = 0; j < d2; j++) {
        U sum{};
        for (int k = 0; k < Adims[i1]; k++) {
          if constexpr (i1 == 0 && i2 == 0) sum += A(k, j) * B(k, i);
          if constexpr (i1 == 1 && i2 == 0) sum += A(i, k) * B(k, j);
          if constexpr (i1 == 0 && i2 == 1) sum += A(k, j) * B(i, k);
          if constexpr (i1 == 1 && i2 == 1) sum += A(i, k) * B(j, k);
        }
        C(i, j) = sum;
      }
    }

    return C;
  }
  if constexpr (d3 != 0) {
    auto C = tensor<U, d1, d2, d3>{};
    for (int i = 0; i < d1; i++) {
      for (int j = 0; j < d2; j++) {
        for (int k = 0; k < d3; k++) {
          U sum{};
          for (int l = 0; l < Adims[i1]; l++) {
            if constexpr (i1 == 0 && i2 == 0) sum += A(l, j, k) * B(l, i);
            if constexpr (i1 == 1 && i2 == 0) sum += A(i, l, k) * B(l, j);
            if constexpr (i1 == 2 && i2 == 0) sum += A(i, j, l) * B(l, k);
            if constexpr (i1 == 0 && i2 == 1) sum += A(l, j, k) * B(i, l);
            if constexpr (i1 == 1 && i2 == 1) sum += A(i, l, k) * B(j, l);
            if constexpr (i1 == 2 && i2 == 1) sum += A(i, j, l) * B(k, l);
          }
          C(i, j, k) = sum;
        }
      }
    }

    return C;
  }
}

/**
 * @brief This is a helper function for memory allocations and declarations in GPU implementations
 * of serac.  For example, it can be used in declarations like
 *   RAJA_TEAM_SHARED decltype(deduce_contract_return_type(A, B)) shared memory;
 * or together with umpire in allocations.
 */
template <int i1, int i2, typename S, int m, typename T, int p, int q, int... n>
SERAC_HOST_DEVICE constexpr auto deduce_contract_return_type(const tensor<S, m, n...>&, const tensor<T, p, q>&)
{
  constexpr int Adims[] = {m, n...};
  constexpr int Bdims[] = {p, q};
  static_assert(sizeof...(n) < 3);
  static_assert(Adims[i1] == Bdims[i2], "error: incompatible tensor dimensions");

  // first, we have to figure out the dimensions of the output tensor
  constexpr int new_dim = (i2 == 0) ? q : p;
  constexpr int d1      = (i1 == 0) ? new_dim : Adims[0];
  constexpr int d2      = (i1 == 1) ? new_dim : Adims[1];
  constexpr int d3      = sizeof...(n) == 1 ? 0 : ((i1 == 2) ? new_dim : Adims[2]);
  using U               = decltype(S{} * T{});
  if constexpr (d3 == 0) {
    return serac::tensor<U, d1, d2>{};
  }
  return tensor<U, d1, d2, d3>{};
}

/// @overload
template <int i1, int i2, typename T, int p, int q>
SERAC_HOST_DEVICE constexpr auto deduce_contract_return_type(const zero&, const tensor<T, p, q>&)
{
  return zero{};
}

#ifdef SERAC_USE_CUDA_KERNEL_EVALUATION
template <int l1, int l2, typename S, int m, typename T, int p, int q, int n0, int n1, int n2, int... n>
SERAC_DEVICE void contract(const tensor<S, m, n...>& A, const tensor<T, p, q>& B, tensor<S, n0, n1, n2>* C, int qx,
                           int qy, int qz, bool accumulate = false)
{
  constexpr int Adims[] = {m, n...};
  for (int i0 = qz; i0 < n0; i0 += BLOCK_Z) {
    for (int i1 = qy; i1 < n1; i1 += BLOCK_Y) {
      for (int i2 = qx; i2 < n2; i2 += BLOCK_X) {
        double sum = (accumulate) ? (*C)(i0, i1, i2) : 0.0;

        for (int j = 0; j < Adims[l1]; j++) {
          if constexpr (l1 == 0 && l2 == 1) {
            sum += A(j, i1, i2) * B(i0, j);
          }
          if constexpr (l1 == 1 && l2 == 1) {
            sum += A(i0, j, i2) * B(i1, j);
          }
          if constexpr (l1 == 2 && l2 == 1) {
            sum += A(i0, i1, j) * B(i2, j);
          }
        }

        (*C)(i0, i1, i2) = sum;
      }
    }
  }
}

template <int l1, int l2, typename T, int p, int q>
SERAC_DEVICE void contract(const zero&, const tensor<T, p, q>&, zero*, int, int, int,
                           [[maybe_unused]] bool accumulate = false)
{
  return;
}

template <int l1, int l2, typename S, typename T, int p, int q, int n0, int n1, int n2>
SERAC_DEVICE void contract(const zero&, const tensor<T, p, q>&, tensor<S, n0, n1, n2>*, int, int, int,
                           [[maybe_unused]] bool accumulate = false)
{
  return;
}

template <int l1, int l2, typename S, int m, typename T, int p, int q, int... n>
SERAC_DEVICE void contract(const tensor<S, m, n...>&, const tensor<T, p, q>&, zero*, int, int, int,
                           [[maybe_unused]] bool accumulate = false)
{
  return;
}

#endif

/// @overload
template <int i1, int i2, typename T>
SERAC_HOST_DEVICE auto contract(const zero&, const T&)
{
  return zero{};
}

/**
 * @brief computes the relative error (in the frobenius norm) between two tensors of the same shape
 *
 * @tparam T the datatype stored in each tensor
 * @tparam n the dimensions of each tensor
 * @param A the left argument
 * @param B the right argument
 * @return norm(A - B) / norm(A)
 */
template <typename T, int... n>
double relative_error(tensor<T, n...> A, tensor<T, n...> B)
{
  return norm(A - B) / norm(A);
}

/**
 * @brief Return whether a square rank 2 tensor is symmetric
 *
 * @tparam n The height of the tensor
 * @param A The square rank 2 tensor
 * @param tolerance The tolerance to check for symmetry
 * @return Whether the square rank 2 tensor (matrix) is symmetric
 */
template <int n>
SERAC_HOST_DEVICE bool is_symmetric(tensor<double, n, n> A, double tolerance = 1.0e-8)
{
  for (int i = 0; i < n; ++i) {
    for (int j = i + 1; j < n; ++j) {
      if (std::abs(A(i, j) - A(j, i)) > tolerance) {
        return false;
      };
    }
  }
  return true;
}

/**
 * @brief Return whether a matrix is symmetric and positive definite
 * This check uses Sylvester's criterion, checking that each upper left subtensor has a
 * determinant greater than zero.
 *
 * @param A The matrix to test for positive definiteness
 * @return Whether the matrix is positive definite
 */
inline SERAC_HOST_DEVICE bool is_symmetric_and_positive_definite(tensor<double, 2, 2> A)
{
  if (!is_symmetric(A)) {
    return false;
  }
  if (A(0, 0) < 0.0) {
    return false;
  }
  if (det(A) < 0.0) {
    return false;
  }
  return true;
}
/// @overload
inline SERAC_HOST_DEVICE bool is_symmetric_and_positive_definite(tensor<double, 3, 3> A)
{
  if (!is_symmetric(A)) {
    return false;
  }
  if (det(A) < 0.0) {
    return false;
  }
  auto subtensor = make_tensor<2, 2>([A](int i, int j) { return A(i, j); });
  if (!is_symmetric_and_positive_definite(subtensor)) {
    return false;
  }
  return true;
}

/**
 * @brief Representation of an LU factorization
 *
 * The entries of P mean row i of the matrix was exchanged with row P[i].
 */
template <typename T, int n>
struct LuFactorization {
  tensor<int, n>  P;  ///< Row permutation indices due to partial pivoting
  tensor<T, n, n> L;  ///< Lower triangular factor. Has ones on diagonal.
  tensor<T, n, n> U;  ///< Upper triangular factor
};

/**
 * @brief Solves a lower triangular system Ly = b
 *
 * L must be lower triangular and normalized such that the
 * diagonal entries are unity. This is not checked in the
 * function, so failure to obey this will produce
 * meaningless results.
 *
 * @param[in] L A lower triangular matrix
 * @param[in] b The right hand side
 * @param[in] P A list of indices to index into b in a permuted fashion.
 *
 * @return y the solution vector
 */
template <typename T, int n, int... m>
SERAC_HOST_DEVICE constexpr auto solve_lower_triangular(const tensor<T, n, n>& L, const tensor<T, n, m...>& b,
                                                        const tensor<int, n>& P)
{
  tensor<T, n, m...> y{};
  for (int i = 0; i < n; i++) {
    auto c = b[P[i]];
    for (int j = 0; j < i; j++) {
      c -= L[i][j] * y[j];
    }
    y[i] = c / L[i][i];
  }
  return y;
}

/**
 * @overload
 * @note For the case when no permutation of the rows is needed.
 */
template <typename T, int n, int... m>
SERAC_HOST_DEVICE constexpr auto solve_lower_triangular(const tensor<T, n, n>& L, const tensor<T, n, m...>& b)
{
  // no permutation provided, so just map each equation to itself
  // TODO make a convienience function for ranges like this
  // BT 05/09/2022
  tensor<int, n> P(make_tensor<n>([](auto i) { return i; }));

  return solve_lower_triangular(L, b, P);
}

/**
 * @brief Solves an upper triangular system Ux = y
 *
 * U must be upper triangular. This is not checked, so
 * failure to obey this will produce meaningless results.
 *
 * @param[in] U An upper triangular matrix
 * @param[in] y The right hand side
 * @return x the solution vector
 */
template <typename T, int n, int... m>
SERAC_HOST_DEVICE constexpr auto solve_upper_triangular(const tensor<T, n, n>& U, const tensor<T, n, m...>& y)
{
  tensor<T, n, m...> x{};
  for (int i = n - 1; i >= 0; i--) {
    auto c = y[i];
    for (int j = i + 1; j < n; j++) {
      c -= U[i][j] * x[j];
    }
    x[i] = c / U[i][i];
  }
  return x;
}

/**
 * @overload
 * @note For use with a matrix that has already been factorized
 */
template <typename S, typename T, int n, int... m>
SERAC_HOST_DEVICE constexpr auto linear_solve(const LuFactorization<S, n>& lu_factors, const tensor<T, n, m...>& b)
{
  // Forward substitution
  // solve Ly = b
  const auto y = solve_lower_triangular(lu_factors.L, b, lu_factors.P);

  // Back substitution
  // Solve Ux = y
  return solve_upper_triangular(lu_factors.U, y);
}

/**
 * @overload
 * @note Shortcut for case of zero rhs
 */
template <typename T, int n>
SERAC_HOST_DEVICE constexpr auto linear_solve(const LuFactorization<T, n>& /* lu_factors */, const zero /* b */)
{
  return zero{};
}

/**
 * @brief Inverts a matrix
 * @param[in] A The matrix to invert
 * @note Uses a shortcut for inverting a 2-by-2 matrix
 */
SERAC_HOST_DEVICE constexpr tensor<double, 2, 2> inv(const tensor<double, 2, 2>& A)
{
  double inv_detA(1.0 / det(A));

  tensor<double, 2, 2> invA{};

  invA[0][0] = A[1][1] * inv_detA;
  invA[0][1] = -A[0][1] * inv_detA;
  invA[1][0] = -A[1][0] * inv_detA;
  invA[1][1] = A[0][0] * inv_detA;

  return invA;
}

/**
 * @overload
 * @note Uses a shortcut for inverting a 3-by-3 matrix
 */
SERAC_HOST_DEVICE constexpr tensor<double, 3, 3> inv(const tensor<double, 3, 3>& A)
{
  double inv_detA(1.0 / det(A));

  tensor<double, 3, 3> invA{};

  invA[0][0] = (A[1][1] * A[2][2] - A[1][2] * A[2][1]) * inv_detA;
  invA[0][1] = (A[0][2] * A[2][1] - A[0][1] * A[2][2]) * inv_detA;
  invA[0][2] = (A[0][1] * A[1][2] - A[0][2] * A[1][1]) * inv_detA;
  invA[1][0] = (A[1][2] * A[2][0] - A[1][0] * A[2][2]) * inv_detA;
  invA[1][1] = (A[0][0] * A[2][2] - A[0][2] * A[2][0]) * inv_detA;
  invA[1][2] = (A[0][2] * A[1][0] - A[0][0] * A[1][2]) * inv_detA;
  invA[2][0] = (A[1][0] * A[2][1] - A[1][1] * A[2][0]) * inv_detA;
  invA[2][1] = (A[0][1] * A[2][0] - A[0][0] * A[2][1]) * inv_detA;
  invA[2][2] = (A[0][0] * A[1][1] - A[0][1] * A[1][0]) * inv_detA;

  return invA;
}

/**
 * @overload
 * @note For N-by-N matrices with N > 3, requires Gaussian elimination
 * with partial pivoting
 */
template <typename T, int n>
SERAC_HOST_DEVICE constexpr auto inv(const tensor<T, n, n>& A)
{
  auto I = DenseIdentity<n>();
  return linear_solve(A, I);
}

/**
 * @brief recursively serialize the entries in a tensor to an ostream.
 * Output format uses braces and comma separators to mimic C syntax for multidimensional array
 * initialization.
 *
 * @param[in] out the std::ostream to write to (e.g. std::cout or std::ofstream)
 * @param[in] A The tensor to write out
 */
template <typename T, int m, int... n>
auto& operator<<(std::ostream& out, const tensor<T, m, n...>& A)
{
  out << '{' << A[0];
  for (int i = 1; i < m; i++) {
    out << ", " << A[i];
  }
  out << '}';
  return out;
}

/**
 * @brief Write a zero out to an output stream
 *
 * @param[in] out the std::ostream to write to (e.g. std::cout or std::ofstream)
 */
inline auto& operator<<(std::ostream& out, zero)
{
  out << "zero";
  return out;
}

/**
 * @brief print a double using `printf`, so that it is suitable for use inside cuda kernels. (used in final recursion of
 * printf(tensor<...>))
 * @param[in] value The value to write out
 */
inline SERAC_HOST_DEVICE void print(double value) { printf("%f", value); }

/**
 * @brief print a tensor using `printf`, so that it is suitable for use inside cuda kernels.
 * @param[in] A The tensor to write out
 */
template <typename T, int m, int... n>
SERAC_HOST_DEVICE void print(const tensor<T, m, n...>& A)
{
  printf("{");
  print(A[0]);
  for (int i = 1; i < m; i++) {
    printf(",");
    print(A[i]);
  }
  printf("}");
}

/**
 * @brief replace all entries in a tensor satisfying |x| < 1.0e-10 by literal zero
 * @param[in] A The tensor to "chop"
 */
template <int n>
SERAC_HOST_DEVICE constexpr auto chop(const tensor<double, n>& A)
{
  auto copy = A;
  for (int i = 0; i < n; i++) {
    if (copy[i] * copy[i] < 1.0e-20) {
      copy[i] = 0.0;
    }
  }
  return copy;
}

/// @overload
template <int m, int n>
SERAC_HOST_DEVICE constexpr auto chop(const tensor<double, m, n>& A)
{
  auto copy = A;
  for (int i = 0; i < m; i++) {
    for (int j = 0; j < n; j++) {
      if (copy[i][j] * copy[i][j] < 1.0e-20) {
        copy[i][j] = 0.0;
      }
    }
  }
  return copy;
}

/// @cond
namespace detail {

template <typename T1, typename T2>
struct outer_prod;

template <int... m, int... n>
struct outer_prod<tensor<double, m...>, tensor<double, n...>> {
  using type = tensor<double, m..., n...>;
};

template <int... n>
struct outer_prod<double, tensor<double, n...>> {
  using type = tensor<double, n...>;
};

template <int... n>
struct outer_prod<tensor<double, n...>, double> {
  using type = tensor<double, n...>;
};

template <>
struct outer_prod<double, double> {
  using type = tensor<double>;
};

template <typename T>
struct outer_prod<zero, T> {
  using type = zero;
};

template <typename T>
struct outer_prod<T, zero> {
  using type = zero;
};

}  // namespace detail
/// @endcond

/**
 * @brief a type function that returns the tensor type of an outer product of two tensors
 * @tparam T1 the first argument to the outer product
 * @tparam T2 the second argument to the outer product
 */
template <typename T1, typename T2>
using outer_product_t = typename detail::outer_prod<T1, T2>::type;

/**
 * @brief Retrieves the gradient component of a double (which is nothing)
 * @return The sentinel, @see zero
 */
inline SERAC_HOST_DEVICE auto get_gradient(double /* arg */) { return zero{}; }

/**
 * @brief get the gradient of type `tensor` (note: since its stored type is not a dual
 * number, the derivative term is identically zero)
 * @return The sentinel, @see zero
 */
template <int... n>
SERAC_HOST_DEVICE constexpr auto get_gradient(const tensor<double, n...>& /* arg */)
{
  return zero{};
}

/**
 * @brief evaluate the change (to first order) in a function, f, given a small change in the input argument, dx.
 */
SERAC_HOST_DEVICE constexpr auto chain_rule(const zero /* df_dx */, const zero /* dx */) { return zero{}; }

/**
 * @overload
 * @note this overload implements a no-op for the case where the gradient w.r.t. an input argument is identically zero
 */
template <typename T>
SERAC_HOST_DEVICE constexpr auto chain_rule(const zero /* df_dx */, const T /* dx */)
{
  return zero{};
}

/**
 * @overload
 * @note this overload implements a no-op for the case where the small change is indentically zero
 */
template <typename T>
SERAC_HOST_DEVICE constexpr auto chain_rule(const T /* df_dx */, const zero /* dx */)
{
  return zero{};
}

/**
 * @overload
 * @note for a scalar-valued function of a scalar, the chain rule is just multiplication
 */
SERAC_HOST_DEVICE constexpr auto chain_rule(const double df_dx, const double dx) { return df_dx * dx; }

/**
 * @overload
 * @note for a tensor-valued function of a scalar, the chain rule is just scalar multiplication
 */
template <int... n>
SERAC_HOST_DEVICE constexpr auto chain_rule(const tensor<double, n...>& df_dx, const double dx)
{
  return df_dx * dx;
}

/**
 * @overload
 * @note for a scalar-valued function of a tensor, the chain rule is the inner product
 */
template <int... n>
SERAC_HOST_DEVICE constexpr auto chain_rule(const tensor<double, n...>& df_dx, const tensor<double, n...>& dx)
{
  double total{};
  for_constexpr<n...>([&](auto... i) { total += df_dx(i...) * dx(i...); });
  return total;
}

/**
 * @overload
 * @note for a vector-valued function of a tensor, the chain rule contracts over all indices of dx
 */
template <int m, int... n>
SERAC_HOST_DEVICE constexpr auto chain_rule(const tensor<double, m, n...>& df_dx, const tensor<double, n...>& dx)
{
  tensor<double, m> total{};
  for (int i = 0; i < m; i++) {
    total[i] = chain_rule(df_dx[i], dx);
  }
  return total;
}

/**
 * @overload
 * @note for a matrix-valued function of a tensor, the chain rule contracts over all indices of dx
 */
template <int m, int n, int... p>
SERAC_HOST_DEVICE auto chain_rule(const tensor<double, m, n, p...>& df_dx, const tensor<double, p...>& dx)
{
  tensor<double, m, n> total{};
  for (int i = 0; i < m; i++) {
    for (int j = 0; j < n; j++) {
      total[i][j] = chain_rule(df_dx[i][j], dx);
    }
  }
  return total;
}

/**
 * @brief returns the total number of stored values in a tensor
 *
 * @tparam T the datatype stored in the tensor
 * @tparam n the extents of each dimension
 * @return the total number of values stored in the tensor
 */
template <typename T, int... n>
SERAC_HOST_DEVICE constexpr int size(const tensor<T, n...>&)
{
  return (n * ... * 1);
}

/**
 * @brief returns the total number of stored values in a tensor
 *
 * @tparam T the datatype stored in the tensor
 * @tparam n the extents of each dimension
 * @return the total number of values stored in the tensor
 */
template <typename T, int... n>
SERAC_HOST_DEVICE constexpr int size(const tensor<T, n...>*)
{
  return (n * ... * 1);
}

/**
 * @brief returns the total number of stored values in a tensor
 *
 * @tparam T the datatype stored in the tensor
 * @tparam n the extents of each dimension
 * @return the total number of values stored in the tensor
 */
SERAC_HOST_DEVICE constexpr int size(const zero*) { return 1; }

/**
 * @overload
 * @brief overload of size() for `double`, we say a double "stores" 1 value
 */
SERAC_HOST_DEVICE constexpr int size(const double&) { return 1; }

/// @overload
SERAC_HOST_DEVICE constexpr int size(zero) { return 1; }

/**
 * @brief a function for querying the ith dimension of a tensor
 *
 * @tparam i which dimension to query
 * @tparam T the datatype stored in the tensor
 * @tparam n the tensor extents
 * @return the ith dimension
 */
template <int i, typename T, int... n>
SERAC_HOST_DEVICE constexpr int dimension(const tensor<T, n...>&)
{
  constexpr int dimensions[] = {n...};
  return dimensions[i];
}

/**
 * @brief a function for querying the first dimension of a tensor
 *
 * @tparam T the datatype stored in the tensor
 * @tparam m the first dimension of the tensor
 * @tparam n the trailing dimensions of the tensor
 * @return m
 */
template <typename T, int m, int... n>
SERAC_HOST_DEVICE constexpr int leading_dimension(tensor<T, m, n...>)
{
  return m;
}

/// returns `true` if any entry of a tensor is `nan`
template <typename T, int... n>
bool isnan(const tensor<T, n...>& A)
{
  bool found_nan = false;
  for_constexpr<n...>([&](auto... i) { found_nan |= std::isnan(A(i...)); });
  return found_nan;
}

/// @overload
inline bool isnan(const zero&) { return false; }

/**
 * @brief Helper function that uses umpire to move memory between HOST and DEVICE.
 * destination must be either "HOST" or "DEVICE".
 */
template <typename DataType>
DataType* copy_data(DataType* source_data, std::size_t size, const std::string& destination)
{
  auto& rm             = umpire::ResourceManager::getInstance();
  auto  dest_allocator = rm.getAllocator(destination);

  DataType* dest_data = static_cast<DataType*>(dest_allocator.allocate(size));

  umpire::register_external_allocation(
      source_data, umpire::util::AllocationRecord(source_data, size, rm.getAllocator("HOST").getAllocationStrategy(),
                                                  std::string("external array")));
  rm.copy(dest_data, source_data);

  return dest_data;
}

/**
 * @brief Helper function to deallocate memory allocated with umpire.
 */
template <typename DataType>
void deallocate(DataType* data, const std::string& destination)
{
  auto& rm             = umpire::ResourceManager::getInstance();
  auto  dest_allocator = rm.getAllocator(destination);
  dest_allocator.deallocate(data);
}

}  // namespace serac

#if 0
<<<<<<< HEAD
// eigendecomposition for symmetric A
//
// based on "A robust algorithm for finding the eigenvalues and
// eigenvectors of 3x3 symmetric matrices", by Scherzinger & Dohrmann
__host__ __device__
inline void eig(const r2tensor < 3, 3 > & A,
                      r1tensor < 3 >    & eta,
                      r2tensor < 3, 3 > & Q) {

  for (int i = 0; i < 3; i++) {
    eta(i) = 1.0;
    for (int j = 0; j < 3; j++) {
      Q(i,j) = (i == j);
    }
  }

  auto A_dev = dev(A);

  double J2 = I2(A_dev);
  double J3 = I3(A_dev);

  if (J2 > 0.0) {

    // angle used to find eigenvalues
    double tmp = (0.5 * J3) * pow(3.0 / J2, 1.5);
    double alpha = acos(fmin(fmax(tmp, -1.0), 1.0)) / 3.0;

    // consider the most distinct eigenvalue first
    if (6.0 * alpha < M_PI) {
      eta(0) = 2 * sqrt(J2 / 3.0) * cos(alpha);
    } else {
      eta(0) = 2 * sqrt(J2 / 3.0) * cos(alpha + 2.0 * M_PI / 3.0);
    }

    // find the eigenvector for that eigenvalue
    r1tensor < 3 > r[3];

    int imax = -1;
    double norm_max = -1.0;

    for (int i = 0; i < 3; i++) {

      for (int j = 0; j < 3; j++) {
        r[i](j) = A_dev(j,i) - (i == j) * eta(0);
      }

      double norm_r = norm(r[i]);
      if (norm_max < norm_r) {
        imax = i;
        norm_max = norm_r;
      }

    }

    r1tensor < 3 > s0, s1, t1, t2, v0, v1, v2, w;

    s0 = normalize(r[imax]);
    t1 = r[(imax+1)%3] - dot(r[(imax+1)%3], s0) * s0;
    t2 = r[(imax+2)%3] - dot(r[(imax+2)%3], s0) * s0;
    s1 = normalize((norm(t1) > norm(t2)) ? t1 : t2);

    // record the first eigenvector
    v0 = cross(s0, s1);
    for (int i = 0; i < 3; i++) {
      Q(i,0) = v0(i);
    }

    // get the other two eigenvalues by solving the
    // remaining quadratic characteristic polynomial
    auto A_dev_s0 = dot(A_dev, s0);
    auto A_dev_s1 = dot(A_dev, s1);

    double A11 = dot(s0, A_dev_s0);
    double A12 = dot(s0, A_dev_s1);
    double A21 = dot(s1, A_dev_s0);
    double A22 = dot(s1, A_dev_s1);

    double delta = 0.5 * signum(A11-A22) * sqrt((A11-A22)*(A11-A22) + 4*A12*A21);

    eta(1) = 0.5 * (A11 + A22) - delta;
    eta(2) = 0.5 * (A11 + A22) + delta;

    // if the remaining eigenvalues are exactly the same
    // then just use the basis for the orthogonal complement
    // found earlier
    if (fabs(delta) <= 1.0e-15) {

      for (int i = 0; i < 3; i++){
        Q(i,1) = s0(i);
        Q(i,2) = s1(i);
      }

    // otherwise compute the remaining eigenvectors
    } else {

      t1 = A_dev_s0 - eta(1) * s0;
      t2 = A_dev_s1 - eta(1) * s1;

      w = normalize((norm(t1) > norm(t2)) ? t1 : t2);

      v1 = normalize(cross(w, v0));
      for (int i = 0; i < 3; i++) Q(i,1) = v1(i);

      // define the last eigenvector as
      // the direction perpendicular to the
      // first two directions
      v2 = normalize(cross(v0, v1));
      for (int i = 0; i < 3; i++) Q(i,2) = v2(i);

    }

    // eta are actually eigenvalues of A_dev, so
    // shift them to get eigenvalues of A
    eta += tr(A) / 3.0;

  }

}
=======
>>>>>>> 8848f4f9

inline float angle_between(const vec < 2 > & a, const vec < 2 > & b) {
  return acos(clip(dot(normalize(a), normalize(b)), -1.0f, 1.0f));
}

inline float angle_between(const vec < 3 > & a, const vec < 3 > & b) {
  return acos(clip(dot(normalize(a), normalize(b)), -1.0f, 1.0f));
}

// angle between proper orthogonal matrices
inline float angle_between(const mat < 3, 3 > & U, const mat < 3, 3 > & V) {
  return acos(0.5f * (tr(dot(U, transpose(V))) - 1.0f));
}

inline mat < 2, 2 > rotation(const float theta) {
  return mat< 2, 2 >{
    {cos(theta), -sin(theta)},
    { sin(theta), cos(theta) }
  };
}

inline mat < 3, 3 > axis_to_rotation(const vec < 3 > & omega) {

  float norm_omega = norm(omega);

  if (fabs(norm_omega) < 0.000001f) {

    return eye< 3 >();

  } else {

    vec3 u = omega / norm_omega;

    float c = cos(norm_omega);
    float s = sin(norm_omega);

    return mat < 3, 3 >{
      {
        u[0]*u[0]*(1.0f - c) + c,
        u[0]*u[1]*(1.0f - c) - u[2]*s,
        u[0]*u[2]*(1.0f - c) + u[1]*s
      },{
        u[1]*u[0]*(1.0f - c) + u[2]*s,
        u[1]*u[1]*(1.0f - c) + c,
        u[1]*u[2]*(1.0f - c) - u[0]*s
      },{
        u[2]*u[0]*(1.0f - c) - u[1]*s,
        u[2]*u[1]*(1.0f - c) + u[0]*s,
        u[2]*u[2]*(1.0f - c) + c
      }
    };

  }

}

// assumes R is a proper-orthogonal matrix
inline vec < 3 > rotation_to_axis(const mat < 3, 3 > & R) {

  float theta = acos(clip(0.5f * (tr(R) - 1.0f), -1.0f, 1.0f));

  float scale;

  // for small angles, prefer series expansion to division by sin(theta) ~ 0
  if (fabs(theta) < 0.00001f) {
    scale = 0.5f + theta * theta / 12.0f;
  }
  else {
    scale = 0.5f * theta / sin(theta);
  }

  return vec3{ R(2,1) - R(1,2), R(0,2) - R(2,0), R(1,0) - R(0,1) } *scale;

}

inline mat < 3, 3 > look_at(const vec < 3 > & direction, const vec < 3 > & up = vec3{ 0.0f, 0.0f, 1.0f }) {
  vec3 f = normalize(direction);
  vec3 u = normalize(cross(f, cross(up, f)));
  vec3 l = normalize(cross(u, f));

  return mat3{
    {f[0], l[0], u[0]},
    {f[1], l[1], u[1]},
    {f[2], l[2], u[2]}
  };
}

inline mat < 2, 2 > look_at(const vec < 2 > & direction) {
  vec2 f = normalize(direction);
  vec2 l = cross(f);

  return mat2{
    {f[0], l[0]},
    {f[1], l[1]},
  };
}

inline mat < 3, 3 > R3_basis(const vec3 & n) {
  float sign = (n[2] >= 0.0f) ? 1.0f : -1.0f;
  float a = -1.0f / (sign + n[2]);
  float b = n[0] * n[1] * a;

  return mat < 3, 3 >{
    {
      1.0f + sign * n[0] * n[0] * a,
      b,
      n[0],
    },{
      sign * b,
      sign + n[1] * n[1] * a,
      n[1]
    },{
      -sign * n[0],
      -n[1],
      n[2]
    }
  };
}
#endif

#include "serac/numerics/functional/isotropic_tensor.hpp"

#include "serac/numerics/functional/tuple_tensor_dual_functions.hpp"<|MERGE_RESOLUTION|>--- conflicted
+++ resolved
@@ -2064,127 +2064,6 @@
 }  // namespace serac
 
 #if 0
-<<<<<<< HEAD
-// eigendecomposition for symmetric A
-//
-// based on "A robust algorithm for finding the eigenvalues and
-// eigenvectors of 3x3 symmetric matrices", by Scherzinger & Dohrmann
-__host__ __device__
-inline void eig(const r2tensor < 3, 3 > & A,
-                      r1tensor < 3 >    & eta,
-                      r2tensor < 3, 3 > & Q) {
-
-  for (int i = 0; i < 3; i++) {
-    eta(i) = 1.0;
-    for (int j = 0; j < 3; j++) {
-      Q(i,j) = (i == j);
-    }
-  }
-
-  auto A_dev = dev(A);
-
-  double J2 = I2(A_dev);
-  double J3 = I3(A_dev);
-
-  if (J2 > 0.0) {
-
-    // angle used to find eigenvalues
-    double tmp = (0.5 * J3) * pow(3.0 / J2, 1.5);
-    double alpha = acos(fmin(fmax(tmp, -1.0), 1.0)) / 3.0;
-
-    // consider the most distinct eigenvalue first
-    if (6.0 * alpha < M_PI) {
-      eta(0) = 2 * sqrt(J2 / 3.0) * cos(alpha);
-    } else {
-      eta(0) = 2 * sqrt(J2 / 3.0) * cos(alpha + 2.0 * M_PI / 3.0);
-    }
-
-    // find the eigenvector for that eigenvalue
-    r1tensor < 3 > r[3];
-
-    int imax = -1;
-    double norm_max = -1.0;
-
-    for (int i = 0; i < 3; i++) {
-
-      for (int j = 0; j < 3; j++) {
-        r[i](j) = A_dev(j,i) - (i == j) * eta(0);
-      }
-
-      double norm_r = norm(r[i]);
-      if (norm_max < norm_r) {
-        imax = i;
-        norm_max = norm_r;
-      }
-
-    }
-
-    r1tensor < 3 > s0, s1, t1, t2, v0, v1, v2, w;
-
-    s0 = normalize(r[imax]);
-    t1 = r[(imax+1)%3] - dot(r[(imax+1)%3], s0) * s0;
-    t2 = r[(imax+2)%3] - dot(r[(imax+2)%3], s0) * s0;
-    s1 = normalize((norm(t1) > norm(t2)) ? t1 : t2);
-
-    // record the first eigenvector
-    v0 = cross(s0, s1);
-    for (int i = 0; i < 3; i++) {
-      Q(i,0) = v0(i);
-    }
-
-    // get the other two eigenvalues by solving the
-    // remaining quadratic characteristic polynomial
-    auto A_dev_s0 = dot(A_dev, s0);
-    auto A_dev_s1 = dot(A_dev, s1);
-
-    double A11 = dot(s0, A_dev_s0);
-    double A12 = dot(s0, A_dev_s1);
-    double A21 = dot(s1, A_dev_s0);
-    double A22 = dot(s1, A_dev_s1);
-
-    double delta = 0.5 * signum(A11-A22) * sqrt((A11-A22)*(A11-A22) + 4*A12*A21);
-
-    eta(1) = 0.5 * (A11 + A22) - delta;
-    eta(2) = 0.5 * (A11 + A22) + delta;
-
-    // if the remaining eigenvalues are exactly the same
-    // then just use the basis for the orthogonal complement
-    // found earlier
-    if (fabs(delta) <= 1.0e-15) {
-
-      for (int i = 0; i < 3; i++){
-        Q(i,1) = s0(i);
-        Q(i,2) = s1(i);
-      }
-
-    // otherwise compute the remaining eigenvectors
-    } else {
-
-      t1 = A_dev_s0 - eta(1) * s0;
-      t2 = A_dev_s1 - eta(1) * s1;
-
-      w = normalize((norm(t1) > norm(t2)) ? t1 : t2);
-
-      v1 = normalize(cross(w, v0));
-      for (int i = 0; i < 3; i++) Q(i,1) = v1(i);
-
-      // define the last eigenvector as
-      // the direction perpendicular to the
-      // first two directions
-      v2 = normalize(cross(v0, v1));
-      for (int i = 0; i < 3; i++) Q(i,2) = v2(i);
-
-    }
-
-    // eta are actually eigenvalues of A_dev, so
-    // shift them to get eigenvalues of A
-    eta += tr(A) / 3.0;
-
-  }
-
-}
-=======
->>>>>>> 8848f4f9
 
 inline float angle_between(const vec < 2 > & a, const vec < 2 > & b) {
   return acos(clip(dot(normalize(a), normalize(b)), -1.0f, 1.0f));
