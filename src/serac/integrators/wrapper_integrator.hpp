// Copyright (c) 2019-2020, Lawrence Livermore National Security, LLC and
// other Serac Project Developers. See the top-level LICENSE file for
// details.
//
// SPDX-License-Identifier: (BSD-3-Clause)

/**
 * @file wrapper_integrator.hpp
 *
 * @brief Wrappers to turn bilinear and linear integrators into nonlinear ones
 */

#pragma once

#include <functional>
#include <memory>

#include "mfem.hpp"

namespace serac::mfem_ext {

/**
 *  @brief A class to convert linearform integrators into a nonlinear residual-based one
 */
class LinearToNonlinearFormIntegrator : public mfem::NonlinearFormIntegrator {
public:
  /**
   * @brief Recasts, A(u) = F as R(u) = A(u) - F
   *
   * @param[in] f A LinearFormIntegrator
   * @param[in] trial_fes The trial finite element space
   */
  explicit LinearToNonlinearFormIntegrator(std::shared_ptr<mfem::LinearFormIntegrator>  f,
                                           std::shared_ptr<mfem::ParFiniteElementSpace> trial_fes);

  /**
   * @brief Compute the residual vector => -F
   *
   * @param[in] el The finite element for local integration
   * @param[in] Tr The local FE transformation
   * @param[in] elfun The state to evaluate the residual
   * @param[out] elvect The output residual
   */
  virtual void AssembleElementVector(const mfem::FiniteElement& el, mfem::ElementTransformation& Tr,
                                     const mfem::Vector& elfun, mfem::Vector& elvect);

  /**
   * @brief Compute the tangent matrix = 0
   *
   * @param[in] el The finite element for local integration
   * @param[in] Tr The local FE transformation
   * @param[in] elfun The state to evaluate the residual
   * @param[out] elmat elvect The output gradient
   */
  virtual void AssembleElementGrad(const mfem::FiniteElement& el, mfem::ElementTransformation& Tr,
                                   const mfem::Vector& elfun, mfem::DenseMatrix& elmat);

private:
  /**
   * @brief The linear form integrator to wrap
   */
  std::shared_ptr<mfem::LinearFormIntegrator> f_;

  /**
   * @brief The trial FE space
   */
  std::shared_ptr<mfem::ParFiniteElementSpace> trial_fes_;
};

/**
 * @brief A class to convert bilinearform integrators into a nonlinear residual-based one
 */
class BilinearToNonlinearFormIntegrator : public mfem::NonlinearFormIntegrator {
public:
  /**
   * @brief Recasts, A(u) = F as R(u) = A(u) - F
   *
   * @param[in] A A BilinearFormIntegrator
   */
  explicit BilinearToNonlinearFormIntegrator(std::shared_ptr<mfem::BilinearFormIntegrator> A);

  /**
   * @brief Compute the residual vector
   * @param[in] el The finite element for local integration
   * @param[in] Tr The local FE transformation
   * @param[in] elfun The state to evaluate the residual
   * @param[out] elvect The output residual
   */
  virtual void AssembleElementVector(const mfem::FiniteElement& el, mfem::ElementTransformation& Tr,
                                     const mfem::Vector& elfun, mfem::Vector& elvect);

  /**
   * @brief Compute the tangent matrix = 0
   *
   * @param[in] el The finite element for local integration
   * @param[in] Tr The local FE transformation
   * @param[in] elfun The state to evaluate the residual
   * @param[out] elmat elvect The output gradient
   */
  virtual void AssembleElementGrad(const mfem::FiniteElement& el, mfem::ElementTransformation& Tr,
                                   const mfem::Vector& elfun, mfem::DenseMatrix& elmat);

private:
  /**
   * @brief The bilinear form to wrap
   *
   */
  std::shared_ptr<mfem::BilinearFormIntegrator> A_;
};

/**
 * @brief A class to convert a MixedBiolinearIntegrator into a nonlinear residual-based one
 */
class MixedBilinearToNonlinearFormIntegrator : public mfem::NonlinearFormIntegrator {
public:
  /**
   * @brief Recasts, A(u) = F as R(u) = A(u) - F
   *
   * @param[in] A A MixedBilinearFormIntegrator
   * @param[in] trial_fes The trial finite element space
   */
  MixedBilinearToNonlinearFormIntegrator(std::shared_ptr<mfem::BilinearFormIntegrator> A,
                                         std::shared_ptr<mfem::ParFiniteElementSpace>  trial_fes);

  /**
   * @brief Compute the residual vector => -F
   *
   * @param[in] el The finite element for local integration
   * @param[in] Tr The local FE transformation
   * @param[in] elfun The state to evaluate the residual
   * @param[out] elvect The output residual
   */
  virtual void AssembleElementVector(const mfem::FiniteElement& el, mfem::ElementTransformation& Tr,
                                     const mfem::Vector& elfun, mfem::Vector& elvect);

  /**
   * @brief Compute the tangent matrix = 0
   *
   * @param[in] el The finite element for local integration
   * @param[in] Tr The local FE transformation
   * @param[in] elfun The state to evaluate the residual
   * @param[out] elmat elvect The output gradient
   */
  virtual void AssembleElementGrad(const mfem::FiniteElement& el, mfem::ElementTransformation& Tr,
                                   const mfem::Vector& elfun, mfem::DenseMatrix& elmat);

private:
  /**
   * @brief The bilinear integrator to wrap
   */
  std::shared_ptr<mfem::BilinearFormIntegrator> A_;

  /**
   * @brief The trial finite element space
   */
  std::shared_ptr<mfem::ParFiniteElementSpace> trial_fes_;
};

/**
 * @brief A class to convert NonlinearFormIntegrator to one where the input parameter undergoes a change of variables
 */
class TransformedNonlinearFormIntegrator : public mfem::NonlinearFormIntegrator {
public:
  /// alias for prototype of the residual_func
  using transformed_func = mfem::Vector(const mfem::FiniteElement& el, mfem::ElementTransformation& Tr,
                                        const mfem::Vector&);

  /// alias for prototype of the gradient of residual_func
  using transformed_gradient_func = mfem::DenseMatrix(const mfem::FiniteElement& el, mfem::ElementTransformation& Tr,
                                                      const mfem::DenseMatrix&);

  /**
   * @brief Recasts, A(u(x)) = F as R(u(x)) = A(u(x)) - F = R(x)
   *
   * @param[in] R A BilinearFormIntegrator
   * @param[in] transformed_input A function that performs a change of variables to what R expects
   * @param[in] transformed_grad_output A function that performs a change of variables for the gradient
   */
  explicit TransformedNonlinearFormIntegrator(std::shared_ptr<mfem::NonlinearFormIntegrator> R,
                                              std::function<transformed_func>                transformed_input,
                                              std::function<transformed_gradient_func>       transformed_grad_output);

  /**
   * @brief Compute the residual vector with input, transformed_function(x)
   * @param[in] el The finite element for local integration
   * @param[in] Tr The local FE transformation
   * @param[in] elfun The state to evaluate the residual
   * @param[out] elvect The output residual
   */
  virtual void AssembleElementVector(const mfem::FiniteElement& el, mfem::ElementTransformation& Tr,
                                     const mfem::Vector& elfun, mfem::Vector& elvect);

  /**
   * @brief Compute the tangent matrix with input, transformed_function(x)
   *
   * @param[in] el The finite element for local integration
   * @param[in] Tr The local FE transformation
   * @param[in] elfun The state to evaluate the residual
   * @param[out] elmat elvect The output gradient
   */
  virtual void AssembleElementGrad(const mfem::FiniteElement& el, mfem::ElementTransformation& Tr,
                                   const mfem::Vector& elfun, mfem::DenseMatrix& elmat);

private:
  /**
   * @brief The NonlinearFormIntegrator form to wrap
   *
   */
  std::shared_ptr<mfem::NonlinearFormIntegrator> R_;

  /**
   * @brief The transforming function on input x
   *
   */

  std::function<transformed_func> transformed_function_;

  /**
   * @brief The transforming function to perform change of variables for the gradient
   */
  std::function<transformed_gradient_func> transformed_function_grad_;
};

<<<<<<< HEAD
}  // namespace serac::mfem_ext

#endif
=======
}  // namespace serac
>>>>>>> f8169d96
<|MERGE_RESOLUTION|>--- conflicted
+++ resolved
@@ -221,10 +221,4 @@
   std::function<transformed_gradient_func> transformed_function_grad_;
 };
 
-<<<<<<< HEAD
-}  // namespace serac::mfem_ext
-
-#endif
-=======
-}  // namespace serac
->>>>>>> f8169d96
+}  // namespace serac::mfem_ext