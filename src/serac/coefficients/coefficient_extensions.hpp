--- conflicted
+++ resolved
@@ -19,7 +19,7 @@
 #include "mfem.hpp"
 
 #include "serac/numerics/expr_template_ops.hpp"
-#include "serac/physics/utilities/finite_element_state.hpp"
+
 /**
  * @brief Functionality that extends current MFEM capabilities
  *
@@ -38,46 +38,20 @@
   using type = int;
 };
 
-<<<<<<< HEAD
-// methods for determining the size of a container
-template <typename T>
-auto size(T container)
-=======
 // Methods for determining the size of a container
 template <typename T>
 auto size(T&& container)
->>>>>>> c18fb179
 {
   return container.size();
 }
 
-<<<<<<< HEAD
-template <typename T>
-std::size_t size(mfem::Array<T> container)
-=======
 /// mfem:Array size call
 template <typename T>
 std::size_t size(const mfem::Array<T>& container)
->>>>>>> c18fb179
 {
   return container.Size();
 }
 
-<<<<<<< HEAD
-// methods for determining type of coefficient evaluations
-template <typename T, typename = void>
-struct eval_t {
-  using type = T;
-};
-
-template <typename T>
-struct eval_t<T, std::enable_if_t<std::is_base_of_v<mfem::Coefficient, T>>> {
-  using type = double;
-};
-
-template <typename T>
-struct eval_t<T, std::enable_if_t<std::is_base_of_v<mfem::VectorCoefficient, T>>> {
-=======
 // Methods for determining type of coefficient evaluations
 // Returns default POD-type
 template <typename T, typename = void>
@@ -94,7 +68,6 @@
 // returns return type for mfem::VectorCefficient
 template <typename T>
 struct eval_result_t<T, std::enable_if_t<std::is_base_of_v<mfem::VectorCoefficient, T>>> {
->>>>>>> c18fb179
   using type = mfem::Vector;
 };
 
@@ -115,49 +88,57 @@
   return temp;
 }
 
-<<<<<<< HEAD
-
 template <typename T, typename = void>
-struct is_iterable : std::false_type {};
-  
-template <typename T>
-struct is_iterable<T, std::void_t<decltype(std::declval<T>().begin()),
-                                  decltype(std::declval<T>().end())>>
-    : std::true_type {};
+struct is_iterable : std::false_type {
+};
+
+template <typename T>
+struct is_iterable<T, std::void_t<decltype(std::declval<T>().begin()), decltype(std::declval<T>().end())>>
+    : std::true_type {
+};
 
 template <typename T, typename = void>
-struct has_brackets : std::false_type {};
-  
-template <typename T>
-struct has_brackets<T, std::void_t<decltype(std::declval<T>()[0])>>
-    : std::true_type {};
-  
+struct has_brackets : std::false_type {
+};
+
+template <typename T>
+struct has_brackets<T, std::void_t<decltype(std::declval<T>()[0])>> : std::true_type {
+};
+
 }  // namespace detail
 
+/**
+ * @brief This namespace provides a set of commonly used "digitizing" functions for convenience.
+ *
+ * The goal of a "digitizing" function is to convert a floating-point number to an integer to be used as an mfem
+ * attribute. Mfem attributes must be integers > 0 (1,2,... etc).
+ */
 namespace digitize {
 /**
  * @brief takes floating point value and rounds down to the nearest integer
  * @param[in] v floating point value
  */
 
-[[maybe_unused]] static int floor(double v) { return static_cast<int>(v); }
-
-/**
- * @brief Thresholds a real function so that it is 2 if greater than 0.
+[[maybe_unused]] int floor(double v) { return static_cast<int>(std::floor(v)); }
+
+/**
+ * @brief Returns 2 if v > 0 and 1 otherwise.
  * @param[in] v floating point value
  */
-[[maybe_unused]] static int threshold(double v) { return v > 0. ? 2 : 1; }
+[[maybe_unused]] int greater_than_zero(double v) { return v > 0. ? 2 : 1; }
 
 /**
  * @brief Checks if floating point value is equal to 1, if return 2 otherwise return 1.
- */
-[[maybe_unused]] static int equals1(double v) { return v == 1. ? 2 : 1; }
+ * @param[in] v floating point value
+ */
+[[maybe_unused]] int equals1(double v) { return v == 1. ? 2 : 1; }
 }  // namespace digitize
 
 /**
  * @brief MakeEssList takes in a FESpace, a vector coefficient, and produces a list
  * of essential boundary conditions
  *
+ * @tparam T A mfem::Coefficient or a mfem::VectorCoefficient
  * @param[in] pfes A finite element space for the constrained grid function
  * @param[in] c A coefficient that is projected on to the mesh. All
  * d.o.f's are examined and those that are the condition (> 0.) are appended to
@@ -165,89 +146,6 @@
  * @return The list of vector dofs that should be
  * part of the essential boundary conditions
  */
-  template <typename T, typename SFINAE = std::enable_if_t<std::is_base_of_v<mfem::Coefficient, T> ||
-							   std::is_base_of_v<mfem::VectorCoefficient, T>>>
-mfem::Array<int> MakeEssList(mfem::ParFiniteElementSpace& pfes, T& c)
-{
-  mfem::Array<int> ess_vdof_list(0);
-
-  mfem::ParGridFunction v_attr(&pfes);
-  v_attr.ProjectCoefficient(c);
-
-  for (int vdof = 0; vdof < pfes.GetVSize(); ++vdof) {
-    if (v_attr[vdof] > 0.) {
-      ess_vdof_list.Append(vdof);
-    }
-  }
-
-  return ess_vdof_list;
-}
-=======
-template <typename T, typename = void>
-struct is_iterable : std::false_type {
-};
-
-template <typename T>
-struct is_iterable<T, std::void_t<decltype(std::declval<T>().begin()), decltype(std::declval<T>().end())>>
-    : std::true_type {
-};
-
-template <typename T, typename = void>
-struct has_brackets : std::false_type {
-};
-
-template <typename T>
-struct has_brackets<T, std::void_t<decltype(std::declval<T>()[0])>> : std::true_type {
-};
-
-}  // namespace detail
-
-/**
- * @brief This namespace provides a set of commonly used "digitizing" functions for convenience.
- *
- * The goal of a "digitizing" function is to convert a floating-point number to an integer to be used as an mfem
- * attribute. Mfem attributes must be integers > 0 (1,2,... etc).
- */
-namespace digitize {
-/**
- * @brief takes floating point value and rounds down to the nearest integer
- * @param[in] v floating point value
- */
-
-[[maybe_unused]] int floor(double v) { return static_cast<int>(std::floor(v)); }
-
-/**
- * @brief Returns 2 if v > 0 and 1 otherwise.
- * @param[in] v floating point value
- */
-[[maybe_unused]] int greater_than_zero(double v) { return v > 0. ? 2 : 1; }
-
-/**
- * @brief Checks if floating point value is equal to 1, if return 2 otherwise return 1.
- * @param[in] v floating point value
- */
-[[maybe_unused]] int equals1(double v) { return v == 1. ? 2 : 1; }
-}  // namespace digitize
->>>>>>> c18fb179
-
-/**
- * @brief MakeTrueEssList takes in a FESpace, a vector coefficient, and produces a list
- *  of essential boundary conditions
- *
- * @tparam T A mfem::Coefficient or a mfem::VectorCoefficient
- * @param[in] pfes A finite element space for the constrained grid function
- * @param[in] c A coefficient that is projected on to the mesh. All
- * d.o.f's are examined and those that are the condition (> 0.) are appended to
- * the vdof list.
- * @return The list of true dofs that should be part of the essential boundary conditions
- */
-<<<<<<< HEAD
-  template <typename T, typename SFINAE = std::enable_if_t<std::is_base_of_v<mfem::Coefficient, T> ||
-							   std::is_base_of_v<mfem::VectorCoefficient, T>>>
-mfem::Array<int> MakeTrueEssList(mfem::ParFiniteElementSpace& pfes, T& c)
-{
-  mfem::Array<int> ess_tdof_list(0);
-=======
 template <typename T, typename SFINAE = std::enable_if_t<std::is_base_of_v<mfem::Coefficient, T> ||
                                                          std::is_base_of_v<mfem::VectorCoefficient, T>>>
 mfem::Array<int> MakeEssList(mfem::ParFiniteElementSpace& pfes, T& c)
@@ -282,7 +180,6 @@
 mfem::Array<int> MakeTrueEssList(mfem::ParFiniteElementSpace& pfes, T& c)
 {
   mfem::Array<int> ess_tdof_list;
->>>>>>> c18fb179
 
   mfem::Array<int> ess_vdof_list = MakeEssList(pfes, c);
 
@@ -303,18 +200,12 @@
  * This method is useful for creating lists of attributes that correspond to
  * elements in the mesh
  *
-<<<<<<< HEAD
- * The template type, T, should have a constructor that takes in the size, and 
- * should have begin() and end() methods.
- *
-=======
  * @pre The template type, T, should have a constructor that takes in the size, and
  * should have begin() and end() methods.
  *
  * @pre T must be constructible with an instance of detail::index_t
  *
  * @tparam T Return type is either a suitable std collection or mfem::Array
->>>>>>> c18fb179
  * @param[in] m The mesh
  * @param[in] c The coefficient provided that will be evaluated on the mesh
  * @param[in] digitize A function mapping coefficient values onto integer attribute values.
@@ -324,14 +215,6 @@
  */
 
 template <typename T>
-<<<<<<< HEAD
-T MakeAttributeList(mfem::Mesh& m, mfem::Coefficient& c, std::function<int(double)> digitize = digitize::threshold)
-{
-
-  static_assert( std::is_constructible<T, typename detail::index_t<T>::type>::value, "T does not have a constructor of type detail::index_t<T>");
-  static_assert( detail::is_iterable<T>::value , "T does not implement begin() and end()");
-  
-=======
 T MakeAttributeList(mfem::Mesh& m, mfem::Coefficient& c,
                     std::function<int(double)> digitize = digitize::greater_than_zero)
 {
@@ -339,7 +222,6 @@
                 "T does not have a constructor of type detail::index_t<T>");
   static_assert(detail::is_iterable<T>::value, "T does not implement begin() and end()");
 
->>>>>>> c18fb179
   mfem::L2_FECollection    l2_fec(0, m.SpaceDimension());
   mfem::FiniteElementSpace fes(&m, &l2_fec);
   T                        attr_list(static_cast<typename detail::index_t<T>::type>(fes.GetNE()));
@@ -357,10 +239,7 @@
 /**
  * @brief Assign element attributes to mesh
  *
-<<<<<<< HEAD
-=======
  * @tparam T a container that implements operator[] and size() or mfem::Array
->>>>>>> c18fb179
  * @param[in] m the mesh
  * @param[in] attr_list a list of attributes to assign to the given mesh
  */
@@ -368,13 +247,8 @@
 template <typename T>
 void AssignMeshElementAttributes(mfem::Mesh& m, T&& list)
 {
-<<<<<<< HEAD
-  static_assert(detail::has_brackets<T>::value, "T does not contain operator[]");  
-  
-=======
   static_assert(detail::has_brackets<T>::value, "T does not contain operator[]");
 
->>>>>>> c18fb179
   // check to make sure the lists are match the number of elements
   SLIC_ERROR_IF(detail::size(list) != static_cast<std::size_t>(m.GetNE()),
                 "list size does not match the number of mesh elements");
@@ -392,16 +266,10 @@
  * This method is useful for creating lists of attributes that correspond to bdr
  * elements in the mesh
  *
-<<<<<<< HEAD
- * The template type, T, should have a constructor that takes in the size, and 
- * should have begin() and end() methods.
- *
-=======
  * @pre The template type, T, should have a constructor that takes in the size, and
  * should have begin() and end() methods.
  *
  * @tparam T Return type is either a suitable std collection or mfem::Array
->>>>>>> c18fb179
  * @param[in] m The mesh
  * @param[in] c The coefficient provided that will be evaluated on the mesh
  * @param[in] digitize An optional function that can be
@@ -415,18 +283,11 @@
 template <typename T>
 T MakeBdrAttributeList(mfem::Mesh& m, mfem::Coefficient& c, std::function<int(double)> digitize = digitize::equals1)
 {
-<<<<<<< HEAD
-  static_assert( std::is_constructible<T, typename detail::index_t<T>::type>::value, "T does not have a constructor of type detail::index_t<T>");
- 
-  static_assert( detail::is_iterable<T>::value , "T does not implement begin() and end()");   
-  
-=======
   static_assert(std::is_constructible<T, typename detail::index_t<T>::type>::value,
                 "T does not have a constructor of type detail::index_t<T>");
 
   static_assert(detail::is_iterable<T>::value, "T does not implement begin() and end()");
 
->>>>>>> c18fb179
   // Need to use H1_fec because boundary elements don't exist in L2
   mfem::H1_FECollection    h1_fec(1, m.SpaceDimension());
   mfem::FiniteElementSpace fes(&m, &h1_fec);
@@ -447,11 +308,7 @@
 /**
  * @brief Assign bdr element attributes to mesh
  *
-<<<<<<< HEAD
- * T must implement operator[]
-=======
  * @pre T must implement operator[]
->>>>>>> c18fb179
  *
  * @param[in] m the mesh
  * @param[in] attr_list a list of attributes to assign to the given mesh
@@ -460,13 +317,8 @@
 template <typename T>
 void AssignMeshBdrAttributes(mfem::Mesh& m, T&& list)
 {
-<<<<<<< HEAD
-  static_assert(detail::has_brackets<T>::value, "T does not contain operator[]");  
-  
-=======
   static_assert(detail::has_brackets<T>::value, "T does not contain operator[]");
 
->>>>>>> c18fb179
   // check to make sure the lists are match the number of elements
   SLIC_ERROR_IF(detail::size(list) != static_cast<std::size_t>(m.GetNBE()),
                 "list size does not match the number of mesh elements");
@@ -489,8 +341,6 @@
   /**
    * @brief This class temporarily changes the attribute during coefficient
    * evaluation based on a given list.
-   * 
-   * T must implement operator[]
    *
    * @pre T must implement operator[]
    *
@@ -499,14 +349,10 @@
    * of coefficient at each element.
    * @param[in] c The coefficient to "modify" the element attributes
    */
-<<<<<<< HEAD
-  AttributeModifierCoefficient(const T& attr_list, mfem::Coefficient& c) : attr_list_(attr_list), coef_(c) { static_assert(detail::has_brackets<T>::value, "T does not contain operator[]"); }
-=======
   AttributeModifierCoefficient(const T& attr_list, mfem::Coefficient& c) : attr_list_(attr_list), coef_(c)
   {
     static_assert(detail::has_brackets<T>::value, "T does not contain operator[]");
   }
->>>>>>> c18fb179
 
   /**
    * @brief Evaluate the coefficient at a quadrature point
@@ -517,10 +363,6 @@
    */
   double Eval(mfem::ElementTransformation& Tr, const mfem::IntegrationPoint& ip) override
   {
-<<<<<<< HEAD
-    
-=======
->>>>>>> c18fb179
     // Store old attribute and change to new attribute
     const int attr = Tr.Attribute;
     Tr.Attribute   = attr_list_[static_cast<typename detail::index_t<T>::type>(Tr.ElementNo)];
@@ -561,14 +403,9 @@
    * @brief This class temporarily changes the attribute during coefficient
    * evaluation based on a given list.
    *
-<<<<<<< HEAD
-   * T must implement operator[]
-   *
-=======
    * @pre T must implement operator[]
    *
    * @tparam T A suitable list std collection or mfem::Array
->>>>>>> c18fb179
    * @param[in] dim Vector dimensions
    * @param[in] attr_list A list of attributes values corresponding to the type
    * of coefficient at each element.
@@ -577,11 +414,7 @@
   AttributeModifierVectorCoefficient(int dim, const T& attr_list, mfem::VectorCoefficient& c)
       : attr_list_(attr_list), coef_(c), mfem::VectorCoefficient(dim)
   {
-<<<<<<< HEAD
-        static_assert(detail::has_brackets<T>::value, "T does not contain operator[]");  
-=======
     static_assert(detail::has_brackets<T>::value, "T does not contain operator[]");
->>>>>>> c18fb179
   }
 
   /**
@@ -606,7 +439,6 @@
   }
 
 protected:
-<<<<<<< HEAD
   /**
    * @brief A list of attributes values corresponding to the type
    * of coefficient at each element.
@@ -628,7 +460,7 @@
   /**
    * @brief Apply a vector function, Func, to args_1.... args_n
    *
-   * The arguments must correspond to the function signature of the supplied function:
+   * @pre The arguments must correspond to the function signature of the supplied function:
    * e.g. (mfem::Coefficient -> double), (mfem::VectorCoefficient -> mfem::Vector), or POD-numeric types which return
    * POD-numeric types
    *
@@ -637,10 +469,13 @@
    * @param[in] func A function to apply to the evaluations of all args and return mfem::Vector
    * @param[in[ args A list of mfem::Coefficients, mfem::VectorCoefficients, or numbers
    */
-  TransformedVectorCoefficient(int dim, std::function<mfem::Vector(typename detail::eval_t<Types>::type&...)> func,
+  TransformedVectorCoefficient(int                                                                          dim,
+                               std::function<mfem::Vector(typename detail::eval_result_t<Types>::type&...)> func,
                                Types&... args)
       : mfem::VectorCoefficient(dim), references_(std::make_tuple(std::ref(args)...)), function_(func)
   {
+    static_assert(std::is_invocable_v<mfem::Vector(typename detail::eval_result_t<Types>::type & ...),
+                                      typename detail::eval_result_t<Types>::type&...>);
   }
 
   /**
@@ -668,109 +503,32 @@
   /**
    * @brief function to return a vector on evaluated arguments
    */
-  std::function<mfem::Vector(typename detail::eval_t<Types>::type&...)> function_;
-=======
-  /**
-   * @brief A list of attributes values corresponding to the type
-   * of coefficient at each element.
-   */
-  const T& attr_list_;
-
-  /**
-   * @brief The coefficient to "modify" the element attributes
-   */
-  mfem::VectorCoefficient& coef_;
-};
-
-/**
- * @brief TransformedVectorCoefficient applies various operations to modify a list of arguments
+  std::function<mfem::Vector(typename detail::eval_result_t<Types>::type&...)> function_;
+};
+
+/**
+ * @brief TransformedScalarCoefficient is a coefficient that applies various operations to modify a list of arguments
  */
 template <typename... Types>
-class TransformedVectorCoefficient : public mfem::VectorCoefficient {
+class TransformedScalarCoefficient : public mfem::Coefficient {
 public:
   /**
-   * @brief Apply a vector function, Func, to args_1.... args_n
+   * @brief Apply a scalar function, Func, to args_1.... args_n
    *
    * @pre The arguments must correspond to the function signature of the supplied function:
    * e.g. (mfem::Coefficient -> double), (mfem::VectorCoefficient -> mfem::Vector), or POD-numeric types which return
    * POD-numeric types
    *
    *
-   * @param[in] dim d.o.f of this mfem::Vectorcoefficient
-   * @param[in] func A function to apply to the evaluations of all args and return mfem::Vector
-   * @param[in[ args A list of mfem::Coefficients, mfem::VectorCoefficients, or numbers
-   */
-  TransformedVectorCoefficient(int                                                                          dim,
-                               std::function<mfem::Vector(typename detail::eval_result_t<Types>::type&...)> func,
-                               Types&... args)
-      : mfem::VectorCoefficient(dim), references_(std::make_tuple(std::ref(args)...)), function_(func)
-  {
-    static_assert(std::is_invocable_v<mfem::Vector(typename detail::eval_result_t<Types>::type & ...),
-                                      typename detail::eval_result_t<Types>::type&...>);
-  }
-
-  /**
-   * @brief Evaluate the coefficient at a quadrature point
-   *
-   * @param[out] V The evaluated coefficient vector at the quadrature point
-   * @param[in] T The element transformation for the evaluation
-   * @param[in] ip The integration point for the evaluation
-   */
-  void Eval(mfem::Vector& V, mfem::ElementTransformation& Tr, const mfem::IntegrationPoint& ip) override
-  {
-    // Evaluate all the references types
-    V.SetSize(GetVDim());
-    auto results =
-        std::apply([&](auto&&... args) { return std::make_tuple(detail::eval(args.get(), Tr, ip)...); }, references_);
-    V = std::apply(function_, results);
-  }
-
-private:
-  /**
-   * @brief tuple of references to input arguments
-   */
-  std::tuple<std::reference_wrapper<Types>...> references_;
-
-  /**
-   * @brief function to return a vector on evaluated arguments
-   */
-  std::function<mfem::Vector(typename detail::eval_result_t<Types>::type&...)> function_;
->>>>>>> c18fb179
-};
-
-/**
- * @brief TransformedScalarCoefficient is a coefficient that applies various operations to modify a list of arguments
- */
-template <typename... Types>
-class TransformedScalarCoefficient : public mfem::Coefficient {
-public:
-  /**
-   * @brief Apply a scalar function, Func, to args_1.... args_n
-   *
-<<<<<<< HEAD
-   * The arguments must correspond to the function signature of the supplied function:
-=======
-   * @pre The arguments must correspond to the function signature of the supplied function:
->>>>>>> c18fb179
-   * e.g. (mfem::Coefficient -> double), (mfem::VectorCoefficient -> mfem::Vector), or POD-numeric types which return
-   * POD-numeric types
-   *
-   *
    * @param[in] func A function to apply to the evaluations of all args and return double
    * @param[in[ args A list of mfem::Coefficients, mfem::VectorCoefficients, or numbers
    */
-<<<<<<< HEAD
-  TransformedScalarCoefficient(std::function<double(typename detail::eval_t<Types>::type&...)> func, Types&... args)
-      : mfem::Coefficient(), references_(std::make_tuple(std::ref(args)...)), function_(func)
-  {
-=======
   TransformedScalarCoefficient(std::function<double(typename detail::eval_result_t<Types>::type&...)> func,
                                Types&... args)
       : mfem::Coefficient(), references_(std::make_tuple(std::ref(args)...)), function_(func)
   {
     static_assert(std::is_invocable_v<double(typename detail::eval_result_t<Types>::type & ...),
                                       typename detail::eval_result_t<Types>::type&...>);
->>>>>>> c18fb179
   }
 
   /**
@@ -796,11 +554,7 @@
   /**
    * @brief function to return a vector on evaluated arguments
    */
-<<<<<<< HEAD
-  std::function<double(typename detail::eval_t<Types>::type&...)> function_;
-=======
   std::function<double(typename detail::eval_result_t<Types>::type&...)> function_;
->>>>>>> c18fb179
 };
 
 /**
@@ -816,7 +570,6 @@
    * @param[in] c The element attribute-based coefficient to evaluate on the boundary
    */
   SurfaceElementAttrCoefficient(mfem::ParMesh& mesh, mfem::Coefficient& c) : coef_(c), pmesh_(mesh) {}
-<<<<<<< HEAD
 
   double Eval(mfem::ElementTransformation& Tr, const mfem::IntegrationPoint& ip) override
   {
@@ -824,48 +577,39 @@
     int bdr_el = Tr.ElementNo;
     int el, face_info;
 
-=======
-
-  double Eval(mfem::ElementTransformation& Tr, const mfem::IntegrationPoint& ip) override
+    pmesh_.GetBdrElementAdjacentElement(bdr_el, el, face_info);
+
+    return coef_.Eval(*pmesh_.GetElementTransformation(el), ip);
+  }
+
+protected:
+  mfem::Coefficient& coef_;
+  mfem::ParMesh&     pmesh_;
+};
+
+/**
+ * @brief SurfaceVectorElementAttrCoefficient evaluates an element attribute-based VectorCoefficient on the surface
+ */
+
+class SurfaceVectorElementAttrCoefficient : public mfem::VectorCoefficient {
+public:
+  /**
+   * @brief Evaluates an element attribute-based coefficient on the a boundary element
+   *
+   * @param[in] mesh The mesh we want to evaluate the element attribute-based coefficient with
+   * @param[in] c The element attribute-based VectorCoefficient to evaluate on the boundary
+   */
+  SurfaceVectorElementAttrCoefficient(mfem::ParMesh& mesh, mfem::VectorCoefficient& c)
+      : mfem::VectorCoefficient(c.GetVDim()), coef_(c), pmesh_(mesh)
+  {
+  }
+
+  void Eval(mfem::Vector& V, mfem::ElementTransformation& Tr, const mfem::IntegrationPoint& ip) override
   {
     // Find attached element
     int bdr_el = Tr.ElementNo;
     int el, face_info;
 
->>>>>>> c18fb179
-    pmesh_.GetBdrElementAdjacentElement(bdr_el, el, face_info);
-
-    return coef_.Eval(*pmesh_.GetElementTransformation(el), ip);
-  }
-
-protected:
-  mfem::Coefficient& coef_;
-  mfem::ParMesh&     pmesh_;
-};
-
-/**
- * @brief SurfaceVectorElementAttrCoefficient evaluates an element attribute-based VectorCoefficient on the surface
- */
-
-class SurfaceVectorElementAttrCoefficient : public mfem::VectorCoefficient {
-public:
-  /**
-   * @brief Evaluates an element attribute-based coefficient on the a boundary element
-   *
-   * @param[in] mesh The mesh we want to evaluate the element attribute-based coefficient with
-   * @param[in] c The element attribute-based VectorCoefficient to evaluate on the boundary
-   */
-  SurfaceVectorElementAttrCoefficient(mfem::ParMesh& mesh, mfem::VectorCoefficient& c)
-      : mfem::VectorCoefficient(c.GetVDim()), coef_(c), pmesh_(mesh)
-  {
-  }
-
-  void Eval(mfem::Vector& V, mfem::ElementTransformation& Tr, const mfem::IntegrationPoint& ip) override
-  {
-    // Find attached element
-    int bdr_el = Tr.ElementNo;
-    int el, face_info;
-
     pmesh_.GetBdrElementAdjacentElement(bdr_el, el, face_info);
 
     V.SetSize(coef_.GetVDim());
