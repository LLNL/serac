--- conflicted
+++ resolved
@@ -26,16 +26,12 @@
   // Open the mesh
   std::string mesh_file = std::string(SERAC_REPO_DIR) + "/data/meshes/beam-hex.mesh";
 
-<<<<<<< HEAD
-  auto pmesh = mesh::refineAndDistribute(buildMeshFromFile(mesh_file), 1, 0);
-=======
   // Create DataStore
   axom::sidre::DataStore datastore;
   serac::StateManager::initialize(datastore);
 
-  auto pmesh = mesh::refineAndDistribute(*buildMeshFromFile(mesh_file), 1, 0);
+  auto pmesh = mesh::refineAndDistribute(buildMeshFromFile(mesh_file), 1, 0);
   serac::StateManager::setMesh(std::move(pmesh));
->>>>>>> ae3cb0ad
 
   // Initialize the second order thermal solver on the parallel mesh
   auto therm_solver =
