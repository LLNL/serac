--- conflicted
+++ resolved
@@ -40,11 +40,7 @@
 
   void TearDown() override {}
 
-<<<<<<< HEAD
-  int                                    dim_;
-=======
   int                                          dim_;
->>>>>>> c18fb179
   std::shared_ptr<mfem::ParMesh>               pmesh_;
   std::shared_ptr<mfem::ParFiniteElementSpace> pfes_;
   std::shared_ptr<mfem::ParFiniteElementSpace> pfes_v_;
@@ -56,12 +52,8 @@
   std::unique_ptr<mfem::FiniteElementCollection> fec_l2_;
 };
 
-<<<<<<< HEAD
-void SolveLinear(std::shared_ptr<mfem::ParFiniteElementSpace> pfes_, mfem::Array<int>& ess_tdof_list, mfem::ParGridFunction& temp)
-=======
 void SolveLinear(std::shared_ptr<mfem::ParFiniteElementSpace> pfes_, mfem::Array<int>& ess_tdof_list,
                  mfem::ParGridFunction& temp)
->>>>>>> c18fb179
 {
   mfem::ConstantCoefficient one(1.);
 
@@ -92,12 +84,8 @@
 }
 
 // Solve the same linear system using a newton solver
-<<<<<<< HEAD
-void SolveNonlinear(std::shared_ptr<mfem::ParFiniteElementSpace> pfes_, mfem::Array<int>& ess_tdof_list, mfem::ParGridFunction& temp)
-=======
 void SolveNonlinear(std::shared_ptr<mfem::ParFiniteElementSpace> pfes_, mfem::Array<int>& ess_tdof_list,
                     mfem::ParGridFunction& temp)
->>>>>>> c18fb179
 {
   mfem::ConstantCoefficient one(1.);
 
@@ -129,12 +117,8 @@
 }
 
 // Solve the same linear system using a newton solver but by using the MixedIntegrator calls
-<<<<<<< HEAD
-void SolveMixedNonlinear(std::shared_ptr<mfem::ParFiniteElementSpace> pfes_, mfem::Array<int>& ess_tdof_list, mfem::ParGridFunction& temp)
-=======
 void SolveMixedNonlinear(std::shared_ptr<mfem::ParFiniteElementSpace> pfes_, mfem::Array<int>& ess_tdof_list,
                          mfem::ParGridFunction& temp)
->>>>>>> c18fb179
 {
   mfem::ConstantCoefficient one(1.);
 
@@ -184,19 +168,11 @@
 
   // Set x_zero to be attribute 2 and x_one to be attribute 3
   std::vector<int> bdr_attr_list(static_cast<std::size_t>(pfes_->GetNBE()));
-<<<<<<< HEAD
-  for (std::size_t be = 0; be < bdr_attr_list.size() ; be++) {
-    bdr_attr_list[be] = (bdr_attr_list_zero[be] - 1) + (bdr_attr_list_one[be] - 1) * 2 + 1;
-  }
-
-  // Assign attributes 
-=======
   for (std::size_t be = 0; be < bdr_attr_list.size(); be++) {
     bdr_attr_list[be] = (bdr_attr_list_zero[be] - 1) + (bdr_attr_list_one[be] - 1) * 2 + 1;
   }
 
   // Assign attributes
->>>>>>> c18fb179
   mfem_ext::AssignMeshBdrAttributes(*pmesh_, bdr_attr_list);
 
   mfem::Array<int> bdr_attr_is_ess(3);
@@ -374,11 +350,7 @@
   mfem::RestrictedCoefficient restrict_coef(three_and_a_half, restrict_to);
 
   // Everything gets converted to 2
-<<<<<<< HEAD
-  std::vector<int> modified_attrs(static_cast<std::size_t>(pmesh_->GetNE()), 2);
-=======
   std::vector<int>                       modified_attrs(static_cast<std::size_t>(pmesh_->GetNE()), 2);
->>>>>>> c18fb179
   mfem_ext::AttributeModifierCoefficient am_coef(modified_attrs, restrict_coef);
 
   mfem::ParGridFunction gf(pfes_.get());
