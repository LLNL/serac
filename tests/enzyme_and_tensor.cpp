--- conflicted
+++ resolved
@@ -81,9 +81,6 @@
   EXPECT_EQ(dy[2], -0.25);
 }
 
-<<<<<<< HEAD
-
-
 TEST(enzyme, fwddiffOnVoidFn)
 {
   double x = 2.0;
@@ -100,8 +97,6 @@
   EXPECT_DOUBLE_EQ(dydx, 4.0);
 }
 
-TEST(enzyme, another_linear_solve_test) {
-=======
 double square(double x) { return x * x; }
 
 TEST(enzyme, jvp_test_1_arg) {
@@ -112,8 +107,20 @@
   EXPECT_EQ(square_jvp(dx), 9.0);
 }
 
+// TEST(enzyme, vjp_test_1_arg) {
+
+//   double x = 3.5;
+//   auto f_vjp = vjp<square>(x);
+
+//   double y = 1.7;
+//   double z = f_vjp(1.7);
+
+//   double dfdx = x * 2.0;
+//   EXPECT_NEAR(z, dfdx * y, 1.0e-15);
+
+// }
+
 TEST(enzyme, jvp_test_2_args) {
->>>>>>> cec7202a
   tensor<double,3,3> A = {{
     {2, 1, 0},
     {1, 2, 1},
@@ -124,7 +131,32 @@
     {1, 0, 0},
     {0, 1, 0}
   }};
-<<<<<<< HEAD
+
+  tensor<double, 3> x{1.0, 2.0, 3.0};
+
+  tensor<double, 3> y = bar(A, x);
+  EXPECT_EQ(y[0], 0.5);
+  EXPECT_EQ(y[1], 0.0);
+  EXPECT_EQ(y[2], 1.5);
+
+  tensor<double, 3> dx{};
+  tensor<double, 3> dy = (jvp<bar>(A, x))(dA, dx);
+  EXPECT_EQ(dy[0], -1.25);
+  EXPECT_EQ(dy[1],  0.50);
+  EXPECT_EQ(dy[2], -0.25);
+}
+
+TEST(enzyme, another_linear_solve_test) {
+  tensor<double,3,3> A = {{
+    {2, 1, 0},
+    {1, 2, 1},
+    {0, 1, 2}
+  }};
+  tensor<double,3,3> dA = {{
+    {1, 0, 1},
+    {1, 0, 0},
+    {0, 1, 0}
+  }};
   tensor<double, 3> b{1.0, 2.0, 3.0};
   tensor<double, 3> db{};
 
@@ -143,66 +175,4 @@
   EXPECT_NEAR(dx[0], -1.25, TOL);
   EXPECT_NEAR(dx[1],  0.50, TOL);
   EXPECT_NEAR(dx[2], -0.25, TOL);
-=======
-  tensor<double, 3> x{1.0, 2.0, 3.0};
-
-  tensor<double, 3> y = bar(A, x);
-  EXPECT_EQ(y[0], 0.5);
-  EXPECT_EQ(y[1], 0.0);
-  EXPECT_EQ(y[2], 1.5);
-
-  tensor<double, 3> dx{};
-  tensor<double, 3> dy = (jvp<bar>(A, x))(dA, dx);
-  EXPECT_EQ(dy[0], -1.25);
-  EXPECT_EQ(dy[1],  0.50);
-  EXPECT_EQ(dy[2], -0.25);
-}
-
-TEST(enzyme, vjp_test_1_arg) {
-
-  double x = 3.5;
-  auto f_vjp = vjp<square>(x);
-
-  double y = 1.7;
-  double z = f_vjp(1.7);
-
-  double dfdx = x * 2.0;
-  EXPECT_NEAR(z, dfdx * y, 1.0e-15);
-
-}
-
-TEST(enzyme, vjp_test_2_args) {
-
-  // note: the unary "+" operator converts 
-  // a stateless lambda function to a function pointer
-  constexpr auto f = +[](double x, double y) {
-    return std::tuple{sin(x), cos(y)};
-  };
-
-  auto f_vjp = vjp<f>(0.5, 1.0);
-
-  auto [xbar, ybar] = f_vjp(std::tuple{-0.7, 0.3});
-
-  EXPECT_NEAR(xbar, -0.6143077933232609, 1.0e-15);
-  EXPECT_NEAR(ybar, -0.2524412954423689, 1.0e-15);
-
-}
-
-TEST(enzyme, vjp_test_3_args) {
-
-  // note: the unary "+" operator converts 
-  // a stateless lambda function to a function pointer
-  constexpr auto f = +[](double x, double y, double z) {
-    return std::tuple{sin(x), cos(y), tan(z)};
-  };
-
-  auto f_vjp = vjp<f>(0.5, 1.0, 2.0);
-
-  auto [xbar, ybar, zbar] = f_vjp(std::tuple{-0.7, 0.3, -0.1});
-
-  EXPECT_NEAR(xbar, -0.6143077933232609, 1.0e-15);
-  EXPECT_NEAR(ybar, -0.2524412954423689, 1.0e-15);
-  EXPECT_NEAR(zbar, -0.5774399204041918, 1.0e-15);
-
->>>>>>> cec7202a
 }