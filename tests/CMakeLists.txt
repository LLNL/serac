--- conflicted
+++ resolved
@@ -28,12 +28,8 @@
         serac_boundary_cond.cpp
         serac_mesh.cpp
         mfem_ex9p_blockilu.cpp
-<<<<<<< HEAD
 	serac_newmark_test.cpp
-    serac_sets.cpp)
-=======
-	    serac_newmark_test.cpp)
->>>>>>> 275f0600
+	serac_sets.cpp)
 
     foreach(filename ${solver_tests})
         get_filename_component(test_name ${filename} NAME_WE)
