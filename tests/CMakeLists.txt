--- conflicted
+++ resolved
@@ -23,11 +23,8 @@
         serac_dtor.cpp
         serac_boundary_cond.cpp
         serac_mesh.cpp
-<<<<<<< HEAD
         time_integration_with_constraints.cpp)
-=======
         mfem_ex9p_blockilu.cpp)
->>>>>>> 35e13f14
 
     foreach(filename ${solver_tests})
         get_filename_component(test_name ${filename} NAME_WE)
