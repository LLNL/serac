--- conflicted
+++ resolved
@@ -19,26 +19,11 @@
 serac_add_tests( SOURCES ${language_tests}
                  DEPENDS_ON gtest mfem mpi)
 
-<<<<<<< HEAD
-    set(solver_tests
-        serac_solid.cpp
-        serac_solid_reuse_mesh.cpp
-        serac_solid_adjoint.cpp
-        serac_thermal_solver.cpp
-        serac_thermal_structural_solver.cpp
-        serac_dtor.cpp
-        serac_boundary_cond.cpp
-        serac_mesh.cpp
-        mfem_ex9p_blockilu.cpp
-        serac_newmark_test.cpp
-        serac_sets.cpp)
-=======
 if(ENABLE_CUDA)
     # CUDA smoke test
     blt_add_library( NAME       serac_cuda_smoketest_kernel
                      SOURCES    serac_cuda_smoketest_kernel.cpp 
                      DEPENDS_ON cuda)
->>>>>>> db8bdd00
 
     serac_add_tests( SOURCES serac_cuda_smoketest.cpp
                      DEPENDS_ON serac_cuda_smoketest_kernel gtest)
