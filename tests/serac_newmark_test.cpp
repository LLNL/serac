--- conflicted
+++ resolved
@@ -72,13 +72,8 @@
     auto solid_solver_options = inlet["solid"].get<serac::Solid::InputOptions>();
 
     // We only want to add these boundary conditions if we've defined boundary_conds for the serac_newmark_beta test
-<<<<<<< HEAD
-    if (inlet["nonlinear_solid"].contains("boundary_conds")) {
+    if (inlet["solid"].contains("boundary_conds")) {
       int ne = std::get<serac::mesh::GenerateInputOptions>(mesh_options.extra_options).elements[0];
-=======
-    if (inlet["solid"].contains("boundary_conds")) {
-      int                       ne = rect_options->elements[0];
->>>>>>> cfc2398a
       mfem::FunctionCoefficient fixed([ne](const mfem::Vector& x) { return (x[0] < 1. / ne) ? 1. : 0.; });
 
       mfem::Array<int> bdr_attr_list = serac::mfem_ext::MakeBdrAttributeList(*pmesh, fixed);
