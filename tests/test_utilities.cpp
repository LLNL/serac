--- conflicted
+++ resolved
@@ -144,36 +144,34 @@
 }  // namespace detail
 
 template <typename PhysicsModule>
-void runModuleTest(const std::string& input_file, std::shared_ptr<mfem::ParMesh> custom_mesh)
+void runModuleTest(const std::string& input_file, std::unique_ptr<mfem::ParMesh> custom_mesh)
 {
   // Create DataStore
   axom::sidre::DataStore datastore;
 
   // Initialize Inlet and read input file
   auto inlet = serac::input::initialize(datastore, input_file);
+  serac::StateManager::initialize(datastore);
 
   defineTestSchema<PhysicsModule>(inlet);
 
   // Build the mesh
-  std::shared_ptr<mfem::ParMesh> mesh;
+  std::unique_ptr<mfem::ParMesh> mesh;
   if (custom_mesh) {
-    mesh = custom_mesh;
+    mesh = std::move(custom_mesh);
   } else {
     auto mesh_options   = inlet["main_mesh"].get<serac::mesh::InputOptions>();
     auto full_mesh_path = serac::input::findMeshFilePath(mesh_options.relative_mesh_file_name, input_file);
     mesh = serac::buildMeshFromFile(full_mesh_path, mesh_options.ser_ref_levels, mesh_options.par_ref_levels);
   }
+  const int dim = mesh->Dimension();
+  serac::StateManager::setMesh(std::move(mesh));
 
   const std::string module_name = detail::moduleName<PhysicsModule>();
 
   // Define the solid solver object
-<<<<<<< HEAD
-  auto           solid_solver_options = inlet["nonlinear_solid"].get<serac::NonlinearSolid::InputOptions>();
-  NonlinearSolid solid_solver(solid_solver_options);
-=======
   auto          module_options = inlet[module_name].get<typename PhysicsModule::InputOptions>();
-  PhysicsModule module(mesh, module_options);
->>>>>>> cd1a0575
+  PhysicsModule module(module_options);
 
   const bool is_dynamic = inlet[module_name].contains("dynamics");
 
@@ -218,12 +216,13 @@
   // Output the final state
   module.outputState();
 
-  detail::verifyFields(module, inlet, mesh->Dimension());
-}
-
-template void runModuleTest<NonlinearSolid>(const std::string& input_file, std::shared_ptr<mfem::ParMesh> custom_mesh);
+  detail::verifyFields(module, inlet, dim);
+  serac::StateManager::reset();
+}
+
+template void runModuleTest<NonlinearSolid>(const std::string& input_file, std::unique_ptr<mfem::ParMesh> custom_mesh);
 template void runModuleTest<ThermalConduction>(const std::string&             input_file,
-                                               std::shared_ptr<mfem::ParMesh> custom_mesh);
+                                               std::unique_ptr<mfem::ParMesh> custom_mesh);
 
 }  // end namespace test_utils
 
