--- conflicted
+++ resolved
@@ -155,13 +155,8 @@
 }  // namespace detail
 
 template <typename PhysicsModule>
-<<<<<<< HEAD
-void runModuleTest(const std::string& input_file, std::unique_ptr<mfem::ParMesh> custom_mesh,
-                   std::optional<int> restart_cycle)
-=======
 void runModuleTest(const std::string& input_file, const std::string& test_name,
-                   std::shared_ptr<mfem::ParMesh> custom_mesh)
->>>>>>> cfc2398a
+                   std::unique_ptr<mfem::ParMesh> custom_mesh, std::optional<int> restart_cycle)
 {
   // Create DataStore
   axom::sidre::DataStore datastore;
@@ -247,15 +242,10 @@
   serac::StateManager::reset();
 }
 
-<<<<<<< HEAD
-template void runModuleTest<NonlinearSolid>(const std::string&, std::unique_ptr<mfem::ParMesh>, std::optional<int>);
-template void runModuleTest<ThermalConduction>(const std::string&, std::unique_ptr<mfem::ParMesh>, std::optional<int>);
-=======
-template void runModuleTest<Solid>(const std::string& input_file, const std::string& test_name,
-                                   std::shared_ptr<mfem::ParMesh> custom_mesh);
-template void runModuleTest<ThermalConduction>(const std::string& input_file, const std::string& test_name,
-                                               std::shared_ptr<mfem::ParMesh> custom_mesh);
->>>>>>> cfc2398a
+template void runModuleTest<Solid>(const std::string&, const std::string&, std::unique_ptr<mfem::ParMesh>,
+                                   std::optional<int>);
+template void runModuleTest<ThermalConduction>(const std::string&, const std::string&, std::unique_ptr<mfem::ParMesh>,
+                                               std::optional<int>);
 
 }  // end namespace test_utils
 
