// Copyright (c) 2019-2020, Lawrence Livermore National Security, LLC and
// other Serac Project Developers. See the top-level LICENSE file for
// details.
//
// SPDX-License-Identifier: (BSD-3-Clause)

#include "test_utilities.hpp"

#include <gtest/gtest.h>

#include "serac/infrastructure/input.hpp"
#include "serac/numerics/mesh_utils.hpp"
#include "serac/physics/nonlinear_solid.hpp"

namespace serac {

namespace test_utils {

void defineNonlinSolidInputFileSchema(axom::inlet::Inlet& inlet)
{
  // Simulation time parameters
  inlet.addDouble("dt", "Time step.");
  inlet.addDouble("t_final", "Stopping point");

  // Integration test parameters
  inlet.addDouble("expected_x_l2norm", "Correct L2 norm of the displacement field");
  inlet.addDouble("expected_v_l2norm", "Correct L2 norm of the velocity field");
  inlet.addDouble("epsilon", "Threshold to be used in the comparison");

  auto& mesh_table = inlet.addTable("main_mesh", "The main mesh for the problem");
  serac::mesh::InputOptions::defineInputFileSchema(mesh_table);

  // Physics
  auto& solid_solver_table = inlet.addTable("nonlinear_solid", "Finite deformation solid mechanics module");
  // FIXME: Remove once Inlet's "contains" logic improvements are merged
<<<<<<< HEAD
  serac::NonlinearSolid::InputInfo::defineInputFileSchema(solid_solver_table);
=======
  serac::NonlinearSolid::InputOptions::defineInputFileSchema(solid_solver_table, dynamic);
>>>>>>> 2dc4a2df

  // Verify input file
  if (!inlet.verify()) {
    SLIC_ERROR("Input file failed to verify.");
  }
}

void runNonlinSolidTest(const std::string& input_file)
{
  // Create DataStore
  axom::sidre::DataStore datastore;

  // Initialize Inlet and read input file
  auto inlet = serac::input::initialize(datastore, input_file);

  defineNonlinSolidInputFileSchema(inlet);

  // Build the mesh
  auto mesh_info      = inlet["main_mesh"].get<serac::mesh::InputInfo>();
  auto full_mesh_path = serac::input::findMeshFilePath(mesh_info.relative_mesh_file_name, input_file);
  auto mesh           = serac::buildMeshFromFile(full_mesh_path, mesh_info.ser_ref_levels, mesh_info.par_ref_levels);

  // Define the solid solver object
  auto           solid_solver_info = inlet["nonlinear_solid"].get<serac::NonlinearSolid::InputInfo>();
  NonlinearSolid solid_solver(mesh, solid_solver_info);

  const bool is_dynamic = inlet["nonlinear_solid"].contains("mass_solver");

  if (is_dynamic) {
    auto visc = std::make_unique<mfem::ConstantCoefficient>(0.0);
    solid_solver.setViscosity(std::move(visc));
  }

  // Initialize the output
  solid_solver.initializeOutput(serac::OutputType::VisIt, "nonlin_solid");

  // Complete the solver setup
  solid_solver.completeSetup();
  // Output the initial state
  solid_solver.outputState();

  double dt = inlet["dt"];

  // Check if dynamic
  if (is_dynamic) {
    double t       = 0.0;
    double t_final = inlet["t_final"];

    // Perform time-integration
    // (looping over the time iterations, ti, with a time-step dt).
    bool last_step = false;
    for (int ti = 1; !last_step; ti++) {
      double dt_real = std::min(dt, t_final - t);
      t += dt_real;
      last_step = (t >= t_final - 1e-8 * dt);

      solid_solver.advanceTimestep(dt_real);
    }
  } else {
    solid_solver.advanceTimestep(dt);
  }

  // Output the final state
  solid_solver.outputState();

  mfem::Vector zero(mesh->Dimension());
  zero = 0.0;
  mfem::VectorConstantCoefficient zerovec(zero);

  if (inlet.contains("expected_x_l2norm")) {
    double x_norm = solid_solver.displacement().gridFunc().ComputeLpError(2.0, zerovec);
    EXPECT_NEAR(inlet["expected_x_l2norm"], x_norm, inlet["epsilon"]);
  }
  if (inlet.contains("expected_v_l2norm")) {
    double v_norm = solid_solver.velocity().gridFunc().ComputeLpError(2.0, zerovec);
    EXPECT_NEAR(inlet["expected_v_l2norm"], v_norm, inlet["epsilon"]);
  }
}

}  // end namespace test_utils

}  // end namespace serac<|MERGE_RESOLUTION|>--- conflicted
+++ resolved
@@ -33,11 +33,7 @@
   // Physics
   auto& solid_solver_table = inlet.addTable("nonlinear_solid", "Finite deformation solid mechanics module");
   // FIXME: Remove once Inlet's "contains" logic improvements are merged
-<<<<<<< HEAD
-  serac::NonlinearSolid::InputInfo::defineInputFileSchema(solid_solver_table);
-=======
-  serac::NonlinearSolid::InputOptions::defineInputFileSchema(solid_solver_table, dynamic);
->>>>>>> 2dc4a2df
+  serac::NonlinearSolid::InputOptions::defineInputFileSchema(solid_solver_table);
 
   // Verify input file
   if (!inlet.verify()) {
@@ -56,15 +52,15 @@
   defineNonlinSolidInputFileSchema(inlet);
 
   // Build the mesh
-  auto mesh_info      = inlet["main_mesh"].get<serac::mesh::InputInfo>();
-  auto full_mesh_path = serac::input::findMeshFilePath(mesh_info.relative_mesh_file_name, input_file);
-  auto mesh           = serac::buildMeshFromFile(full_mesh_path, mesh_info.ser_ref_levels, mesh_info.par_ref_levels);
+  auto mesh_options   = inlet["main_mesh"].get<serac::mesh::InputOptions>();
+  auto full_mesh_path = serac::input::findMeshFilePath(mesh_options.relative_mesh_file_name, input_file);
+  auto mesh = serac::buildMeshFromFile(full_mesh_path, mesh_options.ser_ref_levels, mesh_options.par_ref_levels);
 
   // Define the solid solver object
-  auto           solid_solver_info = inlet["nonlinear_solid"].get<serac::NonlinearSolid::InputInfo>();
-  NonlinearSolid solid_solver(mesh, solid_solver_info);
+  auto           solid_solver_options = inlet["nonlinear_solid"].get<serac::NonlinearSolid::InputOptions>();
+  NonlinearSolid solid_solver(mesh, solid_solver_options);
 
-  const bool is_dynamic = inlet["nonlinear_solid"].contains("mass_solver");
+  const bool is_dynamic = inlet["nonlinear_solid"].contains("dynamics");
 
   if (is_dynamic) {
     auto visc = std::make_unique<mfem::ConstantCoefficient>(0.0);
