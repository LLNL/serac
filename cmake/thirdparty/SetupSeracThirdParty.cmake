# Copyright (c) 2019-2023, Lawrence Livermore National Security, LLC and
# other Serac Project Developers. See the top-level LICENSE file for
# details.
#
# SPDX-License-Identifier: (BSD-3-Clause)

if (NOT SERAC_THIRD_PARTY_LIBRARIES_FOUND)
    # Prevent this file from being called twice in the same scope
    set(SERAC_THIRD_PARTY_LIBRARIES_FOUND TRUE)

    #------------------------------------------------------------------------------
    # CUDA
    #------------------------------------------------------------------------------
    if(ENABLE_CUDA)
        # Manually set includes as system includes
        foreach(_target cuda_runtime cuda)
            get_target_property(_dirs ${_target} INTERFACE_INCLUDE_DIRECTORIES)
            set_property(TARGET ${_target}
                         APPEND PROPERTY INTERFACE_SYSTEM_INCLUDE_DIRECTORIES
                         "${_dirs}")
        endforeach()
    endif()

    # Policy to use <PackageName>_ROOT variable in find_<Package> commands
    # Policy added in 3.12+
    if(POLICY CMP0074)
        set(CMAKE_POLICY_DEFAULT_CMP0074 NEW)
    endif()

    #------------------------------------------------------------------------------
    # Camp
    #------------------------------------------------------------------------------
    if (NOT CAMP_DIR)
        message(FATAL_ERROR "CAMP_DIR is required.")
    endif()

    if (NOT EXISTS "${CAMP_DIR}")
        message(FATAL_ERROR "Given CAMP_DIR does not exist: ${CAMP_DIR}")
    endif()

    if (NOT IS_DIRECTORY "${CAMP_DIR}")
        message(FATAL_ERROR "Given CAMP_DIR is not a directory: ${CAMP_DIR}")
    endif()

    find_package(camp REQUIRED PATHS ${CAMP_DIR})

    message(STATUS "Checking for expected Camp target 'camp'")
    if (NOT TARGET camp)
        message(FATAL_ERROR "Camp failed to load: ${CAMP_DIR}")
    else()
        message(STATUS "Camp loaded: ${CAMP_DIR}")
    endif()

    # Note: camp sets a compile feature that is not available on XL
    set_target_properties(camp PROPERTIES INTERFACE_COMPILE_FEATURES "")

    #------------------------------------------------------------------------------
    # Umpire
    #------------------------------------------------------------------------------
    if(UMPIRE_DIR)
        serac_assert_is_directory(VARIABLE_NAME UMPIRE_DIR)
        find_package(umpire REQUIRED NO_DEFAULT_PATH
                     PATHS ${UMPIRE_DIR})
        message(STATUS "Umpire support is ON")
        set(UMPIRE_FOUND TRUE)
    else()
        message(STATUS "Umpire support is OFF")
        set(UMPIRE_FOUND FALSE)
    endif()

    #------------------------------------------------------------------------------
    # RAJA
    #------------------------------------------------------------------------------
    if(RAJA_DIR)
        serac_assert_is_directory(VARIABLE_NAME RAJA_DIR)
        find_package(RAJA REQUIRED NO_DEFAULT_PATH
                     PATHS ${RAJA_DIR})
        message(STATUS "RAJA support is ON")
        set(RAJA_FOUND TRUE)
    else()
        message(STATUS "RAJA support is OFF")
        set(RAJA_FOUND FALSE)
    endif()

    #------------------------------------------------------------------------------
    # Conduit (required by Axom)
    #------------------------------------------------------------------------------
    if(NOT CONDUIT_DIR)
        MESSAGE(FATAL_ERROR "Could not find Conduit. Conduit requires explicit CONDUIT_DIR.")
    endif()

    set(_conduit_config "${CONDUIT_DIR}/lib/cmake/conduit/ConduitConfig.cmake")
    if(NOT EXISTS ${_conduit_config})
        MESSAGE(FATAL_ERROR "Could not find Conduit CMake include file ${_conduit_config}")
    endif()

    find_package(Conduit REQUIRED
                 NO_DEFAULT_PATH
                 PATHS ${CONDUIT_DIR}/lib/cmake/conduit)

    # Manually set includes as system includes
    get_target_property(_dirs conduit::conduit INTERFACE_INCLUDE_DIRECTORIES)
    set_property(TARGET conduit::conduit
                 APPEND PROPERTY INTERFACE_SYSTEM_INCLUDE_DIRECTORIES
                 "${_dirs}")


    #------------------------------------------------------------------------------
    # PETSC
    #------------------------------------------------------------------------------
    if(PETSC_DIR)
        serac_assert_is_directory(VARIABLE_NAME PETSC_DIR)
        include(${CMAKE_CURRENT_LIST_DIR}/FindPETSc.cmake)
        message(STATUS "PETSc support is ON")
        set(PETSC_FOUND TRUE)
    else()
        message(STATUS "PETSc support is OFF")
        set(PETSC_FOUND FALSE)
    endif()

    #------------------------------------------------------------------------------
    # Adiak
    #------------------------------------------------------------------------------
    if(SERAC_ENABLE_PROFILING AND NOT ADIAK_DIR)
        message(FATAL_ERROR "SERAC_ENABLE_PROFILING cannot be ON without ADIAK_DIR defined.")
    endif()

    if(ADIAK_DIR AND SERAC_ENABLE_PROFILING)
        serac_assert_is_directory(VARIABLE_NAME ADIAK_DIR)

        find_package(adiak REQUIRED NO_DEFAULT_PATH PATHS ${ADIAK_DIR})
        message(STATUS "Adiak support is ON")
        set(ADIAK_FOUND TRUE)
    else()
        message(STATUS "Adiak support is OFF")
        set(ADIAK_FOUND FALSE)
    endif()

    #------------------------------------------------------------------------------
    # Caliper
    #------------------------------------------------------------------------------
    if(SERAC_ENABLE_PROFILING AND NOT CALIPER_DIR)
        message(FATAL_ERROR "SERAC_ENABLE_PROFILING cannot be ON without CALIPER_DIR defined.")
    endif()

    if(CALIPER_DIR AND SERAC_ENABLE_PROFILING)
        serac_assert_is_directory(VARIABLE_NAME CALIPER_DIR)

        # Should this logic be in the Caliper CMake package?
        # If CMake version doesn't support CUDAToolkit the libraries
        # are just "baked in"
        if(ENABLE_CUDA)
            if(CMAKE_VERSION VERSION_LESS 3.17)
                message(FATAL_ERROR "Serac+Caliper+CUDA requires CMake > 3.17.")
            else()
                find_package(CUDAToolkit REQUIRED)
            endif()
        endif()

        find_package(caliper REQUIRED NO_DEFAULT_PATH
                     PATHS ${CALIPER_DIR})
        message(STATUS "Caliper support is ON")
        set(CALIPER_FOUND TRUE)
    else()
        message(STATUS "Caliper support is OFF")
        set(CALIPER_FOUND FALSE)
    endif()

    #------------------------------------------------------------------------------
    # Sundials
    #------------------------------------------------------------------------------
    if (SUNDIALS_DIR)
        # Note: Sundials is currently only used via MFEM and MFEM's target contains it's information
        serac_assert_is_directory(VARIABLE_NAME SUNDIALS_DIR)
        set(SERAC_USE_SUNDIALS ON CACHE BOOL "")
        
        # Note: MFEM sets SUNDIALS_FOUND itself
        if (NOT SERAC_ENABLE_CODEVELOP)
            set(SUNDIALS_FOUND TRUE)
        endif()
    else()
        set(SERAC_USE_SUNDIALS OFF CACHE BOOL "")
        set(SUNDIALS_FOUND FALSE)
    endif()
    message(STATUS "Sundials support is ${SERAC_USE_SUNDIALS}")

    #------------------------------------------------------------------------------
    # MFEM
    #------------------------------------------------------------------------------
    if(NOT SERAC_ENABLE_CODEVELOP)
        message(STATUS "Using installed MFEM")
        include(${CMAKE_CURRENT_LIST_DIR}/FindMFEM.cmake)
    else()
        message(STATUS "Using MFEM submodule")

        #### Store Data that MFEM clears
        set(tpls_to_save AMGX AXOM CALIPER CAMP CONDUIT HDF5
                         HYPRE LUA METIS MFEM NETCDF PARMETIS PETSC RAJA
                         SUPERLU_DIST STRUMPACK SUNDIALS TRIBOL UMPIRE)
        foreach(_tpl ${tpls_to_save})
            set(${_tpl}_DIR_SAVE "${${_tpl}_DIR}")
        endforeach()

        #### MFEM "Use" Options

        # Assumes that we have AMGX if we have CUDA
        set(MFEM_USE_AMGX ${ENABLE_CUDA} CACHE BOOL "")
        set(MFEM_USE_CALIPER ${CALIPER_FOUND} CACHE BOOL "")
        # We don't use MFEM's Conduit/Axom support
        set(MFEM_USE_CONDUIT OFF CACHE BOOL "")
        set(MFEM_USE_CUDA ${ENABLE_CUDA} CACHE BOOL "")
        set(MFEM_USE_LAPACK ON CACHE BOOL "")
        # mfem+mpi requires metis
        set(MFEM_USE_METIS ${ENABLE_MPI} CACHE BOOL "")
        set(MFEM_USE_METIS_5 ${ENABLE_MPI} CACHE BOOL "")
        set(MFEM_USE_MPI ${ENABLE_MPI} CACHE BOOL "")
        if(NETCDF_DIR)
            serac_assert_is_directory(VARIABLE_NAME NETCDF_DIR)
            set(MFEM_USE_NETCDF ON CACHE BOOL "")
        endif()
        # mfem+mpi also needs parmetis
        if(ENABLE_MPI)
            serac_assert_is_directory(VARIABLE_NAME PARMETIS_DIR)
            # Slightly different naming convention
            set(ParMETIS_DIR ${PARMETIS_DIR} CACHE PATH "")
        endif()
        set(MFEM_USE_OPENMP ${ENABLE_OPENMP} CACHE BOOL "")
        set(MFEM_USE_PETSC ${PETSC_FOUND} CACHE BOOL "")
        set(MFEM_USE_RAJA OFF CACHE BOOL "")
        set(MFEM_USE_SUNDIALS ${SERAC_USE_SUNDIALS} CACHE BOOL "")
        if(SUPERLUDIST_DIR)
            serac_assert_is_directory(VARIABLE_NAME SUPERLUDIST_DIR)
            # MFEM uses a slightly different naming convention
            set(SuperLUDist_DIR ${SUPERLUDIST_DIR} CACHE PATH "")
            set(MFEM_USE_SUPERLU ${ENABLE_MPI} CACHE BOOL "")
        endif()
        if(STRUMPACK_DIR)
            serac_assert_is_directory(VARIABLE_NAME STRUMPACK_DIR)
            set(MFEM_USE_STRUMPACK ON CACHE BOOL "")
            find_package(strumpack CONFIG PATHS ${STRUMPACK_DIR}/lib/cmake/STRUMPACK)
            set(STRUMPACK_REQUIRED_PACKAGES "MPI" "MPI_Fortran" "ParMETIS" "METIS"
                "ScaLAPACK" CACHE STRING
                "Additional packages required by STRUMPACK.")
            set(STRUMPACK_TARGET_NAMES STRUMPACK::strumpack CACHE STRING "")
        endif()
        set(MFEM_USE_UMPIRE OFF CACHE BOOL "")
        set(MFEM_USE_ZLIB ON CACHE BOOL "")

        #### MFEM Configuration Options

        # Prefix the "check" targets
        set(MFEM_CUSTOM_TARGET_PREFIX "mfem_" CACHE STRING "")

        # Tweaks needed after Spack converted to the HDF5 CMake build system
        # NOTE: we check if an hdf5 target is namespaced or not, since some versions
        #       of hdf5 do not namespace their targets and others do
        set(HDF5_TARGET_NAMES "" CACHE STRING "")
        if(TARGET hdf5::hdf5-static)
            list(APPEND HDF5_TARGET_NAMES hdf5::hdf5-static)
        else()
            list(APPEND HDF5_TARGET_NAMES hdf5-static)
        endif()
        if(TARGET hdf5::hdf5-shared)
            list(APPEND HDF5_TARGET_NAMES hdf5::hdf5-shared)
        else()
            list(APPEND HDF5_TARGET_NAMES hdf5-shared)
        endif()

        if(TARGET hdf5::hdf5_hl-static)
            set(HDF5_C_LIBRARY_hdf5_hl hdf5::hdf5_hl-static CACHE STRING "")
        else()
            set(HDF5_C_LIBRARY_hdf5_hl hdf5_hl-static CACHE STRING "")
        endif()

        set(HDF5_IMPORT_CONFIG "RELEASE" CACHE STRING "")

        # Disable tests + examples
        set(MFEM_ENABLE_TESTING  OFF CACHE BOOL "")
        set(MFEM_ENABLE_EXAMPLES OFF CACHE BOOL "")
        set(MFEM_ENABLE_MINIAPPS OFF CACHE BOOL "")

        if(${PROJECT_NAME} STREQUAL "smith")
            add_subdirectory(${PROJECT_SOURCE_DIR}/serac/mfem  ${CMAKE_BINARY_DIR}/mfem)
        else()
            add_subdirectory(${PROJECT_SOURCE_DIR}/mfem  ${CMAKE_BINARY_DIR}/mfem)
        endif()

        set(MFEM_FOUND TRUE CACHE BOOL "" FORCE)

        # Patch the mfem target with the correct include directories
        get_target_property(_mfem_includes mfem INCLUDE_DIRECTORIES)
        target_include_directories(mfem SYSTEM INTERFACE ${_mfem_includes})
        target_include_directories(mfem SYSTEM INTERFACE $<BUILD_INTERFACE:${SERAC_SOURCE_DIR}>)
        target_include_directories(mfem SYSTEM INTERFACE $<BUILD_INTERFACE:${CMAKE_BINARY_DIR}/mfem>)

        #### Restore previously stored data
        foreach(_tpl ${tpls_to_save})
            set(${_tpl}_DIR "${${_tpl}_DIR_SAVE}" CACHE PATH "" FORCE)
        endforeach()

        set(MFEM_BUILT_WITH_CMAKE TRUE)
    endif()

    #------------------------------------------------------------------------------
    # Axom
    #------------------------------------------------------------------------------
    if(NOT SERAC_ENABLE_CODEVELOP)
        message(STATUS "Using installed Axom")
        serac_assert_is_directory(VARIABLE_NAME AXOM_DIR)

        find_package(axom REQUIRED
                        NO_DEFAULT_PATH
                        PATHS ${AXOM_DIR}/lib/cmake)

        message(STATUS "Axom support is ON")

        #
        # Check for optional Axom headers that are required for Serac
        #

        # sol.hpp
        find_path(
            _sol_found sol.hpp
            PATHS ${AXOM_DIR}/include/axom
            NO_DEFAULT_PATH
            NO_CMAKE_ENVIRONMENT_PATH
            NO_CMAKE_PATH
            NO_SYSTEM_ENVIRONMENT_PATH
            NO_CMAKE_SYSTEM_PATH
        )
        if (NOT _sol_found)
            message(FATAL_ERROR "Given AXOM_DIR did not contain a required header: axom/sol.hpp"
                                "\nTry building Axom with '-DBLT_CXX_STD=c++14' or higher\n ")
        endif()

        # LuaReader.hpp
        find_path(
            _luareader_found LuaReader.hpp
            PATHS ${AXOM_DIR}/include/axom/inlet
            NO_DEFAULT_PATH
            NO_CMAKE_ENVIRONMENT_PATH
            NO_CMAKE_PATH
            NO_SYSTEM_ENVIRONMENT_PATH
            NO_CMAKE_SYSTEM_PATH
        )
        if (NOT _luareader_found)
            message(FATAL_ERROR "Given AXOM_DIR did not contain a required header: axom/inlet/LuaReader.hpp"
                                "\nTry building Axom with '-DLUA_DIR=path/to/lua/install'\n ")
        endif()
        set(LUA_FOUND TRUE CACHE BOOL "")

        # MFEMSidreDataCollection.hpp
        find_path(
            _mfemdatacollection_found MFEMSidreDataCollection.hpp
            PATHS ${AXOM_DIR}/include/axom/sidre/core
            NO_DEFAULT_PATH
            NO_CMAKE_ENVIRONMENT_PATH
            NO_CMAKE_PATH
            NO_SYSTEM_ENVIRONMENT_PATH
            NO_CMAKE_SYSTEM_PATH
        )
        if (NOT _mfemdatacollection_found)
            message(FATAL_ERROR "Given AXOM_DIR did not contain a required header: axom/sidre/core/MFEMSidreDataCollection.hpp"
                                "\nTry building Axom with '-DAXOM_ENABLE_MFEM_SIDRE_DATACOLLECTION=ON'\n ")
        endif()

    else()
        set(ENABLE_FORTRAN OFF CACHE BOOL "" FORCE)
        # Otherwise we use the submodule
        message(STATUS "Using Axom submodule")
        if(NOT LUA_DIR)
            message(FATAL_ERROR "LUA_DIR is required to use the Axom submodule"
                                "\nTry running CMake with '-DLUA_DIR=path/to/lua/install'\n ")
        endif()
        set(AXOM_ENABLE_EXAMPLES OFF CACHE BOOL "")
        set(AXOM_ENABLE_TESTS    OFF CACHE BOOL "")
        set(AXOM_ENABLE_DOCS     OFF CACHE BOOL "")
        set(AXOM_ENABLE_TOOLS    OFF CACHE BOOL "")
        set(AXOM_USE_CALIPER ${CALIPER_FOUND} CACHE BOOL "")
        set(CUDA_SEPARABLE_COMPILATION ON CACHE BOOL "")

        # Used for the doxygen target
        set(AXOM_CUSTOM_TARGET_PREFIX "axom_" CACHE STRING "" FORCE)
        if(ENABLE_CUDA)
            # This appears to be unconditionally needed for Axom, why isn't it part of the build system?
            set(CMAKE_CUDA_FLAGS "${CMAKE_CUDA_FLAGS} --expt-extended-lambda")
        endif()
        if(${PROJECT_NAME} STREQUAL "smith")
            add_subdirectory(${PROJECT_SOURCE_DIR}/serac/axom/src  ${CMAKE_BINARY_DIR}/axom)
        else()
            add_subdirectory(${PROJECT_SOURCE_DIR}/axom/src ${CMAKE_BINARY_DIR}/axom)
        endif()
        set(AXOM_FOUND TRUE CACHE BOOL "" FORCE)

        if (STRUMPACK_DIR)
            target_link_libraries(sidre PUBLIC STRUMPACK::strumpack)
        endif()

        # Alias Axom's builtin thirdparty targets under axom namespace
        foreach(_comp ${AXOM_COMPONENTS_ENABLED};cli11;fmt)
            add_library(axom::${_comp} ALIAS ${_comp})
        endforeach()

        # Create convenience target that bundles all Axom targets (axom)
        # This normally happens in axom's installed config file
        add_library(axom INTERFACE IMPORTED)
        target_link_libraries(axom INTERFACE ${AXOM_COMPONENTS_ENABLED})

        if(ENABLE_OPENMP)
            target_link_libraries(core INTERFACE openmp)
        endif()

<<<<<<< HEAD
            # Mark the axom includes as "system" and filter unallowed directories
            get_target_property(_dirs core INTERFACE_INCLUDE_DIRECTORIES)
            set_property(TARGET core
                         PROPERTY INTERFACE_INCLUDE_DIRECTORIES
                         "${_dirs}")
            set_property(TARGET core
                         APPEND PROPERTY INTERFACE_SYSTEM_INCLUDE_DIRECTORIES
                         "${_dirs}")
        else()
            # Old axom way where there is a singular combined axom library

            # Mark the axom includes as "system" and filter unallowed directories
            get_target_property(_dirs axom INTERFACE_INCLUDE_DIRECTORIES)
            list(REMOVE_ITEM _dirs ${PROJECT_SOURCE_DIR})
            set_property(TARGET axom
                         PROPERTY INTERFACE_INCLUDE_DIRECTORIES
                         "${_dirs}")
            set_property(TARGET axom
                         APPEND PROPERTY INTERFACE_SYSTEM_INCLUDE_DIRECTORIES
                         "${_dirs}")
        endif()
=======
        blt_convert_to_system_includes(TARGET core)

>>>>>>> 939c95dc
        set(ENABLE_FORTRAN ON CACHE BOOL "" FORCE)
    endif()

    #------------------------------------------------------------------------------
    # Tribol
    #------------------------------------------------------------------------------
    if (NOT SERAC_ENABLE_CODEVELOP)
        if(TRIBOL_DIR)
            serac_assert_is_directory(VARIABLE_NAME TRIBOL_DIR)

            find_package(tribol REQUIRED
                                NO_DEFAULT_PATH 
                                PATHS ${TRIBOL_DIR}/lib/cmake)

<<<<<<< HEAD
        find_package(tribol REQUIRED
                            NO_DEFAULT_PATH
                            PATHS ${TRIBOL_DIR}/lib/cmake)
=======
            if(TARGET tribol)
                message(STATUS "Tribol CMake exported library loaded: tribol")
            else()
                message(FATAL_ERROR "Could not load Tribol CMake exported library: tribol")
            endif()
>>>>>>> 939c95dc

            # Set include dir to system
            set(TRIBOL_INCLUDE_DIR ${TRIBOL_DIR}/include)
            set_property(TARGET tribol
                        APPEND PROPERTY INTERFACE_SYSTEM_INCLUDE_DIRECTORIES
                        ${TRIBOL_INCLUDE_DIR})
            set(TRIBOL_FOUND ON)
        else()
            set(TRIBOL_FOUND OFF)
        endif()
        
        message(STATUS "Tribol support is " ${TRIBOL_FOUND})
    else()
        set(ENABLE_FORTRAN OFF CACHE BOOL "" FORCE)
        # Otherwise we use the submodule
        message(STATUS "Using Tribol submodule")
        set(BUILD_REDECOMP ${ENABLE_MPI} CACHE BOOL "")
        set(TRIBOL_USE_MPI ${ENABLE_MPI} CACHE BOOL "")
        set(TRIBOL_ENABLE_TESTS OFF CACHE BOOL "")
        set(TRIBOL_ENABLE_EXAMPLES OFF CACHE BOOL "")
        set(TRIBOL_ENABLE_DOCS OFF CACHE BOOL "")

        if(${PROJECT_NAME} STREQUAL "smith")
            set(tribol_repo_dir "${PROJECT_SOURCE_DIR}/serac/tribol")
        else()
            set(tribol_repo_dir "${PROJECT_SOURCE_DIR}/tribol")
        endif()

        add_subdirectory(${tribol_repo_dir}  ${CMAKE_BINARY_DIR}/tribol)
        
        target_include_directories(redecomp PUBLIC
            $<BUILD_INTERFACE:${tribol_repo_dir}/src>
        )
        target_include_directories(tribol PUBLIC
            $<BUILD_INTERFACE:${tribol_repo_dir}/src>
            $<BUILD_INTERFACE:${CMAKE_BINARY_DIR}/tribol/include>
            $<INSTALL_INTERFACE:include>
        )
        
        set(TRIBOL_FOUND TRUE CACHE BOOL "" FORCE)
        set(ENABLE_FORTRAN ON CACHE BOOL "" FORCE)
    endif()
<<<<<<< HEAD

    message(STATUS "Tribol support is " ${TRIBOL_FOUND})
=======
>>>>>>> 939c95dc

    #------------------------------------------------------------------------------
    # PETSC
    #------------------------------------------------------------------------------
    if(PETSC_DIR)
        serac_assert_is_directory(VARIABLE_NAME PETSC_DIR)
        include(${CMAKE_CURRENT_LIST_DIR}/FindPETSc.cmake)
        message(STATUS "PETSc support is ON")
        set(PETSC_FOUND TRUE)
    else()
        message(STATUS "PETSc support is OFF")
        set(PETSC_FOUND FALSE)
    endif()

    #------------------------------------------------------------------------------
    # Remove exported OpenMP flags because they are not language agnostic
    #------------------------------------------------------------------------------
    if (NOT SERAC_ENABLE_CODEVELOP)

        set(_props)
        if( ${CMAKE_VERSION} VERSION_GREATER_EQUAL "3.13.0" )
            list(APPEND _props INTERFACE_LINK_OPTIONS)
        endif()
        list(APPEND _props INTERFACE_COMPILE_OPTIONS)

        # This flag is empty due to us not enabling fortran but we need to strip it
        # so it doesn't propagate in our project
        if("${OpenMP_Fortran_FLAGS}" STREQUAL "")
            set(OpenMP_Fortran_FLAGS "-fopenmp")#"$<$<NOT:$<COMPILE_LANGUAGE:Fortran>>:-fopenmp=libomp>;$<$<COMPILE_LANGUAGE:Fortran>:-fopenmp>")
        endif()

        foreach(_target axom)
            if(TARGET ${_target})
                message(STATUS "Removing OpenMP Flags from target[${_target}]")

                foreach(_prop ${_props})
                    get_target_property(_flags ${_target} ${_prop})
                    if ( _flags )
                        string( REPLACE "${OpenMP_CXX_FLAGS}" ""
                                correct_flags "${_flags}" )
                        string( REPLACE "${OpenMP_Fortran_FLAGS}" ""
                                correct_flags "${correct_flags}" )

                        set_target_properties( ${_target} PROPERTIES ${_prop} "${correct_flags}" )
                    endif()
                endforeach()
            endif()
        endforeach()

    endif()

    #---------------------------------------------------------------------------
    # Remove non-existant INTERFACE_INCLUDE_DIRECTORIES from imported targets
    # to work around CMake error
    #---------------------------------------------------------------------------
    set(_imported_targets
        axom
        axom::mfem
        conduit
        conduit::conduit_mpi
        conduit::conduit
        conduit_relay_mpi
        conduit_relay_mpi_io
        conduit_blueprint
        conduit_blueprint_mpi
        tribol::mfem)

    foreach(_target ${_imported_targets})
        if(TARGET ${_target})
            message(STATUS "Removing non-existant include directories from target[${_target}]")

            get_target_property(_dirs ${_target} INTERFACE_INCLUDE_DIRECTORIES)
            set(_existing_dirs)
            foreach(_dir ${_dirs})
                if (EXISTS "${_dir}")
                    list(APPEND _existing_dirs "${_dir}")
                endif()
            endforeach()
            if (_existing_dirs)
                set_target_properties(${_target} PROPERTIES
                                      INTERFACE_INCLUDE_DIRECTORIES "${_existing_dirs}" )
            endif()
        endif()
    endforeach()

    # List of TPL targets built in to BLT - will need to be adjusted when we start using HIP
    set(TPL_DEPS)
    blt_list_append(TO TPL_DEPS ELEMENTS cuda cuda_runtime IF ENABLE_CUDA)
    blt_list_append(TO TPL_DEPS ELEMENTS mpi IF ENABLE_MPI)

    foreach(dep ${TPL_DEPS})
        # If the target is EXPORTABLE, add it to the export set
        get_target_property(_is_imported ${dep} IMPORTED)
        if(NOT ${_is_imported})
            install(TARGETS              ${dep}
                    EXPORT               serac-targets
                    DESTINATION          lib)
        endif()
    endforeach()
endif()<|MERGE_RESOLUTION|>--- conflicted
+++ resolved
@@ -173,7 +173,7 @@
         # Note: Sundials is currently only used via MFEM and MFEM's target contains it's information
         serac_assert_is_directory(VARIABLE_NAME SUNDIALS_DIR)
         set(SERAC_USE_SUNDIALS ON CACHE BOOL "")
-        
+
         # Note: MFEM sets SUNDIALS_FOUND itself
         if (NOT SERAC_ENABLE_CODEVELOP)
             set(SUNDIALS_FOUND TRUE)
@@ -410,32 +410,8 @@
             target_link_libraries(core INTERFACE openmp)
         endif()
 
-<<<<<<< HEAD
-            # Mark the axom includes as "system" and filter unallowed directories
-            get_target_property(_dirs core INTERFACE_INCLUDE_DIRECTORIES)
-            set_property(TARGET core
-                         PROPERTY INTERFACE_INCLUDE_DIRECTORIES
-                         "${_dirs}")
-            set_property(TARGET core
-                         APPEND PROPERTY INTERFACE_SYSTEM_INCLUDE_DIRECTORIES
-                         "${_dirs}")
-        else()
-            # Old axom way where there is a singular combined axom library
-
-            # Mark the axom includes as "system" and filter unallowed directories
-            get_target_property(_dirs axom INTERFACE_INCLUDE_DIRECTORIES)
-            list(REMOVE_ITEM _dirs ${PROJECT_SOURCE_DIR})
-            set_property(TARGET axom
-                         PROPERTY INTERFACE_INCLUDE_DIRECTORIES
-                         "${_dirs}")
-            set_property(TARGET axom
-                         APPEND PROPERTY INTERFACE_SYSTEM_INCLUDE_DIRECTORIES
-                         "${_dirs}")
-        endif()
-=======
         blt_convert_to_system_includes(TARGET core)
 
->>>>>>> 939c95dc
         set(ENABLE_FORTRAN ON CACHE BOOL "" FORCE)
     endif()
 
@@ -447,20 +423,14 @@
             serac_assert_is_directory(VARIABLE_NAME TRIBOL_DIR)
 
             find_package(tribol REQUIRED
-                                NO_DEFAULT_PATH 
+                                NO_DEFAULT_PATH
                                 PATHS ${TRIBOL_DIR}/lib/cmake)
 
-<<<<<<< HEAD
-        find_package(tribol REQUIRED
-                            NO_DEFAULT_PATH
-                            PATHS ${TRIBOL_DIR}/lib/cmake)
-=======
             if(TARGET tribol)
                 message(STATUS "Tribol CMake exported library loaded: tribol")
             else()
                 message(FATAL_ERROR "Could not load Tribol CMake exported library: tribol")
             endif()
->>>>>>> 939c95dc
 
             # Set include dir to system
             set(TRIBOL_INCLUDE_DIR ${TRIBOL_DIR}/include)
@@ -471,7 +441,7 @@
         else()
             set(TRIBOL_FOUND OFF)
         endif()
-        
+
         message(STATUS "Tribol support is " ${TRIBOL_FOUND})
     else()
         set(ENABLE_FORTRAN OFF CACHE BOOL "" FORCE)
@@ -490,7 +460,7 @@
         endif()
 
         add_subdirectory(${tribol_repo_dir}  ${CMAKE_BINARY_DIR}/tribol)
-        
+
         target_include_directories(redecomp PUBLIC
             $<BUILD_INTERFACE:${tribol_repo_dir}/src>
         )
@@ -499,15 +469,10 @@
             $<BUILD_INTERFACE:${CMAKE_BINARY_DIR}/tribol/include>
             $<INSTALL_INTERFACE:include>
         )
-        
+
         set(TRIBOL_FOUND TRUE CACHE BOOL "" FORCE)
         set(ENABLE_FORTRAN ON CACHE BOOL "" FORCE)
     endif()
-<<<<<<< HEAD
-
-    message(STATUS "Tribol support is " ${TRIBOL_FOUND})
-=======
->>>>>>> 939c95dc
 
     #------------------------------------------------------------------------------
     # PETSC
