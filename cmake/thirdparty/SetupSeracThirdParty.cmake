--- conflicted
+++ resolved
@@ -119,62 +119,6 @@
                  "${_dirs}")
 
     #------------------------------------------------------------------------------
-<<<<<<< HEAD
-    # Adiak
-    #------------------------------------------------------------------------------
-    if(SERAC_ENABLE_PROFILING AND NOT ADIAK_DIR)
-        message(FATAL_ERROR "SERAC_ENABLE_PROFILING cannot be ON without ADIAK_DIR defined.")
-    endif()
-
-    if(ADIAK_DIR AND SERAC_ENABLE_PROFILING)
-        serac_assert_is_directory(DIR_VARIABLE ADIAK_DIR)
-
-        find_dependency(adiak REQUIRED PATHS "${ADIAK_DIR}")
-        serac_assert_find_succeeded(PROJECT_NAME Adiak
-                                    TARGET       adiak::adiak
-                                    DIR_VARIABLE ADIAK_DIR)
-        message(STATUS "Adiak support is ON")
-        set(ADIAK_FOUND TRUE)
-    else()
-        message(STATUS "Adiak support is OFF")
-        set(ADIAK_FOUND FALSE)
-    endif()
-
-    #------------------------------------------------------------------------------
-    # Caliper
-    #------------------------------------------------------------------------------
-    if(SERAC_ENABLE_PROFILING AND NOT CALIPER_DIR)
-        message(FATAL_ERROR "SERAC_ENABLE_PROFILING cannot be ON without CALIPER_DIR defined.")
-    endif()
-
-    if(CALIPER_DIR AND SERAC_ENABLE_PROFILING)
-        serac_assert_is_directory(DIR_VARIABLE CALIPER_DIR)
-
-        # Should this logic be in the Caliper CMake package?
-        # If CMake version doesn't support CUDAToolkit the libraries
-        # are just "baked in"
-        if(ENABLE_CUDA)
-            if(CMAKE_VERSION VERSION_LESS 3.17)
-                message(FATAL_ERROR "Serac+Caliper+CUDA requires CMake > 3.17.")
-            else()
-                find_package(CUDAToolkit REQUIRED)
-            endif()
-        endif()
-
-        find_dependency(caliper REQUIRED PATHS "${CALIPER_DIR}")
-        serac_assert_find_succeeded(PROJECT_NAME Caliper
-                                    TARGET       caliper
-                                    DIR_VARIABLE CALIPER_DIR)
-        message(STATUS "Caliper support is ON")
-        set(CALIPER_FOUND TRUE)
-    else()
-        message(STATUS "Caliper support is OFF")
-        set(CALIPER_FOUND FALSE)
-    endif()
-
-    #------------------------------------------------------------------------------
-=======
->>>>>>> 8848f4f9
     # Sundials
     #------------------------------------------------------------------------------
     if (SUNDIALS_DIR)
