--- conflicted
+++ resolved
@@ -119,62 +119,6 @@
                  "${_dirs}")
 
     #------------------------------------------------------------------------------
-<<<<<<< HEAD
-    # Adiak
-    #------------------------------------------------------------------------------
-    if(SERAC_ENABLE_PROFILING AND NOT ADIAK_DIR)
-        message(FATAL_ERROR "SERAC_ENABLE_PROFILING cannot be ON without ADIAK_DIR defined.")
-    endif()
-
-    if(ADIAK_DIR AND SERAC_ENABLE_PROFILING)
-        serac_assert_is_directory(DIR_VARIABLE ADIAK_DIR)
-
-        find_dependency(adiak REQUIRED PATHS "${ADIAK_DIR}")
-        serac_assert_find_succeeded(PROJECT_NAME Adiak
-                                    TARGET       adiak::adiak
-                                    DIR_VARIABLE ADIAK_DIR)
-        message(STATUS "Adiak support is ON")
-        set(ADIAK_FOUND TRUE)
-    else()
-        message(STATUS "Adiak support is OFF")
-        set(ADIAK_FOUND FALSE)
-    endif()
-
-    #------------------------------------------------------------------------------
-    # Caliper
-    #------------------------------------------------------------------------------
-    if(SERAC_ENABLE_PROFILING AND NOT CALIPER_DIR)
-        message(FATAL_ERROR "SERAC_ENABLE_PROFILING cannot be ON without CALIPER_DIR defined.")
-    endif()
-
-    if(CALIPER_DIR AND SERAC_ENABLE_PROFILING)
-        serac_assert_is_directory(DIR_VARIABLE CALIPER_DIR)
-
-        # Should this logic be in the Caliper CMake package?
-        # If CMake version doesn't support CUDAToolkit the libraries
-        # are just "baked in"
-        if(ENABLE_CUDA)
-            if(CMAKE_VERSION VERSION_LESS 3.17)
-                message(FATAL_ERROR "Serac+Caliper+CUDA requires CMake > 3.17.")
-            else()
-                find_package(CUDAToolkit REQUIRED)
-            endif()
-        endif()
-
-        find_dependency(caliper REQUIRED PATHS "${CALIPER_DIR}")
-        serac_assert_find_succeeded(PROJECT_NAME Caliper
-                                    TARGET       caliper
-                                    DIR_VARIABLE CALIPER_DIR)
-        message(STATUS "Caliper support is ON")
-        set(CALIPER_FOUND TRUE)
-    else()
-        message(STATUS "Caliper support is OFF")
-        set(CALIPER_FOUND FALSE)
-    endif()
-
-    #------------------------------------------------------------------------------
-=======
->>>>>>> 98970f5e
     # Sundials
     #------------------------------------------------------------------------------
     if (SUNDIALS_DIR)
@@ -199,7 +143,7 @@
         serac_assert_is_directory(DIR_VARIABLE PETSC_DIR)
         # NOTE: PETSc is built and used through MFEM
         set(SERAC_USE_PETSC ON CACHE BOOL "")
-        
+
         # Note: MFEM *does not* set PETSC_FOUND itself, likely because we skip petsc build tests
         set(PETSC_FOUND TRUE)
     else()
@@ -215,7 +159,7 @@
         serac_assert_is_directory(DIR_VARIABLE SLEPC_DIR)
         # NOTE: SLEPc is built and used through MFEM
         set(SERAC_USE_SLEPC ON CACHE BOOL "")
-        
+
         # Note: MFEM sets SLEPC_FOUND itself
         if (NOT SERAC_ENABLE_CODEVELOP)
             set(SLEPC_FOUND TRUE)
@@ -252,7 +196,7 @@
 
         #### Store Data that MFEM clears
         set(tpls_to_save ADIAK AMGX AXOM CALIPER CAMP CONDUIT HDF5
-                         HYPRE LUA METIS MFEM NETCDF PARMETIS PETSC RAJA 
+                         HYPRE LUA METIS MFEM NETCDF PARMETIS PETSC RAJA
                          SLEPC SUPERLU_DIST STRUMPACK SUNDIALS TRIBOL
                          UMPIRE)
         foreach(_tpl ${tpls_to_save})
@@ -581,7 +525,7 @@
     if(STRUMPACK_DIR)
         list(GET MPI_C_LIBRARIES 0 _first_mpi_lib)
         get_filename_component(_mpi_lib_dir ${_first_mpi_lib} DIRECTORY)
-    
+
         foreach(_target ${_mfem_targets})
             if(TARGET ${_target})
                 message(STATUS "Adding MPI link directory to target [${_target}]")
@@ -647,7 +591,7 @@
                 message(FATAL_ERROR "Serac+Caliper+CUDA requires CMake > 3.17.")
             else()
                 find_package(CUDAToolkit REQUIRED)
-            endif() 
+            endif()
         endif()
 
         find_dependency(caliper REQUIRED PATHS "${CALIPER_DIR}")
