--- conflicted
+++ resolved
@@ -403,11 +403,7 @@
             # This normally happens in axom's installed config file
             add_library(axom INTERFACE IMPORTED)
             target_link_libraries(axom INTERFACE ${AXOM_COMPONENTS_ENABLED})
-<<<<<<< HEAD
-            
-=======
-
->>>>>>> 7672d330
+
             # Alias Axom's builtin thirdparty targets under axom namespace
             foreach(_comp ${AXOM_COMPONENTS_ENABLED};cli11;fmt)
                 add_library(axom::${_comp} ALIAS ${_comp})
