--- conflicted
+++ resolved
@@ -20,10 +20,8 @@
 
 # Add the simple conduction examples
 add_subdirectory(simple_conduction)
-<<<<<<< HEAD
 add_subdirectory(liquid_crystal_elastomer)
 add_subdirectory(liquid_crystal_elastomer_mechanical)
-=======
 
 install(
     FILES
@@ -32,5 +30,4 @@
         simple_conduction/without_input_file.cpp
     DESTINATION
         examples/serac/simple_conduction
-)
->>>>>>> 34ece440
+)