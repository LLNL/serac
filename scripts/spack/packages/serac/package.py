--- conflicted
+++ resolved
@@ -57,15 +57,6 @@
             description='Build the glvis visualization executable')
     variant('petsc', default=False,
             description='Enable PETSC')
-<<<<<<< HEAD
-    variant('shared', default=False, description='Use shared libraries')
-    # netcdf and sundials variants commented out until a bug in the spack concretizer is fixed
-    variant('netcdf', default=True,
-           description='Enable Cubit/Genesis reader')
-    variant('sundials', default=True,
-           description='Build MFEM TPL with SUNDIALS nonlinear/ODE solver support')
-
-=======
     variant('netcdf', default=True,
            description='Enable Cubit/Genesis reader')
     variant('sundials', default=True,
@@ -74,11 +65,11 @@
             description="Build with portable memory access support")
     variant('raja',     default=False,
             description="Build with portable kernel execution support")
+    variant('shared', default=False, description='Use shared libraries')
 
     # -----------------------------------------------------------------------
     # Dependencies
     # -----------------------------------------------------------------------
->>>>>>> c18fb179
     # Basic dependencies
     depends_on("mpi")
     depends_on("cmake@3.8:")
@@ -90,7 +81,6 @@
     depends_on('python', when="+devtools")
     depends_on('py-sphinx', when="+devtools")
 
-<<<<<<< HEAD
     # Libraries that have a +shared option
     shared_deps = ["mfem", "hypre", "hdf5", "axom", "metis", "parmetis",
                    "conduit", "superlu-dist"]
@@ -100,23 +90,18 @@
 
     depends_on("petsc~shared", when="+petsc~shared")
     depends_on("sundials~shared", when="+sundials~shared")
-    depends_on("netcdf-c~shared", when="+netcdf~shared")
+    depends_on("netcdf-c@4.7.4~shared", when="+netcdf~shared")
     depends_on("caliper~shared", when="+caliper~shared")
 
     # Libraries that support +debug
     debug_deps = ["mfem@4.2.0+metis+superlu-dist+lapack+mpi",
                   "hypre@2.18.2~superlu-dist+mpi"]
-=======
-    # Workaround for concretizer bug
-    #depends_on("mfem+sundials", when="+sundials")
-    #depends_on("sundials~shared", when="+sundials")
-    depends_on("sundials~shared+hypre+monitoring")
+    # depends_on("sundials+hypre+monitoring")
 
     # Libraries that support +debug
     mfem_variants = "~shared+metis+superlu-dist+lapack+mpi"
     debug_deps = ["mfem@4.2.0{0}".format(mfem_variants),
                   "hypre@2.18.2~shared~superlu-dist+mpi"]
->>>>>>> c18fb179
 
     depends_on("petsc", when="+petsc")
     depends_on("petsc+debug", when="+petsc+debug")
@@ -127,13 +112,6 @@
     depends_on("mfem+netcdf", when="+netcdf")
     depends_on("mfem+petsc", when="+petsc")
     depends_on("mfem+sundials", when="+sundials")
-<<<<<<< HEAD
-    depends_on("sundials", when="+sundials")
-    depends_on("sundials")
-=======
-    depends_on("sundials~shared", when="+sundials")
-    depends_on("netcdf-c@4.7.4~shared", when="+netcdf")
->>>>>>> c18fb179
 
     # Needs to be first due to a bug with the Spack concretizer
     depends_on("hdf5+hl@1.8.21")
@@ -147,32 +125,19 @@
     depends_on("umpire@develop~shared", when="+umpire")
 
     # Libraries that support "build_type=RelWithDebInfo|Debug|Release|MinSizeRel"
-<<<<<<< HEAD
-    cmake_debug_deps = ["axom@0.4.0serac~openmp~fortran~raja~umpire+mfem",
+    # "build_type=RelWithDebInfo|Debug|Release|MinSizeRel"
+    axom_spec = "axom@0.4.0serac~openmp~fortran+mfem"
+    cmake_debug_deps = [axom_spec,
                         "metis@5.1.0",
                         "parmetis@4.0.3"]
-=======
-    # "build_type=RelWithDebInfo|Debug|Release|MinSizeRel"
-    axom_spec = "axom@0.4.0serac~openmp~fortran+mfem~shared"
-    cmake_debug_deps = [axom_spec,
-                        "metis@5.1.0~shared",
-                        "parmetis@4.0.3~shared"]
->>>>>>> c18fb179
     for dep in cmake_debug_deps:
         depends_on("{0}".format(dep))
         depends_on("{0} build_type=Debug".format(dep), when="+debug")
 
     # Libraries that do not have a debug variant
-<<<<<<< HEAD
-    depends_on("conduit@0.5.1p1~python")
-    depends_on("caliper@master+mpi~callpath~adiak~papi", when="+caliper")
+    depends_on("conduit@0.7.1~python")
+    depends_on("caliper@master+mpi~adiak~papi", when="+caliper")
     depends_on("superlu-dist@6.1.1")
-    depends_on("netcdf-c@4.7.4")
-=======
-    depends_on("conduit@0.7.1~shared~python")
-    depends_on("caliper@master~shared+mpi~adiak~papi", when="+caliper")
-    depends_on("superlu-dist@6.1.1~shared")
->>>>>>> c18fb179
 
     # Libraries that we do not build debug
     depends_on("glvis@3.4~fonts", when='+glvis')
