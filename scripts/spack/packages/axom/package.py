# Copyright 2013-2021 Lawrence Livermore National Security, LLC and other
# Spack Project Developers. See the top-level LICENSE file for details.
#
# SPDX-License-Identifier: (Apache-2.0 OR MIT)

from spack import *

import os
import socket
from os.path import join as pjoin


def get_spec_path(spec, package_name, path_replacements={}, use_bin=False):
    """Extracts the prefix path for the given spack package
       path_replacements is a dictionary with string replacements for the path.
    """

    if not use_bin:
        path = spec[package_name].prefix
    else:
        path = spec[package_name].prefix.bin

    path = os.path.realpath(path)

    for key in path_replacements:
        path = path.replace(key, path_replacements[key])

    return path


class Axom(CachedCMakePackage, CudaPackage):
    """Axom provides a robust, flexible software infrastructure for the development
       of multi-physics applications and computational tools."""

    maintainers = ['white238']

    homepage = "https://github.com/LLNL/axom"
    git      = "https://github.com/LLNL/axom.git"

    # SERAC EDIT START
    version('0.4.0serac', commit='31c3d71bba8844cbcfff60a9d17ae0df5d9682d6', submodules="True")
    # SERAC EDIT END

    version('main', branch='main', submodules=True)
    version('develop', branch='develop', submodules=True)
    version('0.4.0', tag='v0.4.0', submodules=True)
    version('0.3.3', tag='v0.3.3', submodules=True)
    version('0.3.2', tag='v0.3.2', submodules=True)
    version('0.3.1', tag='v0.3.1', submodules=True)
    version('0.3.0', tag='v0.3.0', submodules=True)
    version('0.2.9', tag='v0.2.9', submodules=True)

    root_cmakelists_dir = 'src'

    # -----------------------------------------------------------------------
    # Variants
    # -----------------------------------------------------------------------
    variant('shared',   default=True,
            description='Enable build of shared libraries')
    variant('debug',    default=False,
            description='Build debug instead of optimized version')

    variant('cpp14',    default=True, description="Build with C++14 support")

    variant('fortran',  default=True, description="Build with Fortran support")

    variant("python",   default=False, description="Build python support")

    variant("mpi",      default=True, description="Build MPI support")
    variant('openmp',   default=True, description='Turn on OpenMP support.')

    variant("mfem",     default=False, description="Build with mfem")
    variant("hdf5",     default=True, description="Build with hdf5")
    variant("lua",      default=True, description="Build with Lua")
    variant("scr",      default=False, description="Build with SCR")
    variant("umpire",   default=True, description="Build with umpire")

    variant("raja",     default=True, description="Build with raja")

    varmsg = "Build development tools (such as Sphinx, Doxygen, etc...)"
    variant("devtools", default=False, description=varmsg)

    # -----------------------------------------------------------------------
    # Dependencies
    # -----------------------------------------------------------------------
    # Basics
    depends_on("cmake@3.8.2:", type='build')
    depends_on("mpi", when="+mpi")

    # Libraries
    depends_on("conduit+python", when="+python")
    depends_on("conduit~python", when="~python")
    depends_on("conduit+hdf5", when="+hdf5")
    depends_on("conduit~hdf5", when="~hdf5")

    # HDF5 needs to be the same as Conduit's
    depends_on("hdf5@1.8.19:1.8.999~cxx~shared~fortran", when="+hdf5")

    depends_on("lua", when="+lua")

    depends_on("scr", when="+scr")

    depends_on("raja~openmp", when="+raja~openmp")
    depends_on("raja+openmp", when="+raja+openmp")
    depends_on("raja+cuda", when="+raja+cuda")

    depends_on("umpire~openmp", when="+umpire~openmp")
    depends_on("umpire+openmp", when="+umpire+openmp")
    depends_on("umpire+cuda", when="+umpire+cuda")

    for sm_ in CudaPackage.cuda_arch_values:
        depends_on('raja cuda_arch={0}'.format(sm_),
                   when='+raja cuda_arch={0}'.format(sm_))
        depends_on('umpire cuda_arch={0}'.format(sm_),
                   when='+umpire cuda_arch={0}'.format(sm_))

    depends_on("mfem-cmake", when="+mfem")
    depends_on("mfem-cmake~mpi", when="+mfem~mpi")

    depends_on("python", when="+python")

    # Devtools
    depends_on("cppcheck", when="+devtools")
    depends_on("doxygen", when="+devtools")
    depends_on("graphviz", when="+devtools")
    depends_on("python", when="+devtools")
    depends_on("py-sphinx", when="+devtools")
    depends_on("py-shroud", when="+devtools")
<<<<<<< HEAD
    depends_on("llvm+clang@10.0.0", when="+devtools")

    patch('mfem-cmake.patch', when='@0.4.0serac')

    def flag_handler(self, name, flags):
        if name in ('cflags', 'cxxflags', 'fflags'):
            # the package manages these flags in another way
            return (None, None, None)
        return (flags, None, None)
=======
    depends_on("llvm+clang@10.0.0", when="+devtools", type='build')
>>>>>>> 1da93a5e

    def _get_sys_type(self, spec):
        sys_type = spec.architecture
        # if on llnl systems, we can use the SYS_TYPE
        if "SYS_TYPE" in env:
            sys_type = env["SYS_TYPE"]
        return sys_type

    @property
    def cache_name(self):
        hostname = socket.gethostname()
        if "SYS_TYPE" in env:
            # Are we on a LLNL system then strip node number
            hostname = hostname.rstrip('1234567890')
        return "{0}-{1}-{2}@{3}.cmake".format(
            hostname,
            self._get_sys_type(self.spec),
            self.spec.compiler.name,
            self.spec.compiler.version
        )

    def initconfig_compiler_entries(self):
        spec = self.spec
        entries = super(Axom, self).initconfig_compiler_entries()

        if "+fortran" in spec or self.compiler.fc is not None:
            entries.append(cmake_cache_option("ENABLE_FORTRAN", True))
        else:
            entries.append(cmake_cache_option("ENABLE_FORTRAN", False))

        if ((self.compiler.fc is not None)
           and ("gfortran" in self.compiler.fc)
           and ("clang" in self.compiler.cxx)):
            libdir = pjoin(os.path.dirname(
                           os.path.dirname(self.compiler.cxx)), "lib")
            flags = ""
            for _libpath in [libdir, libdir + "64"]:
                if os.path.exists(_libpath):
                    flags += " -Wl,-rpath,{0}".format(_libpath)
            description = ("Adds a missing libstdc++ rpath")
            if flags:
                entries.append(cmake_cache_string("BLT_EXE_LINKER_FLAGS", flags,
                                                  description))

        if "+cpp14" in spec:
            entries.append(cmake_cache_string("BLT_CXX_STD", "c++14", ""))

        # BEGIN SERAC EDIT
        entries.append(cmake_cache_option("AXOM_ENABLE_MFEM_SIDRE_DATACOLLECTION", True))
        # END SERAC EDIT

        return entries

    def initconfig_hardware_entries(self):
        spec = self.spec
        entries = super(Axom, self).initconfig_hardware_entries()

        if spec.satisfies('target=ppc64le:'):
            if spec.satisfies('^cuda'):
                entries.append(cmake_cache_option("ENABLE_CUDA", True))
                # SERAC EDIT BEGIN - this requires NVCC linking which is problematic
                # entries.append(cmake_cache_option("CUDA_SEPARABLE_COMPILATION",
                #                                   True))
                # SERAC EDIT END

                entries.append(
                    cmake_cache_option("AXOM_ENABLE_ANNOTATIONS", True))

                # CUDA_FLAGS
                cudaflags  = "-restrict --expt-extended-lambda "

                if not spec.satisfies('cuda_arch=none'):
                    cuda_arch = spec.variants['cuda_arch'].value[0]
                    entries.append(cmake_cache_string(
                        "CMAKE_CUDA_ARCHITECTURES",
                        cuda_arch))
                    cudaflags += '-arch sm_${CMAKE_CUDA_ARCHITECTURES} '
                else:
                    entries.append(
                        "# cuda_arch could not be determined\n\n")

                if "+cpp14" in spec:
                    cudaflags += " -std=c++14"
                else:
                    cudaflags += " -std=c++11"
                entries.append(
                    cmake_cache_string("CMAKE_CUDA_FLAGS", cudaflags))

                entries.append(
                    "# nvcc does not like gtest's 'pthreads' flag\n")
                entries.append(
                    cmake_cache_option("gtest_disable_pthreads", True))

        entries.append("#------------------{0}".format("-" * 30))
        entries.append("# Hardware Specifics")
        entries.append("#------------------{0}\n".format("-" * 30))

        # OpenMP
        entries.append(cmake_cache_option("ENABLE_OPENMP",
                                          spec.satisfies('+openmp')))

        # Enable death tests
        entries.append(cmake_cache_option(
            "ENABLE_GTEST_DEATH_TESTS",
            not spec.satisfies('+cuda target=ppc64le:')
        ))

        if spec.satisfies('target=ppc64le:'):
            if (self.compiler.fc is not None) and ("xlf" in self.compiler.fc):
                description = ("Converts C-style comments to Fortran style "
                               "in preprocessed files")
                entries.append(cmake_cache_string(
                    "BLT_FORTRAN_FLAGS",
                    "-WF,-C!  -qxlf2003=polymorphic",
                    description))
                # Grab lib directory for the current fortran compiler
                libdir = pjoin(os.path.dirname(
                               os.path.dirname(self.compiler.fc)),
                               "lib")
                description = ("Adds a missing rpath for libraries "
                               "associated with the fortran compiler")
                linker_flags = "${BLT_EXE_LINKER_FLAGS} -Wl,-rpath," + libdir
                entries.append(cmake_cache_string("BLT_EXE_LINKER_FLAGS",
                                                  linker_flags, description))
                if "+shared" in spec:
                    linker_flags = "${CMAKE_SHARED_LINKER_FLAGS} -Wl,-rpath," \
                                   + libdir
                    entries.append(cmake_cache_string(
                        "CMAKE_SHARED_LINKER_FLAGS",
                        linker_flags, description))

            # Fix for working around CMake adding implicit link directories
            # returned by the BlueOS compilers to link executables with
            # non-system default stdlib
            _gcc_prefix = "/usr/tce/packages/gcc/gcc-4.9.3/lib64"
            if os.path.exists(_gcc_prefix):
                _gcc_prefix2 = pjoin(
                    _gcc_prefix,
                    "gcc/powerpc64le-unknown-linux-gnu/4.9.3")
                _link_dirs = "{0};{1}".format(_gcc_prefix, _gcc_prefix2)
                entries.append(cmake_cache_string(
                    "BLT_CMAKE_IMPLICIT_LINK_DIRECTORIES_EXCLUDE", _link_dirs))

        return entries

    def initconfig_mpi_entries(self):
        spec = self.spec
        entries = super(Axom, self).initconfig_mpi_entries()

        if spec.satisfies('^mpi'):
            entries.append(cmake_cache_option("ENABLE_MPI", True))
            if spec['mpi'].name == 'spectrum-mpi':
                entries.append(cmake_cache_string("BLT_MPI_COMMAND_APPEND",
                                                  "mpibind"))
        else:
            entries.append(cmake_cache_option("ENABLE_MPI", False))

        return entries

    def initconfig_package_entries(self):
        spec = self.spec
        entries = []

        # TPL locations
        entries.append("#------------------{0}".format("-" * 60))
        entries.append("# TPLs")
        entries.append("#------------------{0}\n".format("-" * 60))

        # Try to find the common prefix of the TPL directory, including the
        # compiler. If found, we will use this in the TPL paths
        compiler_str = str(spec.compiler).replace('@', '-')
        prefix_paths = prefix.split(compiler_str)
        path_replacements = {}

        if len(prefix_paths) == 2:
            tpl_root = os.path.realpath(pjoin(prefix_paths[0], compiler_str))
            path_replacements[tpl_root] = "${TPL_ROOT}"
            entries.append("# Root directory for generated TPLs\n")
            entries.append(cmake_cache_path("TPL_ROOT", tpl_root))

        conduit_dir = get_spec_path(spec, "conduit", path_replacements)
        entries.append(cmake_cache_path("CONDUIT_DIR", conduit_dir))

        # optional tpls
<<<<<<< HEAD

        if "+mfem" in spec:
            mfem_dir = get_spec_path(spec, "mfem-cmake", path_replacements)
            cfg.write(cmake_cache_entry("MFEM_DIR", mfem_dir))
        else:
            cfg.write("# MFEM not built\n\n")

        if "+hdf5" in spec:
            hdf5_dir = get_spec_path(spec, "hdf5", path_replacements)
            cfg.write(cmake_cache_entry("HDF5_DIR", hdf5_dir))
        else:
            cfg.write("# HDF5 not built\n\n")

        if "+lua" in spec:
            lua_dir = get_spec_path(spec, "lua", path_replacements)
            cfg.write(cmake_cache_entry("LUA_DIR", lua_dir))
        else:
            cfg.write("# Lua not built\n\n")

        if "+scr" in spec:
            scr_dir = get_spec_path(spec, "scr", path_replacements)
            cfg.write(cmake_cache_entry("SCR_DIR", scr_dir))
        else:
            cfg.write("# SCR not built\n\n")

        if "+raja" in spec:
            raja_dir = get_spec_path(spec, "raja", path_replacements)
            cfg.write(cmake_cache_entry("RAJA_DIR", raja_dir))
        else:
            cfg.write("# RAJA not built\n\n")

        if "+umpire" in spec:
            umpire_dir = get_spec_path(spec, "umpire", path_replacements)
            cfg.write(cmake_cache_entry("UMPIRE_DIR", umpire_dir))
        else:
            cfg.write("# Umpire not built\n\n")

        cfg.write("#------------------{0}\n".format("-" * 60))
        cfg.write("# MPI\n")
        cfg.write("#------------------{0}\n\n".format("-" * 60))

        if "+mpi" in spec:
            cfg.write(cmake_cache_option("ENABLE_MPI", True))
            cfg.write(cmake_cache_entry("MPI_C_COMPILER", spec['mpi'].mpicc))
            cfg.write(cmake_cache_entry("MPI_CXX_COMPILER",
                                        spec['mpi'].mpicxx))
            if "+fortran" in spec or f_compiler is not None:
                cfg.write(cmake_cache_entry("MPI_Fortran_COMPILER",
                                            spec['mpi'].mpifc))

            # Check for slurm
            using_slurm = False
            slurm_checks = ['+slurm',
                            'schedulers=slurm',
                            'process_managers=slurm']
            if any(spec['mpi'].satisfies(variant) for variant in slurm_checks):
                using_slurm = True

            # Determine MPIEXEC
            if using_slurm:
                if spec['mpi'].external:
                    mpiexec = '/usr/bin/srun'
                else:
                    mpiexec = os.path.join(spec['slurm'].prefix.bin, 'srun')
            else:
                mpiexec = os.path.join(spec['mpi'].prefix.bin, 'mpirun')
                if not os.path.exists(mpiexec):
                    mpiexec = os.path.join(spec['mpi'].prefix.bin, 'mpiexec')

            if not os.path.exists(mpiexec):
                msg = "Unable to determine MPIEXEC, Axom tests may fail"
                cfg.write("# {0}\n\n".format(msg))
                tty.msg(msg)
            else:
                # starting with cmake 3.10, FindMPI expects MPIEXEC_EXECUTABLE
                # vs the older versions which expect MPIEXEC
                if self.spec["cmake"].satisfies('@3.10:'):
                    cfg.write(cmake_cache_entry("MPIEXEC_EXECUTABLE", mpiexec))
                else:
                    cfg.write(cmake_cache_entry("MPIEXEC", mpiexec))

            # Determine MPIEXEC_NUMPROC_FLAG
            if using_slurm:
                cfg.write(cmake_cache_entry("MPIEXEC_NUMPROC_FLAG", "-n"))
=======
        for dep in ('mfem', 'hdf5', 'lua', 'scr', 'raja', 'umpire'):
            if '+%s' % dep in spec:
                dep_dir = get_spec_path(spec, dep, path_replacements)
                entries.append(cmake_cache_path('%s_DIR' % dep.upper(),
                                                dep_dir))
>>>>>>> 1da93a5e
            else:
                entries.append('# %s not build\n' % dep.upper())

        ##################################
        # Devtools
        ##################################

        entries.append("#------------------{0}".format("-" * 60))
        entries.append("# Devtools")
        entries.append("#------------------{0}\n".format("-" * 60))

        # Add common prefix to path replacement list
        if "+devtools" in spec:
            # Grab common devtools root and strip the trailing slash
            path1 = os.path.realpath(spec["cppcheck"].prefix)
            path2 = os.path.realpath(spec["doxygen"].prefix)
            devtools_root = os.path.commonprefix([path1, path2])[:-1]
            path_replacements[devtools_root] = "${DEVTOOLS_ROOT}"
            entries.append(
                "# Root directory for generated developer tools\n")
            entries.append(cmake_cache_path("DEVTOOLS_ROOT", devtools_root))

            # Only turn on clangformat support if devtools is on
            clang_fmt_path = spec['llvm'].prefix.bin.join('clang-format')
            entries.append(cmake_cache_path(
                "CLANGFORMAT_EXECUTABLE", clang_fmt_path))
        else:
            entries.append("# ClangFormat disabled due to disabled devtools\n")
            entries.append(cmake_cache_option("ENABLE_CLANGFORMAT", False))

        if spec.satisfies('^python') or "+devtools" in spec:
            python_path = os.path.realpath(spec['python'].command.path)
            for key in path_replacements:
                python_path = python_path.replace(key, path_replacements[key])
            entries.append(cmake_cache_path("PYTHON_EXECUTABLE", python_path))

        enable_docs = spec.satisfies('^doxygen') or spec.satisfies('^py-sphinx')
        entries.append(cmake_cache_option("ENABLE_DOCS", enable_docs))

        if spec.satisfies('^py-sphinx'):
            python_bin_dir = get_spec_path(spec, "python",
                                           path_replacements,
                                           use_bin=True)
            entries.append(cmake_cache_path("SPHINX_EXECUTABLE",
                                            pjoin(python_bin_dir,
                                                  "sphinx-build")))

        if spec.satisfies('^py-shroud'):
            shroud_bin_dir = get_spec_path(spec, "py-shroud",
                                           path_replacements, use_bin=True)
            entries.append(cmake_cache_path("SHROUD_EXECUTABLE",
                                            pjoin(shroud_bin_dir, "shroud")))

        for dep in ('cppcheck', 'doxygen'):
            if spec.satisfies('^%s' % dep):
                dep_bin_dir = get_spec_path(spec, dep, path_replacements,
                                            use_bin=True)
                entries.append(cmake_cache_path('%s_EXECUTABLE' % dep.upper(),
                                                pjoin(dep_bin_dir, dep)))

        return entries

    def cmake_args(self):
        options = []

        if self.run_tests is False:
            options.append('-DENABLE_TESTS=OFF')
        else:
            options.append('-DENABLE_TESTS=ON')

        options.append(self.define_from_variant(
            'BUILD_SHARED_LIBS', 'shared'))

        return options<|MERGE_RESOLUTION|>--- conflicted
+++ resolved
@@ -126,8 +126,7 @@
     depends_on("python", when="+devtools")
     depends_on("py-sphinx", when="+devtools")
     depends_on("py-shroud", when="+devtools")
-<<<<<<< HEAD
-    depends_on("llvm+clang@10.0.0", when="+devtools")
+    depends_on("llvm+clang@10.0.0", when="+devtools", type='build')
 
     patch('mfem-cmake.patch', when='@0.4.0serac')
 
@@ -136,9 +135,6 @@
             # the package manages these flags in another way
             return (None, None, None)
         return (flags, None, None)
-=======
-    depends_on("llvm+clang@10.0.0", when="+devtools", type='build')
->>>>>>> 1da93a5e
 
     def _get_sys_type(self, spec):
         sys_type = spec.architecture
@@ -323,100 +319,19 @@
         entries.append(cmake_cache_path("CONDUIT_DIR", conduit_dir))
 
         # optional tpls
-<<<<<<< HEAD
-
-        if "+mfem" in spec:
-            mfem_dir = get_spec_path(spec, "mfem-cmake", path_replacements)
-            cfg.write(cmake_cache_entry("MFEM_DIR", mfem_dir))
-        else:
-            cfg.write("# MFEM not built\n\n")
-
-        if "+hdf5" in spec:
-            hdf5_dir = get_spec_path(spec, "hdf5", path_replacements)
-            cfg.write(cmake_cache_entry("HDF5_DIR", hdf5_dir))
-        else:
-            cfg.write("# HDF5 not built\n\n")
-
-        if "+lua" in spec:
-            lua_dir = get_spec_path(spec, "lua", path_replacements)
-            cfg.write(cmake_cache_entry("LUA_DIR", lua_dir))
-        else:
-            cfg.write("# Lua not built\n\n")
-
-        if "+scr" in spec:
-            scr_dir = get_spec_path(spec, "scr", path_replacements)
-            cfg.write(cmake_cache_entry("SCR_DIR", scr_dir))
-        else:
-            cfg.write("# SCR not built\n\n")
-
-        if "+raja" in spec:
-            raja_dir = get_spec_path(spec, "raja", path_replacements)
-            cfg.write(cmake_cache_entry("RAJA_DIR", raja_dir))
-        else:
-            cfg.write("# RAJA not built\n\n")
-
-        if "+umpire" in spec:
-            umpire_dir = get_spec_path(spec, "umpire", path_replacements)
-            cfg.write(cmake_cache_entry("UMPIRE_DIR", umpire_dir))
-        else:
-            cfg.write("# Umpire not built\n\n")
-
-        cfg.write("#------------------{0}\n".format("-" * 60))
-        cfg.write("# MPI\n")
-        cfg.write("#------------------{0}\n\n".format("-" * 60))
-
-        if "+mpi" in spec:
-            cfg.write(cmake_cache_option("ENABLE_MPI", True))
-            cfg.write(cmake_cache_entry("MPI_C_COMPILER", spec['mpi'].mpicc))
-            cfg.write(cmake_cache_entry("MPI_CXX_COMPILER",
-                                        spec['mpi'].mpicxx))
-            if "+fortran" in spec or f_compiler is not None:
-                cfg.write(cmake_cache_entry("MPI_Fortran_COMPILER",
-                                            spec['mpi'].mpifc))
-
-            # Check for slurm
-            using_slurm = False
-            slurm_checks = ['+slurm',
-                            'schedulers=slurm',
-                            'process_managers=slurm']
-            if any(spec['mpi'].satisfies(variant) for variant in slurm_checks):
-                using_slurm = True
-
-            # Determine MPIEXEC
-            if using_slurm:
-                if spec['mpi'].external:
-                    mpiexec = '/usr/bin/srun'
-                else:
-                    mpiexec = os.path.join(spec['slurm'].prefix.bin, 'srun')
-            else:
-                mpiexec = os.path.join(spec['mpi'].prefix.bin, 'mpirun')
-                if not os.path.exists(mpiexec):
-                    mpiexec = os.path.join(spec['mpi'].prefix.bin, 'mpiexec')
-
-            if not os.path.exists(mpiexec):
-                msg = "Unable to determine MPIEXEC, Axom tests may fail"
-                cfg.write("# {0}\n\n".format(msg))
-                tty.msg(msg)
-            else:
-                # starting with cmake 3.10, FindMPI expects MPIEXEC_EXECUTABLE
-                # vs the older versions which expect MPIEXEC
-                if self.spec["cmake"].satisfies('@3.10:'):
-                    cfg.write(cmake_cache_entry("MPIEXEC_EXECUTABLE", mpiexec))
-                else:
-                    cfg.write(cmake_cache_entry("MPIEXEC", mpiexec))
-
-            # Determine MPIEXEC_NUMPROC_FLAG
-            if using_slurm:
-                cfg.write(cmake_cache_entry("MPIEXEC_NUMPROC_FLAG", "-n"))
-=======
-        for dep in ('mfem', 'hdf5', 'lua', 'scr', 'raja', 'umpire'):
+        for dep in ('hdf5', 'lua', 'scr', 'raja', 'umpire'):
             if '+%s' % dep in spec:
                 dep_dir = get_spec_path(spec, dep, path_replacements)
                 entries.append(cmake_cache_path('%s_DIR' % dep.upper(),
                                                 dep_dir))
->>>>>>> 1da93a5e
             else:
                 entries.append('# %s not build\n' % dep.upper())
+
+        if "+mfem" in spec:
+            mfem_dir = get_spec_path(spec, "mfem-cmake", path_replacements)
+            entries.append(cmake_cache_path("MFEM_DIR", mfem_dir))
+        else:
+            cfg.write("# MFEM not built\n\n")
 
         ##################################
         # Devtools
