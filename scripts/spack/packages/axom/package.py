--- conflicted
+++ resolved
@@ -60,11 +60,7 @@
     version('develop', branch='develop', submodules=True)
 
     # SERAC EDIT START
-<<<<<<< HEAD
-    version('0.4.0serac', commit='27d8eb464143ff21b10654dbc14c7fd4dd8ce6fb', submodules="True")
-=======
-    version('0.4.0serac', commit='e6ecff4f14b6c9f7d5185ce309344de7841f9e38', submodules="True")
->>>>>>> fb6bff50
+    version('0.4.0serac', commit='15f9a9929b6a56d67d038a6406b062eee65d49e9', submodules="True")
     # SERAC EDIT END
 
     version('0.4.0', tag='v0.4.0', submodules=True)
