--- conflicted
+++ resolved
@@ -119,12 +119,9 @@
         depends_on("{0}".format(dep))
         depends_on("{0}+debug".format(dep), when="+debug")
     #depends_on("mfem+netcdf", when="+netcdf")
-<<<<<<< HEAD
     depends_on("mfem+petsc", when="+petsc")
-=======
     depends_on("mfem+sundials", when="+sundials")
     depends_on("sundials~shared", when="+sundials")
->>>>>>> 3e4da703
 
     # Libraries that support "build_type=RelWithDebInfo|Debug|Release|MinSizeRel"
     cmake_debug_deps = ["axom@0.4.0p1~openmp~fortran~raja~umpire",
