#!/bin/bash

# Copyright (c) 2019-2020, Lawrence Livermore National Security, LLC and
# other Serac Project Developers. See the top-level LICENSE file for
# details.
#
# SPDX-License-Identifier: (BSD-3-Clause)

set -o errexit
set -o nounset

option=${1:-""}
hostname="$(hostname)"
project_dir="$(pwd)"

build_root=${BUILD_ROOT:-""}
sys_type=${SYS_TYPE:-""}
compiler=${COMPILER:-""}
hostconfig=${HOST_CONFIG:-""}
<<<<<<< HEAD
spec=${SPEC:-""}
mirror=${MIRROR:-""}

# Dependencies
if [[ "${option}" != "--build-only" && "${option}" != "--test-only" ]]
then
    echo -e "section_start:$(date +%s):dependencies\r\e[0KBuild Serac dependencies"
    echo "~~~~~~~~~~~~~~~~~~~~~~~~~~~~~~~~~~~~~~~~~~~"
    echo "~~~~~ Building Dependencies"
    echo "~~~~~~~~~~~~~~~~~~~~~~~~~~~~~~~~~~~~~~~~~~~"

    if [[ -z ${spec} ]]
    then
        echo "SPEC is undefined, aborting..."
        exit 1
    fi

    python scripts/uberenv/uberenv.py --spec=${spec} --mirror=${mirror}
    echo -e "section_end:$(date +%s):dependencies\r\e[0K"
fi
=======
>>>>>>> 5db5157c

# Host config file
if [[ -z ${hostconfig} ]]
then
    # Attempt to retrieve host-config from env. We need sys_type and compiler.
    if [[ -z ${sys_type} ]]
    then
        echo "SYS_TYPE is undefined, aborting..."
        exit 1
    fi
    if [[ -z ${compiler} ]]
    then
        echo "COMPILER is undefined, aborting..."
        exit 1
    fi
    hostconfig="${hostname//[0-9]/}-${sys_type}-${compiler}.cmake"

    # First try with where uberenv generates host-configs.
    hostconfig_path="${project_dir}/${hostconfig}"
    if [[ ! -f ${hostconfig_path} ]]
    then
        echo "File not found: ${hostconfig_path}"
        echo "Spack generated host-config not found, trying with predefined"
    fi
    # Otherwise look into project predefined host-configs.
    hostconfig_path="${project_dir}/host-configs/${hostconfig}"
    if [[ ! -f ${hostconfig_path} ]]
    then
        echo "File not found: ${hostconfig_path}"
        echo "Predefined host-config not found, aborting"
        exit 1
    fi
else
    # Using provided host-config file.
    hostconfig_path="${project_dir}/host-configs/${hostconfig}"
fi

# Build Directory
if [[ -z ${build_root} ]]
then
    build_root=$(pwd)
fi

build_dir="${build_root}/build_${hostconfig//.cmake/}"

echo "~~~~~~~~~~~~~~~~~~~~~~~~~~~~~~~~~~~~~~~~~~~"
echo "~~~~~ Host-config: ${hostconfig_path}"
echo "~~~~~ Build Dir:   ${build_dir}"
echo "~~~~~ Project Dir: ${project_dir}"
echo "~~~~~~~~~~~~~~~~~~~~~~~~~~~~~~~~~~~~~~~~~~~"

# Build
if [[ "${option}" != "--test-only" ]]
then
    echo -e "section_start:$(date +%s):build\r\e[0KBuild serac"
    echo "~~~~~~~~~~~~~~~~~~~~~~~~~~~~~~~~~~~~~~~~~~~"
    echo "~~~~~ Building Serac"
    echo "~~~~~~~~~~~~~~~~~~~~~~~~~~~~~~~~~~~~~~~~~~~"

    rm -rf ${build_dir}
    mkdir -p ${build_dir}

    echo "~~~~~ Moving to ${build_dir}"
    cd ${build_dir}

    cmake \
      -C ${hostconfig_path} \
      ${project_dir}
    cmake --build . -j
    echo -e "section_end:$(date +%s):build\r\e[0K"
fi

# Test
if [[ "${option}" != "--build-only" ]]
then
    echo -e "section_start:$(date +%s):tests\r\e[0KTest serac"
    echo "~~~~~~~~~~~~~~~~~~~~~~~~~~~~~~~~~~~~~~~~~~~"
    echo "~~~~~ Testing Serac"
    echo "~~~~~~~~~~~~~~~~~~~~~~~~~~~~~~~~~~~~~~~~~~~"

    if [[ ! -d ${build_dir} ]]
    then
        echo "~~~~~ Build directory not found : ${build_dir}"
        exit 1
    fi

    echo "~~~~~ Moving to ${build_dir}"
    cd ${build_dir}

    ctest --output-on-failure -T test
    echo -e "section_end:$(date +%s):tests\r\e[0K"
fi<|MERGE_RESOLUTION|>--- conflicted
+++ resolved
@@ -17,29 +17,6 @@
 sys_type=${SYS_TYPE:-""}
 compiler=${COMPILER:-""}
 hostconfig=${HOST_CONFIG:-""}
-<<<<<<< HEAD
-spec=${SPEC:-""}
-mirror=${MIRROR:-""}
-
-# Dependencies
-if [[ "${option}" != "--build-only" && "${option}" != "--test-only" ]]
-then
-    echo -e "section_start:$(date +%s):dependencies\r\e[0KBuild Serac dependencies"
-    echo "~~~~~~~~~~~~~~~~~~~~~~~~~~~~~~~~~~~~~~~~~~~"
-    echo "~~~~~ Building Dependencies"
-    echo "~~~~~~~~~~~~~~~~~~~~~~~~~~~~~~~~~~~~~~~~~~~"
-
-    if [[ -z ${spec} ]]
-    then
-        echo "SPEC is undefined, aborting..."
-        exit 1
-    fi
-
-    python scripts/uberenv/uberenv.py --spec=${spec} --mirror=${mirror}
-    echo -e "section_end:$(date +%s):dependencies\r\e[0K"
-fi
-=======
->>>>>>> 5db5157c
 
 # Host config file
 if [[ -z ${hostconfig} ]]
